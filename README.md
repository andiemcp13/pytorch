![PyTorch Logo](https://github.com/pytorch/pytorch/blob/master/docs/source/_static/img/pytorch-logo-dark.png)

--------------------------------------------------------------------------------

PyTorch is a Python package that provides two high-level features:
- Tensor computation (like NumPy) with strong GPU acceleration
- Deep neural networks built on a tape-based autograd system

You can reuse your favorite Python packages such as NumPy, SciPy, and Cython to extend PyTorch when needed.

<!-- toc -->

- [More About PyTorch](#more-about-pytorch)
  - [A GPU-Ready Tensor Library](#a-gpu-ready-tensor-library)
  - [Dynamic Neural Networks: Tape-Based Autograd](#dynamic-neural-networks-tape-based-autograd)
  - [Python First](#python-first)
  - [Imperative Experiences](#imperative-experiences)
  - [Fast and Lean](#fast-and-lean)
  - [Extensions Without Pain](#extensions-without-pain)
- [Installation](#installation)
  - [Binaries](#binaries)
    - [NVIDIA Jetson Platforms](#nvidia-jetson-platforms)
  - [From Source](#from-source)
    - [Install Dependencies](#install-dependencies)
    - [Get the PyTorch Source](#get-the-pytorch-source)
    - [Install PyTorch](#install-pytorch)
      - [Adjust Build Options (Optional)](#adjust-build-options-optional)
  - [Docker Image](#docker-image)
    - [Using pre-built images](#using-pre-built-images)
    - [Building the image yourself](#building-the-image-yourself)
  - [Building the Documentation](#building-the-documentation)
  - [Previous Versions](#previous-versions)
- [Getting Started](#getting-started)
- [Resources](#resources)
- [Communication](#communication)
- [Releases and Contributing](#releases-and-contributing)
- [The Team](#the-team)
- [License](#license)

<!-- tocstop -->

| System | 3.6 | 3.7 | 3.8 |
| :---: | :---: | :---: | :--: |
| Linux CPU | [![Build Status](https://ci.pytorch.org/jenkins/job/pytorch-master/badge/icon)](https://ci.pytorch.org/jenkins/job/pytorch-master/) | [![Build Status](https://ci.pytorch.org/jenkins/job/pytorch-master/badge/icon)](https://ci.pytorch.org/jenkins/job/pytorch-master/) | <center>—</center> |
| Linux GPU | [![Build Status](https://ci.pytorch.org/jenkins/job/pytorch-master/badge/icon)](https://ci.pytorch.org/jenkins/job/pytorch-master/) | [![Build Status](https://ci.pytorch.org/jenkins/job/pytorch-master/badge/icon)](https://ci.pytorch.org/jenkins/job/pytorch-master/) | <center>—</center> |
| Windows CPU / GPU | <center>—</center> | [![Build Status](https://ci.pytorch.org/jenkins/job/pytorch-builds/job/pytorch-win-ws2016-cuda9-cudnn7-py3-trigger/badge/icon)](https://ci.pytorch.org/jenkins/job/pytorch-builds/job/pytorch-win-ws2016-cuda9-cudnn7-py3-trigger/) |  <center>—</center> |
| Linux (ppc64le) CPU | <center>—</center> | [![Build Status](https://powerci.osuosl.org/job/pytorch-master-nightly-py3-linux-ppc64le/badge/icon)](https://powerci.osuosl.org/job/pytorch-master-nightly-py3-linux-ppc64le/) | <center>—</center> |
| Linux (ppc64le) GPU | <center>—</center> | [![Build Status](https://powerci.osuosl.org/job/pytorch-master-nightly-py3-linux-ppc64le-gpu/badge/icon)](https://powerci.osuosl.org/job/pytorch-master-nightly-py3-linux-ppc64le-gpu/) | <center>—</center> |
| Linux (aarch64) CPU | [![Build Status](http://openlabtesting.org:15000/badge?project=pytorch%2Fpytorch&job_name=pytorch-arm64-build-daily-master-py36)](https://status.openlabtesting.org/builds/builds?project=pytorch%2Fpytorch&job_name=pytorch-arm64-build-daily-master-py36) | [![Build Status](http://openlabtesting.org:15000/badge?project=pytorch%2Fpytorch&job_name=pytorch-arm64-build-daily-master-py37)](https://status.openlabtesting.org/builds/builds?project=pytorch%2Fpytorch&job_name=pytorch-arm64-build-daily-master-py37) | [![Build Status](http://openlabtesting.org:15000/badge?project=pytorch%2Fpytorch&job_name=pytorch-arm64-build-daily-master-py38)](https://status.openlabtesting.org/builds/builds?project=pytorch%2Fpytorch&job_name=pytorch-arm64-build-daily-master-py38) |

See also the [ci.pytorch.org HUD](https://ezyang.github.io/pytorch-ci-hud/build/pytorch-master).


## More About PyTorch

At a granular level, PyTorch is a library that consists of the following components:

| Component | Description |
| ---- | --- |
| [**torch**](https://pytorch.org/docs/stable/torch.html) | a Tensor library like NumPy, with strong GPU support |
| [**torch.autograd**](https://pytorch.org/docs/stable/autograd.html) | a tape-based automatic differentiation library that supports all differentiable Tensor operations in torch |
| [**torch.jit**](https://pytorch.org/docs/stable/jit.html) | a compilation stack (TorchScript) to create serializable and optimizable models from PyTorch code  |
| [**torch.nn**](https://pytorch.org/docs/stable/nn.html) | a neural networks library deeply integrated with autograd designed for maximum flexibility |
| [**torch.multiprocessing**](https://pytorch.org/docs/stable/multiprocessing.html) | Python multiprocessing, but with magical memory sharing of torch Tensors across processes. Useful for data loading and Hogwild training |
| [**torch.utils**](https://pytorch.org/docs/stable/data.html) | DataLoader and other utility functions for convenience |

Usually, PyTorch is used either as:

- A replacement for NumPy to use the power of GPUs.
- A deep learning research platform that provides maximum flexibility and speed.

Elaborating Further:

### A GPU-Ready Tensor Library

If you use NumPy, then you have used Tensors (a.k.a. ndarray).

![Tensor illustration](./docs/source/_static/img/tensor_illustration.png)

PyTorch provides Tensors that can live either on the CPU or the GPU and accelerates the
computation by a huge amount.

We provide a wide variety of tensor routines to accelerate and fit your scientific computation needs
such as slicing, indexing, math operations, linear algebra, reductions.
And they are fast!

### Dynamic Neural Networks: Tape-Based Autograd

PyTorch has a unique way of building neural networks: using and replaying a tape recorder.

Most frameworks such as TensorFlow, Theano, Caffe, and CNTK have a static view of the world.
One has to build a neural network and reuse the same structure again and again.
Changing the way the network behaves means that one has to start from scratch.

With PyTorch, we use a technique called reverse-mode auto-differentiation, which allows you to
change the way your network behaves arbitrarily with zero lag or overhead. Our inspiration comes
from several research papers on this topic, as well as current and past work such as
[torch-autograd](https://github.com/twitter/torch-autograd),
[autograd](https://github.com/HIPS/autograd),
[Chainer](https://chainer.org), etc.

While this technique is not unique to PyTorch, it's one of the fastest implementations of it to date.
You get the best of speed and flexibility for your crazy research.

![Dynamic graph](https://github.com/pytorch/pytorch/blob/master/docs/source/_static/img/dynamic_graph.gif)

### Python First

PyTorch is not a Python binding into a monolithic C++ framework.
It is built to be deeply integrated into Python.
You can use it naturally like you would use [NumPy](https://www.numpy.org/) / [SciPy](https://www.scipy.org/) / [scikit-learn](https://scikit-learn.org) etc.
You can write your new neural network layers in Python itself, using your favorite libraries
and use packages such as [Cython](https://cython.org/) and [Numba](http://numba.pydata.org/).
Our goal is to not reinvent the wheel where appropriate.

### Imperative Experiences

PyTorch is designed to be intuitive, linear in thought, and easy to use.
When you execute a line of code, it gets executed. There isn't an asynchronous view of the world.
When you drop into a debugger or receive error messages and stack traces, understanding them is straightforward.
The stack trace points to exactly where your code was defined.
We hope you never spend hours debugging your code because of bad stack traces or asynchronous and opaque execution engines.

### Fast and Lean

PyTorch has minimal framework overhead. We integrate acceleration libraries
such as [Intel MKL](https://software.intel.com/mkl) and NVIDIA ([cuDNN](https://developer.nvidia.com/cudnn), [NCCL](https://developer.nvidia.com/nccl)) to maximize speed.
At the core, its CPU and GPU Tensor and neural network backends
(TH, THC, THNN, THCUNN) are mature and have been tested for years.

Hence, PyTorch is quite fast – whether you run small or large neural networks.

The memory usage in PyTorch is extremely efficient compared to Torch or some of the alternatives.
We've written custom memory allocators for the GPU to make sure that
your deep learning models are maximally memory efficient.
This enables you to train bigger deep learning models than before.

### Extensions Without Pain

Writing new neural network modules, or interfacing with PyTorch's Tensor API was designed to be straightforward
and with minimal abstractions.

You can write new neural network layers in Python using the torch API
[or your favorite NumPy-based libraries such as SciPy](https://pytorch.org/tutorials/advanced/numpy_extensions_tutorial.html).

If you want to write your layers in C/C++, we provide a convenient extension API that is efficient and with minimal boilerplate.
No wrapper code needs to be written. You can see [a tutorial here](https://pytorch.org/tutorials/advanced/cpp_extension.html) and [an example here](https://github.com/pytorch/extension-cpp).


## Installation

### Binaries
Commands to install from binaries via Conda or pip wheels are on our website:
[https://pytorch.org](https://pytorch.org)


#### NVIDIA Jetson Platforms

Python wheels for NVIDIA's Jetson Nano, Jetson TX2, and Jetson AGX Xavier are available via the following URLs:

- Stable binaries:
  - Python 3.6: https://nvidia.box.com/v/torch-stable-cp36-jetson-jp42
- Rolling weekly binaries:
  - Python 3.6: https://nvidia.box.com/v/torch-weekly-cp36-jetson-jp42

They require JetPack 4.2 and above, and [@dusty-nv](https://github.com/dusty-nv) maintains them


### From Source

If you are installing from source, you will need Python 3.6.2 or later and a C++14 compiler. Also, we highly recommend installing an [Anaconda](https://www.anaconda.com/distribution/#download-section) environment.
You will get a high-quality BLAS library (MKL) and you get controlled dependency versions regardless of your Linux distro.

Once you have [Anaconda](https://www.anaconda.com/distribution/#download-section) installed, here are the instructions.

If you want to compile with CUDA support, install
- [NVIDIA CUDA](https://developer.nvidia.com/cuda-downloads) 9.2 or above
- [NVIDIA cuDNN](https://developer.nvidia.com/cudnn) v7 or above
- [Compiler](https://gist.github.com/ax3l/9489132) compatible with CUDA
Note: You could refer to the [cuDNN Support Matrix](https://docs.nvidia.com/deeplearning/cudnn/pdf/cuDNN-Support-Matrix.pdf) for cuDNN versions with the various supported CUDA, CUDA driver and NVIDIA hardwares

If you want to disable CUDA support, export environment variable `USE_CUDA=0`.
Other potentially useful environment variables may be found in `setup.py`.

If you are building for NVIDIA's Jetson platforms (Jetson Nano, TX1, TX2, AGX Xavier), Instructions to install PyTorch for Jetson Nano are [available here](https://devtalk.nvidia.com/default/topic/1049071/jetson-nano/pytorch-for-jetson-nano/)

If you want to compile with ROCm support, install
- [AMD ROCm](https://rocmdocs.amd.com/en/latest/Installation_Guide/Installation-Guide.html) 4.0 and above installation
- ROCm is currently supported only for Linux system.

If you want to disable ROCm support, export environment variable `USE_ROCM=0`.
Other potentially useful environment variables may be found in `setup.py`.

#### Install Dependencies

Common
```bash
conda install numpy ninja pyyaml mkl mkl-include setuptools cmake cffi typing_extensions future six requests dataclasses
```

On Linux
```bash
# CUDA only: Add LAPACK support for the GPU if needed
conda install -c pytorch magma-cuda110  # or the magma-cuda* that matches your CUDA version from https://anaconda.org/pytorch/repo
```

On MacOS
```bash
# Add these packages if torch.distributed is needed
conda install pkg-config libuv
```

On Windows
```bash
# Add these packages if torch.distributed is needed.
# Distributed package support on Windows is a prototype feature and is subject to changes.
conda install -c conda-forge libuv=1.39
```

#### Get the PyTorch Source
```bash
git clone --recursive https://github.com/pytorch/pytorch
cd pytorch
# if you are updating an existing checkout
git submodule sync
git submodule update --init --recursive
```

#### Install PyTorch
On Linux
```bash
export CMAKE_PREFIX_PATH=${CONDA_PREFIX:-"$(dirname $(which conda))/../"}
python setup.py install
```

Note that if you are compiling for ROCm, you must run this command first:
```bash
python tools/amd_build/build_amd.py
```

Note that if you are using [Anaconda](https://www.anaconda.com/distribution/#download-section), you may experience an error caused by the linker:

```plaintext
build/temp.linux-x86_64-3.7/torch/csrc/stub.o: file not recognized: file format not recognized
collect2: error: ld returned 1 exit status
error: command 'g++' failed with exit status 1
```

This is caused by `ld` from Conda environment shadowing the system `ld`. You should use a newer version of Python that fixes this issue. The recommended Python version is 3.6.10+, 3.7.6+ and 3.8.1+.

On macOS
```bash
export CMAKE_PREFIX_PATH=${CONDA_PREFIX:-"$(dirname $(which conda))/../"}
MACOSX_DEPLOYMENT_TARGET=10.9 CC=clang CXX=clang++ python setup.py install
```

Each CUDA version only supports one particular XCode version. The following combinations have been reported to work with PyTorch.

| CUDA version | XCode version |
| ------------ | ------------- |
| 10.0         | XCode 9.4     |
| 10.1         | XCode 10.1    |


On Windows

Choose Correct Visual Studio Version.

<<<<<<< HEAD
Visual Studio upgrades are very often. Sometimes, there're regressions in some new versions.
It'd best to use the same Visual Studio Version as [PyTorch CI's](https://github.com/pytorch/pytorch/blob/a1bd7918cc5a06cbef6c5178259bf0a7b5ab1ce3/.circleci/scripts/vs_install.ps1#L4).
You can use Visual Studio Enterprise, Professional or Community though PyTorch CI uses Visual Studio BuildTools.

=======
Sometimes there are regressions in new versions of Visual Studio, so
it's best to use the same Visual Studio Version [16.8.5](https://github.com/pytorch/pytorch/blob/master/.circleci/scripts/vs_install.ps1) as Pytorch CI's.
You can use Visual Studio Enterprise, Professional or Community though PyTorch CI uses Visual Studio BuildTools.

If you want to build legacy python code, please refert to [Building on legacy code and CUDA](https://github.com/pytorch/pytorch/blob/master/CONTRIBUTING.md#building-on-legacy-code-and-cuda)

>>>>>>> 8be5b1ca
Build with CPU

It's fairly easy to build with CPU.

Note on OpenMP: The desired OpenMP implementation is Intel OpenMP (iomp). In order to link against iomp, you'll need to manually download the library and set up the buliding environment by tweaking `CMAKE_INCLUDE_PATH` and `LIB`. The instruction [here](https://github.com/pytorch/pytorch/blob/master/docs/source/notes/windows.rst#building-from-source) is an example for setting up both MKL and Intel OpenMP. Without these configuraions for CMake, Microsoft Visual C OpenMP runtime (vcomp) will be used.

Build with CUDA

[NVTX](https://docs.nvidia.com/gameworks/content/gameworkslibrary/nvtx/nvidia_tools_extension_library_nvtx.htm) is needed to build Pytorch with CUDA.
NVTX is a part of CUDA distributive, where it is called "Nsight Compute". To install it onto already installed CUDA run CUDA installation once again and check the corresponding checkbox.
Make sure that CUDA with Nsight Compute is installed after Visual Studio.

Currently, VS 2017 / 2019, and Ninja are supported as the generator of CMake. If `ninja.exe` is detected in `PATH`, then Ninja will be used as the default generator, otherwise, it will use VS 2017 / 2019.
<br/> If Ninja is selected as the generator, the latest MSVC will get selected as the underlying toolchain.

Additional libraries such as
[Magma](https://developer.nvidia.com/magma), [oneDNN, a.k.a MKLDNN or DNNL](https://github.com/oneapi-src/oneDNN), and [Sccache](https://github.com/mozilla/sccache) are often needed. Please refer to the [installation-helper](https://github.com/pytorch/pytorch/tree/master/.jenkins/pytorch/win-test-helpers/installation-helpers) to install them.

You can refer to the [build_pytorch.bat](https://github.com/pytorch/pytorch/blob/master/.jenkins/pytorch/win-test-helpers/build_pytorch.bat) script for some other environment variables configurations


```cmd
cmd

:: [Optional] If you want to build with the VS 2017 generator for old CUDA and PyTorch, please change the value in the next line to `Visual Studio 15 2017`.
:: Note: This value is useless if Ninja is detected. However, you can force that by using `set USE_NINJA=OFF`.
set CMAKE_GENERATOR=Visual Studio 16 2019

:: Read the content in the previous section carefully before you proceed.
:: [Optional] If you want to override the underlying toolset used by Ninja and Visual Studio with CUDA, please run the following script block.
:: "Visual Studio 2019 Developer Command Prompt" will be run automatically.
:: Make sure you have CMake >= 3.12 before you do this when you use the Visual Studio generator.
set CMAKE_GENERATOR_TOOLSET_VERSION=14.27
set DISTUTILS_USE_SDK=1
for /f "usebackq tokens=*" %i in (`"%ProgramFiles(x86)%\Microsoft Visual Studio\Installer\vswhere.exe" -version [15^,16^) -products * -latest -property installationPath`) do call "%i\VC\Auxiliary\Build\vcvarsall.bat" x64 -vcvars_ver=%CMAKE_GENERATOR_TOOLSET_VERSION%

:: [Optional] If you want to override the CUDA host compiler
set CUDAHOSTCXX=C:\Program Files (x86)\Microsoft Visual Studio\2019\Community\VC\Tools\MSVC\14.27.29110\bin\HostX64\x64\cl.exe

python setup.py install

```

##### Adjust Build Options (Optional)

You can adjust the configuration of cmake variables optionally (without building first), by doing
the following. For example, adjusting the pre-detected directories for CuDNN or BLAS can be done
with such a step.

On Linux
```bash
export CMAKE_PREFIX_PATH=${CONDA_PREFIX:-"$(dirname $(which conda))/../"}
python setup.py build --cmake-only
ccmake build  # or cmake-gui build
```

On macOS
```bash
export CMAKE_PREFIX_PATH=${CONDA_PREFIX:-"$(dirname $(which conda))/../"}
MACOSX_DEPLOYMENT_TARGET=10.9 CC=clang CXX=clang++ python setup.py build --cmake-only
ccmake build  # or cmake-gui build
```

### Docker Image

#### Using pre-built images

You can also pull a pre-built docker image from Docker Hub and run with docker v19.03+

```bash
docker run --gpus all --rm -ti --ipc=host pytorch/pytorch:latest
```

Please note that PyTorch uses shared memory to share data between processes, so if torch multiprocessing is used (e.g.
for multithreaded data loaders) the default shared memory segment size that container runs with is not enough, and you
should increase shared memory size either with `--ipc=host` or `--shm-size` command line options to `nvidia-docker run`.

#### Building the image yourself

**NOTE:** Must be built with a docker version > 18.06

The `Dockerfile` is supplied to build images with Cuda support and cuDNN v7.
You can pass `PYTHON_VERSION=x.y` make variable to specify which Python version is to be used by Miniconda, or leave it
unset to use the default.
```bash
make -f docker.Makefile
# images are tagged as docker.io/${your_docker_username}/pytorch
```

### Building the Documentation

To build documentation in various formats, you will need [Sphinx](http://www.sphinx-doc.org) and the
readthedocs theme.

```bash
cd docs/
pip install -r requirements.txt
```
You can then build the documentation by running ``make <format>`` from the
``docs/`` folder. Run ``make`` to get a list of all available output formats.

If you get a katex error run ```npm install katex```.  If it persists, try
```npm install -g katex```

### Previous Versions

Installation instructions and binaries for previous PyTorch versions may be found
on [Our Website](https://pytorch.org/previous-versions).


## Getting Started

Three-pointers to get you started:
- [Tutorials: get you started with understanding and using PyTorch](https://pytorch.org/tutorials/)
- [Examples: easy to understand pytorch code across all domains](https://github.com/pytorch/examples)
- [The API Reference](https://pytorch.org/docs/)
- [Glossary](https://github.com/pytorch/pytorch/blob/master/GLOSSARY.md)

## Resources

* [PyTorch.org](https://pytorch.org/)
* [PyTorch Tutorials](https://pytorch.org/tutorials/)
* [PyTorch Examples](https://github.com/pytorch/examples)
* [PyTorch Models](https://pytorch.org/hub/)
* [Intro to Deep Learning with PyTorch from Udacity](https://www.udacity.com/course/deep-learning-pytorch--ud188)
* [Intro to Machine Learning with PyTorch from Udacity](https://www.udacity.com/course/intro-to-machine-learning-nanodegree--nd229)
* [Deep Neural Networks with PyTorch from Coursera](https://www.coursera.org/learn/deep-neural-networks-with-pytorch)
* [PyTorch Twitter](https://twitter.com/PyTorch)
* [PyTorch Blog](https://pytorch.org/blog/)
* [PyTorch YouTube](https://www.youtube.com/channel/UCWXI5YeOsh03QvJ59PMaXFw)

## Communication
* Forums: Discuss implementations, research, etc. https://discuss.pytorch.org
* GitHub Issues: Bug reports, feature requests, install issues, RFCs, thoughts, etc.
* Slack: The [PyTorch Slack](https://pytorch.slack.com/) hosts a primary audience of moderate to experienced PyTorch users and developers for general chat, online discussions, collaboration, etc. If you are a beginner looking for help, the primary medium is [PyTorch Forums](https://discuss.pytorch.org). If you need a slack invite, please fill this form: https://goo.gl/forms/PP1AGvNHpSaJP8to1
* Newsletter: No-noise, a one-way email newsletter with important announcements about PyTorch. You can sign-up here: https://eepurl.com/cbG0rv
* Facebook Page: Important announcements about PyTorch. https://www.facebook.com/pytorch
* For brand guidelines, please visit our website at [pytorch.org](https://pytorch.org/)

## Releases and Contributing

PyTorch has a 90-day release cycle (major releases). Please let us know if you encounter a bug by [filing an issue](https://github.com/pytorch/pytorch/issues).

We appreciate all contributions. If you are planning to contribute back bug-fixes, please do so without any further discussion.

If you plan to contribute new features, utility functions, or extensions to the core, please first open an issue and discuss the feature with us.
Sending a PR without discussion might end up resulting in a rejected PR because we might be taking the core in a different direction than you might be aware of.

To learn more about making a contribution to Pytorch, please see our [Contribution page](CONTRIBUTING.md).

## The Team

PyTorch is a community-driven project with several skillful engineers and researchers contributing to it.

PyTorch is currently maintained by [Adam Paszke](https://apaszke.github.io/), [Sam Gross](https://github.com/colesbury), [Soumith Chintala](http://soumith.ch) and [Gregory Chanan](https://github.com/gchanan) with major contributions coming from hundreds of talented individuals in various forms and means.
A non-exhaustive but growing list needs to mention: Trevor Killeen, Sasank Chilamkurthy, Sergey Zagoruyko, Adam Lerer, Francisco Massa, Alykhan Tejani, Luca Antiga, Alban Desmaison, Andreas Koepf, James Bradbury, Zeming Lin, Yuandong Tian, Guillaume Lample, Marat Dukhan, Natalia Gimelshein, Christian Sarofeen, Martin Raison, Edward Yang, Zachary Devito.

Note: This project is unrelated to [hughperkins/pytorch](https://github.com/hughperkins/pytorch) with the same name. Hugh is a valuable contributor to the Torch community and has helped with many things Torch and PyTorch.

## License

PyTorch has a BSD-style license, as found in the [LICENSE](LICENSE) file.<|MERGE_RESOLUTION|>--- conflicted
+++ resolved
@@ -266,19 +266,12 @@
 
 Choose Correct Visual Studio Version.
 
-<<<<<<< HEAD
-Visual Studio upgrades are very often. Sometimes, there're regressions in some new versions.
-It'd best to use the same Visual Studio Version as [PyTorch CI's](https://github.com/pytorch/pytorch/blob/a1bd7918cc5a06cbef6c5178259bf0a7b5ab1ce3/.circleci/scripts/vs_install.ps1#L4).
-You can use Visual Studio Enterprise, Professional or Community though PyTorch CI uses Visual Studio BuildTools.
-
-=======
 Sometimes there are regressions in new versions of Visual Studio, so
 it's best to use the same Visual Studio Version [16.8.5](https://github.com/pytorch/pytorch/blob/master/.circleci/scripts/vs_install.ps1) as Pytorch CI's.
 You can use Visual Studio Enterprise, Professional or Community though PyTorch CI uses Visual Studio BuildTools.
 
 If you want to build legacy python code, please refert to [Building on legacy code and CUDA](https://github.com/pytorch/pytorch/blob/master/CONTRIBUTING.md#building-on-legacy-code-and-cuda)
 
->>>>>>> 8be5b1ca
 Build with CPU
 
 It's fairly easy to build with CPU.
