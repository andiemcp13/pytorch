#include <torch/library.h>
#include <ATen/VmapTransforms.h>
#include <ATen/BatchedFallback.h>
#include <ATen/native/ResizeCommon.h>
#include <ATen/ATen.h>

namespace at {

// NOTE: [What is a batching rule?]
//
// A *batching rule* implements the logic of how to call an operator on inputs
// that have zero or more additional batch dimensions. When one does a vmap, the
// dimension(s) being vmap'ed over get recorded as batch dimensions.
//
// For example, vmap(torch.add)(x, y)
// 1. wraps `x` into batched_x = BatchedTensor(x, bdims=[(lvl=1, dim=0)];
// 2. wraps `y` into batched_y = BatchedTensor(y, bdims=[(lvl=1, dim=0)];
// 3. and then runs `torch.add(batched_x, batched_y)`.

// NOTE: [When should I add a batching rule?]
// When you are adding a new operator, you'll need to add a batching rule so
// that vmap can work efficiently with said operator. If you do not, we'll attempt
// to generate a slow fallback for the batching rule.

// NOTE: [How to write batching rules?]
// The signature of a batching rule should look like exactly like the C++ signature
// of its operator.
//
// First, see NOTE: [Logical vs physical args] in VmapTransforms.h for terminology.
//
// At a high level, what a batching rule does is the following:
// 1. Converts (logical) BatchedTensors to views on physical tensors.
// 2. Converts logical arguments (e.g. dimension indexes, shapes) to physical
//    arguments that correspond to the physical tensors.
// 3. Calls at:: operations on the physical tensors and arguments to produce
//    some physical results.
// 4. Converts physical results back to BatchedTensors.
//
// Steps 1, 2, and 4 differ for operators with different batching behaviors. When
// writing a new batching rule, please select a VmapTransform that matches the
// batching behavior of your operation. The VmapTransform provides helper functions
// to do steps (1), (2), and (4).
// (see NOTE: [What is an VmapTransform?] in VmapTransforms.h)

// Note: [Future plans]
// The API for writing a batching rule isn't stable. In the future, we'd like
// to think about the problem of translating these batching rules to TorchScript.
// Ideally batching rules in eager mode vs TorchScript would look pretty similar,
// if not use the same mechanism. In order to accomplish that we might have to
// do some refactoring.

// PyTorch allows operations to specify dim 0 and dim -1 on a scalar tensor.
static bool is_allowed_dim_on_scalar_tensor(int64_t dim) {
  return dim == 0 || dim == -1;
}

Tensor sum_batching_rule(const Tensor& self, IntArrayRef dims, bool keepdim, optional<ScalarType> dtype) {
  // PyTorch has a special case where sum(scalar_tensor, dim=0) does not fail
  // and instead returns a new scalar tensor (this also happens for dim=-1)
  // If the following happens:
  // >>> x = torch.randn(B0)  # the per-examples are all scalars
  // >>> vmap(partial(torch.sum, dim=0), x)
  // then we replicate the behavior of sum(scalar_tensor, dim=0).
  if (/*logical*/self.dim() == 0 && (dims.size() == 0 || (dims.size() == 1 && is_allowed_dim_on_scalar_tensor(dims[0])))) {
    return self.clone();
  }
  auto self_physical = MultiBatchVmapTransform::logicalToPhysical(self);
  auto dims_physical = self_physical.getPhysicalDims(dims);
  auto result = at::sum(self_physical.tensor(), dims_physical, keepdim, dtype);
  return self_physical.getPhysicalToLogicalMap().apply(result);
}

bool isPhysicalScalarTensor(const Tensor& logical_tensor) {
  if (logical_tensor.dim() > 0) {
    return false;
  }
  auto* batched = maybeGetBatchedImpl(logical_tensor);
  if (batched) {
    return false;
  }
  return true;
}

template <typename F, F Func, typename... ExtraArgs>
Tensor binary_pointwise_batching_rule(
    const Tensor& self, const Tensor& other, ExtraArgs... args) {
  if (self.dim() > 0 && other.dim() > 0) {
    auto physical_args = BroadcastingVmapTransform::logicalToPhysical({self, other});
    auto result = Func(physical_args[0].tensor(), physical_args[1].tensor(), args...);
    return physical_args[0].getPhysicalToLogicalMap().apply(result);
  }
  if (isPhysicalScalarTensor(self)) {
    auto other_physical = MultiBatchVmapTransform::logicalToPhysical(other);
    auto result = Func(self, other_physical.tensor(), args...);
    return other_physical.getPhysicalToLogicalMap().apply(result);
  }
  if (isPhysicalScalarTensor(other)) {
    auto self_physical = MultiBatchVmapTransform::logicalToPhysical(self);
    auto result = Func(self_physical.tensor(), other, args...);
    return self_physical.getPhysicalToLogicalMap().apply(result);
  }

  // At this point, we know at least one of the operands is a logical Scalar tensor.
  // Here we must emulate TensorIterator's special behavior on Scalars.
  //
  // As a motivating example, consider the following:
  //   x = torch.randn(3, 10)
  //   y = torch.randn(3, dtype=torch.double)
  //   vmap(torch.mul)(torch.randn(3, 10), torch.randn(3, dtype=torch.double))
  //
  // At a per-example level, we are adding FloatTensor[10] and DoubleTensor[];
  // Type Promotion dictates that the result should be FloatTensor[10].
  // This means we cannot directly pass the physical tensors (x and y) to
  // TensorIterator (if we did, it would promote them to DoubleTensor).
  //
  // FIXME(rzou): I didn't want to go down the slippery slope of emulating
  // everything TensorIterator does (it would be better to refactor out the
  // TensorIterator logic). The one thing that this code doesn't handle
  // is cross-device logical scalar tensors.
  //   cpu_tensor = torch.randn(3)
  //   cuda_tensor = torch.randn(3, 10, device='cuda')
  //   vmap(torch.mul)(cpu_tensor, cuda_tensor)
  //
  // At a per-example level, we are adding CPUTensor[] and CUDATensor[10].
  // TensorIterator allows for this cross-device operation because one of the
  // tensors is a Scalar CPU tensor. However, the following code will throw an
  // error in that case. I don't expect to see many use cases for this, so
  // this is probably fine as-is.
  auto logical_self = self;
  auto logical_other = other;
  auto result_type = at::native::result_type(logical_self, logical_other);
  if (logical_self.scalar_type() != result_type) {
    logical_self = logical_self.to(result_type);
  }
  if (logical_other.scalar_type() != result_type) {
    logical_other = logical_other.to(result_type);
  }
  auto physical_args = BroadcastingVmapTransform::logicalToPhysical(
      {logical_self, logical_other});
  auto result = Func(physical_args[0].tensor(), physical_args[1].tensor(), args...);
  return physical_args[0].getPhysicalToLogicalMap().apply(result);
}

Tensor expand_batching_rule(const Tensor& self, IntArrayRef size, bool implicit) {
  auto self_physical = MultiBatchVmapTransform::logicalToPhysical(self);
  auto size_physical = self_physical.getPhysicalShape(size);
  auto self_physical_dim = self_physical.tensor().dim();

  TORCH_CHECK(self_physical_dim <= static_cast<int64_t>(size_physical.size()),
       "expand: the number of sizes provided (", /*logical*/size.size(), ") ",
       "must be greater or equal to the number of dimensions in the tensor (",
       /*logical dim*/self.dim(), ")");

  if (self_physical_dim == static_cast<int64_t>(size_physical.size())) {
    auto result = self_physical.tensor().expand(size_physical, implicit);
    return self_physical.getPhysicalToLogicalMap().apply(result);
  }

  TORCH_INTERNAL_ASSERT(self_physical_dim < static_cast<int64_t>(size_physical.size()));
  // Here, we know we are expanding a (logical) tensor to a larger number
  // of dimensions. We have to be careful because we can't call expand directly
  // due to the presence of batch dimensions.
  //
  // As an example, let B0 be a batch dimension and consider expand(Tensor[B0, 3], [2, 3]).
  // The result should be a tensor of size [B0, 2, 3].
  // A physical view of size [B0, 3] can't directly be expanded to size [B0, 2, 3]
  // so the strategy here is to view it first as a tensor of size [B0, 1, 3] and
  // then expand.
  auto self_physical_size = self_physical.tensor().sizes();
  auto extra_dims = size_physical.size() - self_physical_dim;
  VmapDimVector view_shape(size_physical.size(), 1);
  std::copy(self_physical_size.begin(),
            self_physical_size.begin() + self_physical.numBatchDims(),
            view_shape.begin());
  std::copy(self_physical_size.begin() + self_physical.numBatchDims(),
            self_physical_size.end(),
            view_shape.begin() + self_physical.numBatchDims() + extra_dims);
  auto result = self_physical.tensor().view(view_shape).expand(size_physical, implicit);
  return self_physical.getPhysicalToLogicalMap().apply(result);
}

std::vector<Tensor> chunk_batching_rule(const Tensor& self, int64_t chunks, int64_t dim) {
  auto self_physical = MultiBatchVmapTransform::logicalToPhysical(self);
  auto dim_physical = self_physical.getPhysicalDim(dim);
  auto result = at::chunk(self_physical.tensor(), chunks, dim_physical);
  self_physical.getPhysicalToLogicalMap().applyInplace(result);
  return result;
}

Tensor clamp_batching_rule(const Tensor& self, const optional<Scalar>& min, const optional<Scalar>& max) {
  auto self_physical = MultiBatchVmapTransform::logicalToPhysical(self);
  auto result = at::clamp(self_physical.tensor(), min, max);
  return self_physical.getPhysicalToLogicalMap().apply(result);
}

Tensor clamp_min_batching_rule(const Tensor& self, const Scalar& min) {
  auto self_physical = MultiBatchVmapTransform::logicalToPhysical(self);
  auto result = at::clamp_min(self_physical.tensor(), min);
  return self_physical.getPhysicalToLogicalMap().apply(result);
}

Tensor clamp_max_batching_rule(const Tensor& self, const Scalar& max) {
  auto self_physical = MultiBatchVmapTransform::logicalToPhysical(self);
  auto result = at::clamp_max(self_physical.tensor(), max);
  return self_physical.getPhysicalToLogicalMap().apply(result);
}

std::vector<Tensor> tensor_split_sections_batching_rule(const Tensor& self, int64_t sections, int64_t dim) {
  auto self_physical = MultiBatchVmapTransform::logicalToPhysical(self);
  auto dim_physical = self_physical.getPhysicalDim(dim);
  auto result = at::tensor_split(self_physical.tensor(), sections, dim_physical);
  self_physical.getPhysicalToLogicalMap().applyInplace(result);
  return result;
}

std::vector<Tensor> tensor_split_indices_batching_rule(const Tensor& self, IntArrayRef indices, int64_t dim) {
  auto self_physical = MultiBatchVmapTransform::logicalToPhysical(self);
  auto dim_physical = self_physical.getPhysicalDim(dim);
  auto result = at::tensor_split(self_physical.tensor(), indices, dim_physical);
  self_physical.getPhysicalToLogicalMap().applyInplace(result);
  return result;
}

Tensor unsqueeze_batching_rule(const Tensor& self, int64_t dim) {
  auto self_physical = MultiBatchVmapTransform::logicalToPhysical(self);
  // NB: unsqueeze has some special handling of its `dim` argument so we can't call
  // self_physical.getPhysicalDim directly. In particular, native::unsqueeze
  // wraps the dim to (the logical dimension) + 1, so we need to do that here too.
  // https://github.com/pytorch/pytorch/blob/b623bdeabb0aa8da44285d303246e7f8ac06c2a9/aten/src/ATen/native/TensorShape.cpp#L1413
  auto dim_physical =
      self_physical.numBatchDims() + maybe_wrap_dim(dim, /*logical_dim*/self.dim() + 1);
  auto result = self_physical.tensor().unsqueeze(dim_physical);
  return self_physical.getPhysicalToLogicalMap().apply(result);
}

Tensor& fill_inplace_scalar_batching_rule(Tensor& self, const Scalar& value) {
  auto self_physical = MultiBatchVmapTransform::logicalToPhysical(self);
  self_physical.tensor().fill_(value);
  return self;
}

Tensor& fill_inplace_tensor_batching_rule(Tensor& self, const Tensor& value) {
  auto value_batched = isBatchedTensor(value);

  if (value_batched) {
    auto physical_args =
      BroadcastingVmapTransform::logicalToPhysical({self, value});
    physical_args[0].tensor().copy_(physical_args[1].tensor());
  } else {
    auto self_physical = MultiBatchVmapTransform::logicalToPhysical(self);
    self_physical.tensor().fill_(value);
  }
  return self;
}

Tensor& zero_inplace_batching_rule(Tensor &self) {
  auto self_physical = MultiBatchVmapTransform::logicalToPhysical(self);
  self_physical.tensor().zero_();
  return self;
}

Tensor squeeze_batching_rule(const Tensor& self) {
  auto self_physical = MultiBatchVmapTransform::logicalToPhysical(self);
  auto physical_sizes = self_physical.tensor().sizes();

  // Don't squeeze the batch dims!
  VmapDimVector squeezed_sizes;
  int64_t num_batch_dims = self_physical.numBatchDims();
  squeezed_sizes.insert(
      squeezed_sizes.end(),
      physical_sizes.begin(),
      physical_sizes.begin() + num_batch_dims);
  for (auto it = physical_sizes.begin() + num_batch_dims; it != physical_sizes.end(); ++it) {
    if (*it != 1) {
      squeezed_sizes.push_back(*it);
    }
  }

  auto result = self_physical.tensor().view(squeezed_sizes);
  return self_physical.getPhysicalToLogicalMap().apply(result);
}

Tensor squeeze_dim_batching_rule(const Tensor& self, int64_t dim) {
  auto self_physical = MultiBatchVmapTransform::logicalToPhysical(self);
  auto dim_physical = self_physical.getPhysicalDim(dim);
  auto result = self_physical.tensor().squeeze(dim_physical);
  return self_physical.getPhysicalToLogicalMap().apply(result);
}

Tensor trace_batching_rule(const Tensor& self) {
  auto self_physical = MultiBatchVmapTransform::logicalToPhysical(self);
  // Batched Diagonal View
  auto self_diag = at::diagonal(self_physical.tensor(), /*offset*/0, /*dim1*/-2, /*dim2*/-1);
  auto result =  at::sum(self_diag, -1);
  return self_physical.getPhysicalToLogicalMap().apply(result);
}

Tensor trace_backward_batching_rule(const Tensor& grad, IntArrayRef input_sizes) {
  auto grad_physical = MultiBatchVmapTransform::logicalToPhysical(grad);
  auto grad_input = at::zeros(grad_physical.getPhysicalShape(input_sizes), grad.options());
  // Batched Diagonal View
  auto grad_input_diag = at::diagonal(grad_input, /*offset*/0, /*dim1*/-2, /*dim2*/-1);
  // Append a dimension of size one to the grad output
  auto grad_physical_tensor = grad_physical.tensor().unsqueeze(-1);
  grad_input_diag.copy_(grad_physical_tensor);
  return grad_physical.getPhysicalToLogicalMap().apply(grad_input);
}

Tensor transpose_int_batching_rule(const Tensor& self, int64_t dim0, int64_t dim1) {
  // PyTorch has a special case where scalar_tensor.transpose(dim0, dim1) works
  // for dim0, dim1 in {0, -1} and returns the scalar tensor. If the following happens:
  // >>> x = torch.randn(B0)  # the per-examples are all scalars
  // >>> vmap(lambda x: x.transpose(0, -1), x)
  // then we replicate this behavior.
  if (/*logical*/self.dim() == 0 && is_allowed_dim_on_scalar_tensor(dim0) &&
      is_allowed_dim_on_scalar_tensor(dim1)) {
    return self;
  }
  auto self_physical = MultiBatchVmapTransform::logicalToPhysical(self);
  auto dim0_physical = self_physical.getPhysicalDim(dim0);
  auto dim1_physical = self_physical.getPhysicalDim(dim1);
  auto result = self_physical.tensor().transpose(dim0_physical, dim1_physical);
  return self_physical.getPhysicalToLogicalMap().apply(result);
}

Tensor permute_batching_rule(const Tensor& self, IntArrayRef dims) {
  auto self_physical = MultiBatchVmapTransform::logicalToPhysical(self);
  auto dims_physical = self_physical.getPhysicalDims(dims);

  VmapDimVector all_dims_physical;
  all_dims_physical.reserve(self_physical.tensor().dim());
  for (int64_t bdim = 0; bdim < self_physical.numBatchDims(); bdim++) {
    all_dims_physical.push_back(bdim);
  }
  all_dims_physical.insert(
      all_dims_physical.end(),
      dims_physical.begin(),
      dims_physical.end());
  auto result = self_physical.tensor().permute(all_dims_physical);
  return self_physical.getPhysicalToLogicalMap().apply(result);
}

Tensor select_batching_rule(const Tensor& self, int64_t dim, int64_t index) {
  auto self_physical = MultiBatchVmapTransform::logicalToPhysical(self);
  auto dim_physical = self_physical.getPhysicalDim(dim);
  auto result = self_physical.tensor().select(dim_physical, index);
  return self_physical.getPhysicalToLogicalMap().apply(result);
}

static int64_t getGradInputPhysicalDim(int64_t dim, IntArrayRef input_sizes, int64_t num_batch_dims) {
  return maybe_wrap_dim(dim, input_sizes.size()) + num_batch_dims;
}

Tensor select_backward_batching_rule(const Tensor& grad, IntArrayRef input_sizes, int64_t dim, int64_t index) {
  auto grad_physical = MultiBatchVmapTransform::logicalToPhysical(grad);
  auto grad_input = at::zeros(grad_physical.getPhysicalShape(input_sizes), grad.options());
  auto physical_dim = getGradInputPhysicalDim(dim, input_sizes, grad_physical.numBatchDims());
  grad_input.select(physical_dim, index).copy_(grad_physical.tensor());
  return grad_physical.getPhysicalToLogicalMap().apply(grad_input);
}

Tensor slice_batching_rule(
    const Tensor& self,
    int64_t dim,
    c10::optional<int64_t> start,
    c10::optional<int64_t> end,
    int64_t step) {
  auto self_physical = MultiBatchVmapTransform::logicalToPhysical(self);
  auto dim_physical = self_physical.getPhysicalDim(dim);
  auto result = self_physical.tensor().slice(dim_physical, start, end, step);
  return self_physical.getPhysicalToLogicalMap().apply(result);
}

Tensor slice_backward_batching_rule(const Tensor& grad, IntArrayRef input_sizes, int64_t dim, int64_t start, int64_t end, int64_t step) {
  auto grad_physical = MultiBatchVmapTransform::logicalToPhysical(grad);
  auto grad_input = at::zeros(grad_physical.getPhysicalShape(input_sizes), grad.options());
  auto physical_dim = getGradInputPhysicalDim(dim, input_sizes, grad_physical.numBatchDims());
  grad_input.slice(physical_dim, start, end, step).copy_(grad_physical.tensor());
  return grad_physical.getPhysicalToLogicalMap().apply(grad_input);
}

Tensor diagonal_batching_rule(const Tensor& self, int64_t offset, int64_t dim1, int64_t dim2) {
  auto self_physical = MultiBatchVmapTransform::logicalToPhysical(self);
  auto dim1_physical = self_physical.getPhysicalDim(dim1);
  auto dim2_physical = self_physical.getPhysicalDim(dim2);
  auto result = at::diagonal(self_physical.tensor(), offset, dim1_physical, dim2_physical);
  return self_physical.getPhysicalToLogicalMap().apply(result);
}

Tensor diagonal_backward_batching_rule(const Tensor& grad, IntArrayRef input_sizes, int64_t offset, int64_t dim1, int64_t dim2) {
  auto grad_physical = MultiBatchVmapTransform::logicalToPhysical(grad);
  auto grad_input = at::zeros(grad_physical.getPhysicalShape(input_sizes), grad.options());
  auto dim1_physical = getGradInputPhysicalDim(dim1, input_sizes, grad_physical.numBatchDims());
  auto dim2_physical = getGradInputPhysicalDim(dim2, input_sizes, grad_physical.numBatchDims());
  grad_input.diagonal(offset, dim1_physical, dim2_physical).copy_(grad_physical.tensor());
  return grad_physical.getPhysicalToLogicalMap().apply(grad_input);
}

Tensor movedim_batching_rule(const Tensor& self, IntArrayRef source, IntArrayRef destination) {
  auto self_physical = MultiBatchVmapTransform::logicalToPhysical(self);
  auto source_physical = self_physical.getPhysicalDims(source);
  auto destination_physical = self_physical.getPhysicalDims(destination);
  auto result = at::movedim(self_physical.tensor(), source_physical, destination_physical);
  return self_physical.getPhysicalToLogicalMap().apply(result);
}

Tensor reshape_batching_rule(const Tensor& self, IntArrayRef shape) {
  auto self_physical = MultiBatchVmapTransform::logicalToPhysical(self);
  auto shape_physical = self_physical.getPhysicalShape(shape);
  auto result = self_physical.tensor().reshape(shape_physical);
  return self_physical.getPhysicalToLogicalMap().apply(result);
}

std::vector<Tensor> split_batching_rule(const Tensor& self, int64_t split_size, int64_t dim) {
  auto self_physical = MultiBatchVmapTransform::logicalToPhysical(self);
  auto dim_physical = self_physical.getPhysicalDim(dim);
  auto result = at::split(self_physical.tensor(), split_size, dim_physical);
  self_physical.getPhysicalToLogicalMap().applyInplace(result);
  return result;
}

std::vector<Tensor> split_with_sizes_batching_rule(const Tensor& self, IntArrayRef split_sizes, int64_t dim) {
  auto self_physical = MultiBatchVmapTransform::logicalToPhysical(self);
  auto dim_physical = self_physical.getPhysicalDim(dim);
  auto result = at::split_with_sizes(self_physical.tensor(), split_sizes, dim_physical);
  self_physical.getPhysicalToLogicalMap().applyInplace(result);
  return result;
}

std::vector<Tensor> unbind_batching_rule(const Tensor& self, int64_t dim) {
  auto self_physical = MultiBatchVmapTransform::logicalToPhysical(self);
  auto dim_physical = self_physical.getPhysicalDim(dim);
  auto result = at::unbind(self_physical.tensor(), dim_physical);
  self_physical.getPhysicalToLogicalMap().applyInplace(result);
  return result;
}

Tensor unfold_batching_rule(const Tensor& self, int64_t dim, int64_t size, int64_t step) {
  auto self_physical = MultiBatchVmapTransform::logicalToPhysical(self);
  auto dim_physical = self_physical.getPhysicalDim(dim);
  auto result = self_physical.tensor().unfold(dim_physical, size, step);
  return self_physical.getPhysicalToLogicalMap().apply(result);
}

Tensor contiguous_batching_rule(const Tensor& self, MemoryFormat memory_format) {
  TORCH_CHECK(memory_format == MemoryFormat::Contiguous,
      "NYI: Tensor.contiguous(...) inside of vmap for memory_format other ",
      "than torch.contiguous_format");
  auto physical_view = MultiBatchVmapTransform::logicalToPhysical(self);
  auto result = physical_view.tensor().contiguous(memory_format);
  return physical_view.getPhysicalToLogicalMap().apply(result);
}

Tensor view_batching_rule(const Tensor& self, IntArrayRef size) {
  auto self_physical = MultiBatchVmapTransform::logicalToPhysical(self);
  auto size_physical = self_physical.getPhysicalShape(size);
  auto result = self_physical.tensor().view(size_physical);
  return self_physical.getPhysicalToLogicalMap().apply(result);
}

Tensor view_as_complex_batching_rule(const Tensor& self) {
  // guard against the user passing in a batch of scalar tensors with batch
  // size equal to 2.
  TORCH_CHECK(self.sizes().size() != 0, "Input tensor must have one or more dimensions");
  auto self_physical = MultiBatchVmapTransform::logicalToPhysical(self);
  auto result = at::view_as_complex(self_physical.tensor());
  return self_physical.getPhysicalToLogicalMap().apply(result);
}

// Checks that the smallest batch stride is greater than the largest example
// stride. This is something we can support but we choose not to because it's
// potentially error prone.
static void checkBatchDimsAtFrontInLayout(IntArrayRef physical_strides, int64_t num_batch_dims) {
  auto smallest_batch_stride = std::min_element(
      physical_strides.begin(), physical_strides.begin() + num_batch_dims);
  auto largest_example_stride = std::max_element(
      physical_strides.begin() + num_batch_dims, physical_strides.end());
  if (largest_example_stride == physical_strides.end()) {
    // No example dimensions
    return;
  }
  TORCH_CHECK(*smallest_batch_stride >= *largest_example_stride,
    "vmap: Calling Tensor.as_strided is not supported unless the batch dims being ",
    "vmapped over are at the front of the tensor (in memory layout). When they are ",
    "not at the front of the tensor this operation can be error prone so we "
    "actively discourage it; please file us a bug report and/or try to ",
    "express the as_strided operation in terms of PyTorch view operations");
}

// given (sizes, strides, storage_offset) returns the maximum location that
// can be indexed (or nullopt if such a location doesn't exist, e.g., tensors
// with zero-size dims).
static optional<int64_t> maximum_indexable_location(
    IntArrayRef sizes, IntArrayRef strides, int64_t storage_offset) {
  auto result = native::storage_size_for(sizes, strides);
  if (result == 0) {
    return nullopt;
  }
  return result + storage_offset;
}

// Let x be the "first slice" of physical_tensor.
// This checks that the range of possible memory locations accessible by
// x.as_strided(sizes, strides, maybe_storage_offset)
// are within the bounds of possible memory locations accessible by x.
static void checkBasicAsStridedValidForSlice(
    const Tensor& physical_tensor,
    int64_t num_batch_dims,
    IntArrayRef sizes,
    IntArrayRef strides,
    optional<int64_t> maybe_storage_offset) {
  auto slice_sizes = physical_tensor.sizes().slice(num_batch_dims);
  auto slice_strides = physical_tensor.strides().slice(num_batch_dims);
  auto base_offset = physical_tensor.storage_offset();

  auto storage_offset = maybe_storage_offset.value_or(base_offset);

  auto max_as_strided_loc = maximum_indexable_location(sizes, strides, storage_offset);
  auto max_slice_loc = maximum_indexable_location(slice_sizes, slice_strides, base_offset);

  if (!max_as_strided_loc.has_value()) {
    return;
  }
  if (!max_slice_loc.has_value()) {
    TORCH_CHECK(false,
        "result = tensor.as_strided(", sizes, ",",  strides, ",", storage_offset, ")",
        "can access memory outside of `tensor`. `tensor` has no storage but the ",
        "passed-in (size, stride, storage_offset) imply a result with some storage. ",
        "This is not supported inside of vmap, please try to rewrite the ",
        "`as_strided` call as a sequence of PyTorch view operations");
  }

  TORCH_CHECK(
      *max_as_strided_loc <= *max_slice_loc && base_offset <= storage_offset,
      "result = tensor.as_strided(", sizes, ",",  strides, ",", storage_offset, ")",
      "can access memory outside of `tensor`. `result` can access some",
      "memory in range [", storage_offset, ", ", *max_as_strided_loc, "], but ",
      "`tensor` can only access some memory in range [", base_offset, ", ",
      *max_slice_loc, "]. This is not supported inside of vmap, please try to",
      "rewrite the `as_strided` call as a sequence of PyTorch view operations");
}

<<<<<<< HEAD
Tensor _reshape_alias_batching_rule(const Tensor& self, IntArrayRef sizes, IntArrayRef strides) {
  auto self_physical = MultiBatchVmapTransform::logicalToPhysical(self);
  auto physical_shape = self_physical.getPhysicalShape(sizes);
  auto physical_strides = self_physical.getPhysicalStrides(strides);
  auto result = self_physical.tensor()._reshape_alias(physical_shape, physical_strides);
  return self_physical.getPhysicalToLogicalMap().apply(result);
}

Tensor _new_with_same_meta_batching_rule(
=======
Tensor _new_zeros_with_same_meta_batching_rule(
>>>>>>> e82f02f5
    const Tensor& self,
    const Tensor& other) {
  auto sizes = other.sizes();
  auto strides = other.strides();
  auto storage_offset = other.storage_offset();
  // Explicit type to appease window build
  int64_t storage_numel = other.storage().nbytes() / other.itemsize();

  auto self_physical_view = at::MultiBatchVmapTransform::logicalToPhysical(self);
  auto num_batch_dims = self_physical_view.numBatchDims();
  auto new_physical_sizes = self_physical_view.getPhysicalShape(sizes);
  const auto& self_physical_tensor = self_physical_view.tensor();

  checkBatchDimsAtFrontInLayout(self_physical_tensor.strides(), num_batch_dims);

  auto self_physical_strides = self_physical_tensor.strides();

  at::VmapDimVector new_physical_strides;
  new_physical_strides.reserve(num_batch_dims + strides.size());

  int64_t prod = storage_numel;
  for (size_t i = 0; i < num_batch_dims; ++i) {
    new_physical_strides.insert(new_physical_strides.begin(), prod);
    prod *= self_physical_strides[i];
  }
  const int64_t new_storage_numel = prod;
  new_physical_strides.insert(new_physical_strides.end(), strides.begin(), strides.end());

  auto result = at::_new_zeros_with_meta(self_physical_tensor, new_physical_sizes, new_physical_strides, storage_offset, new_storage_numel);
  return self_physical_view.getPhysicalToLogicalMap().apply(result);
}

// What are the semantics of as_strided inside of vmap?
// y = vmap(lambda x: x.as_strided(sizes, strides, offset))(xs)
// This returns a view on `x`, `y`, such that each y[i] has:
// - sizes: `sizes`
// - strides: `strides`
// - storage_offset: offset + i * x.stride(batch_dim)
//
// In other words, it is as if we had treated each x[i] as having storage
// offset equal to xs.offset() and called as_strided(sizes, sizes, offset).
// (that is equivalent to x[i].as_strided(
//    sizes, sizes, offset + x[i].storage_offset() - xs.offset()) for all i)
//
// Note that this *may* be different from actually running as_strided
// in a for-loop. This is due to how as_strided takes in `offset` to be
// an *absolute* offset. As an example, consider:
// >>> x = torch.tensor([0., 1., 2., 3., 4.]).as_strided([4], [1], 1)
// >>> z = [x[i].as_strided([1], [1], 1) for i in range(4)]
// Each z[i] is actually the same view on x (z[i] == torch.tensor([1.]))!
// However, we consider the above for-loop comprehension to be a user error:
// a user should have written the following if they wanted to use as_strided
// in a per-sample way:
// >>> z = [x[i].as_strided([1], [1], 1 + x[i].storage_offset() - 1) for i in range(4)]
Tensor as_strided_batching_rule(
    const Tensor& tensor,
    IntArrayRef sizes,
    IntArrayRef strides,
    optional<int64_t> storage_offset) {
  auto physical_view = at::MultiBatchVmapTransform::logicalToPhysical(tensor);
  auto num_batch_dims = physical_view.numBatchDims();
  auto physical_sizes = physical_view.getPhysicalShape(sizes);
  const auto& physical_tensor = physical_view.tensor();

  // We can't rely on the physical as_strided call to do this for us because
  // we do some sanity checks on the size/strides before calling into as_strided.
  TORCH_CHECK(sizes.size() == strides.size(),
      "Tensor.as_strided(size, stride, ...): size and stride must have the ",
      "same length! Got size ", sizes, " and stride ", strides);

  // Sanity checks:
  // 1. All batch dims are at the front in memory layout (not necessary for
  // correctness, but we are worried the user might be doing crazy things)
  // 2. as_strided(sizes, strides, storage_offset + tensor[i].offset() - tensor.offset())
  // is valid for a slice of the input tensor.
  // See Note: [When will the as_strided batching rule fail?] for details.
  checkBatchDimsAtFrontInLayout(physical_tensor.strides(), num_batch_dims);
  checkBasicAsStridedValidForSlice(
      physical_tensor, num_batch_dims, sizes, strides, storage_offset);

  // physical_strides = physical tensor's batch strides + (logical) strides
  auto batch_strides = physical_tensor.strides().slice(0, num_batch_dims);
  at::VmapDimVector physical_strides;
  physical_strides.reserve(num_batch_dims + strides.size());
  physical_strides.insert(
      physical_strides.end(), batch_strides.begin(), batch_strides.end());
  physical_strides.insert(
      physical_strides.end(), strides.begin(), strides.end());

  // If zi = xs[i].as_strided(sizes, strides, offset + xs[i].offset() - xs.offset())
  // is valid for all i, then it turns out that
  // xs.as_strided(physical_sizes, physical_strides, offset) always succeeds
  // and creates a tensor y such that each y[i] references the same memory
  // locations as zi. See NOTE: [When will the as_strided batching rule fail?]
  auto result = physical_view.tensor().as_strided(
      physical_sizes, physical_strides, storage_offset);
  return physical_view.getPhysicalToLogicalMap().apply(result);
}

// NOTE: [When will the as_strided batching rule fail?]
// If zi = xs[i].as_strided(sizes, strides, offset + xs[i].offset() - xs.offset())
// is valid for all i, then it turns out that
// xs.as_strided(physical_sizes, physical_strides, offset) always succeeds and
// creates a tensor y such that each y[i] refers to the same memory as zi.
//
// Let's say we have xs[i].as_strided(sizes, strides, offset + xs[i].offset() - xs.offset()).
// Furthermore, let's say that as a part of being "valid" this as_strided call
// does not return a result that can index memory not indexable by xs[i].
//
// WLOG, assume that there's only one batch dim and it is at the front of the
// `xs` tensor. Let B be the batch size and S be the stride of the batch dim.
// - If the batch dim isn't at the front of the tensor, then we can just move it
// to the front with movedim/permute. This is always valid because it just swaps
// some strides around.
// - This proof also works for tensors with multiple batch dims. We just have to
// do a little accounting:
//   - instead of [B], we'd have [B0, B1, ..., Bk].
//   - instead of [S], we'd have [S0, S1, ..., Sk].
//   - instead of i, we'd have a list of indices [I0, I1, ..., Ik]
//   - instead of S * I, we'd have \sum_{i=0}^k S_i * I_i
//
// [Equation 1]
// xs[i].as_strided(sizes, strides, offset + xs[i].offset() - xs.offset()) has:
// - sizes: sizes
// - strides: strides
// - offset: offset + S * i
//
// x.as_strided itself checks that:
// - (sizes, strides, offset) are in bounds for `x`'s storage.
// - strides are positive
// - offset is positive
//
// Claim 1: if xs[i].as_strided(sizes, strides, offset + xs[i].offset() - xs.offset())
// is valid, then
// ([B] + sizes, [S] + strides, offset + xs.offset()) are in bounds for `xs`'s storage.
//
// If we have the claim, then xs.as_strided([B] + sizes, [S] + strides, offset)
// won't error out. So all we need to check is that the memory locations are
// what we expected. See [Hand-wavy proof of Claim 1] for proof (it's not very important)
//
// xs.as_strided(physical_sizes, physical_strides, offset) is equivalent to
// xs.as_strided([B] + sizes, [S] + strides, offset)
//
// xs.as_strided([B] + sizes, [S] + strides, offset) has:
// - sizes: [B] + sizes
// - strides: [S] + strides
// - offset: offset
//
// xs.as_strided([B] + sizes, [S] + strides, offset)[i] has:
// - sizes: sizes
// - strides: strides
// - offset: offset + S * i
// These memory locations are exactly the same as what we got for [Equation 1],
// so the xs.as_strided([B] + sizes, [S] + strides, offset) is valid.
//
// [Hand-wavy proof of Claim 1]
// Part of our definition of being valid is that xs[i].as_strided(...)
// must return a tensor that only uses memory indexable by xs[i].
// This means that (sizes, strides, offset + xs[i].offset() - xs.offset()) satisfies:
//    offset + xs[i].offset() - xs.offset() + 1 + \sum_j (sizes[j] - 1) * strides[j]
//    <= xs[i].offset() + 1 + \sum_j (xs[i].size(j) - 1) * xs[i].stride(j)
// (the largest-index memory location of xs[i].as_strided(...) must be \leq
// the largest-index memory location of xs[i])
//
// Fiddling that inequality gives us:
//    offset - xs.offset() + 1 + \sum_j (sizes[j] - 1) * strides[j]
//    <= 1 + \sum_j (xs[i].size(j) - 1) * xs[i].stride(j)
//
//    offset - xs.offset() + 1 + (B-1)*S + \sum_j (sizes[j] - 1) * strides[j]
//    <= 1 + (B-1)*S + \sum_j (xs[i].size(j) - 1) * xs[i].stride(j)
//
//    offset - xs.offset() + 1 + (B-1)*S + \sum_j (sizes[j] - 1) * strides[j]
//    <= 1 + \sum_j (xs.size(j) - 1) * xs.stride(j)
//
//    offset + 1 + (B-1)*S + \sum_j (sizes[j] - 1) * strides[j]
//    <= xs.offset() + 1 + \sum_j (xs.size(j) - 1) * xs.stride(j)
// (the largest-index memory location of xs.as_strided(size, stride, offset)
// is \leq than the largest-index memory location of xs)
// Under the assumptions we've made, the lower bound (lowest indexed memory)
// is trivially within the storage.
//
// Therefore ([B] + sizes, [S] + strides, offset) are in bounds for
// `xs`'s storage.

template <typename F, F Func, typename... ExtraArgs>
Tensor unwrap_and_call(const Tensor& input, ExtraArgs... args) {
  auto* input_batched = unsafeGetBatchedImpl(input);
  auto output_physical = Func(input_batched->value(), args...);
  auto old_bdims = input_batched->bdims();
  return makeBatched(output_physical, BatchDims(old_bdims.begin(), old_bdims.end()));
}

template <typename F, F Func, typename... ExtraArgs>
Tensor unwrap_and_call_method(const Tensor& input, ExtraArgs... extra_args) {
  auto* input_batched = unsafeGetBatchedImpl(input);
  auto output_physical = (input_batched->value().*Func)(extra_args...);
  auto old_bdims = input_batched->bdims();
  return makeBatched(output_physical, BatchDims(old_bdims.begin(), old_bdims.end()));
}

Tensor pow_scalar_Tensor_batching_rule(const Scalar& other, const Tensor& self) {
  auto* self_batched = unsafeGetBatchedImpl(self);
  auto output_physical = at::pow(other, self_batched->value());
  auto old_bdims = self_batched->bdims();
  return makeBatched(output_physical, BatchDims(old_bdims.begin(), old_bdims.end()));
}

Tensor clone_batching_rule(const Tensor& self, optional<MemoryFormat> memory_format) {
  // Memory format support is a little tricky because vmap is allowed to move
  // around batch dimensions and some memory formats are rank-dependent.
  // Another weird case is:
  // - a tensor with MemoryFormat::ChannelsLast MUST have 4 dimensions. Do we
  //   allow the user to clone a Tensor with 3 logical dimensions and 1 batch
  //   dim into a ChannelsLast Tensor? What about a Tensor with 3 logical dims
  //   and N>1 batch dims?
  TORCH_CHECK(!memory_format.has_value() || memory_format == MemoryFormat::Preserve
      || memory_format == MemoryFormat::Contiguous,
      "NYI: Tensor.clone(memory_format) inside vmap is only supported with ",
      "memory_format torch.preserve_format or torch.contiguous_format (got ",
      *memory_format, ")");

  if (memory_format == MemoryFormat::Contiguous) {
    // There is an ambiguity here when the batch dims are not at the front of
    // the tensor.
    // >>> x = torch.randn(3, B0, 5)
    // >>> y = vmap(lambda x: x.clone(torch.contiguous_format), in_dims=1, out_dims=0)(x)
    // >>> y[0].is_contiguous()
    // ???
    // Should we make the whole tensor contiguous, or should we
    // make the non-batch dims contiguous? We've chosen the latter because
    // philosophically vmap hides the batch dims and operates on a per-sample level.
    auto physical_view = MultiBatchVmapTransform::logicalToPhysical(self);
    auto output_physical = at::clone(physical_view.tensor(), memory_format);
    return physical_view.getPhysicalToLogicalMap().apply(output_physical);
  }

  TORCH_INTERNAL_ASSERT(!memory_format.has_value() || memory_format == MemoryFormat::Preserve);
  auto* self_batched = unsafeGetBatchedImpl(self);
  auto output_physical = at::clone(self_batched->value(), memory_format);
  auto old_bdims = self_batched->bdims();
  return makeBatched(output_physical, BatchDims(old_bdims.begin(), old_bdims.end()));
}

// Note [Batching rules for matmul-like operators]
// at::matmul doesn't "de-expand" arguments to get better performance (maybe
// it should). In the batching rules for matmul-like operators (dot, mv, mm),
// we should be careful not to expand any unnecessary dimensions. e.g., if
// only one of the two arguments is a BatchedTensor, then we should try
// not to expand batch dimensions onto the other arg.
Tensor mv_batching_rule(const Tensor& self, const Tensor& other) {
  auto self_batched = isBatchedTensor(self);
  auto other_batched = isBatchedTensor(other);

  // A shape checking API would be nice...
  TORCH_CHECK(self.dim() == 2 && other.dim() == 1,
      "mv(self, other): Shape mismatch: expected matrix "
      "(got `self` of size ", self.sizes(), ") ",
      "and vector (got `other` of size ", other.sizes(), ")");

  // See Note [Batching rules for matmul-like operators] for why we have cases
  if (self_batched && !other_batched) {
    auto self_physical = MultiBatchVmapTransform::logicalToPhysical(self);
    auto result = at::matmul(self_physical.tensor(), other);
    return self_physical.getPhysicalToLogicalMap().apply(result);
  }
  if (!self_batched && other_batched) {
    // self_physical: [L, K], other_physical: [..., K]
    // We view the tensors as [L, K], [..., K, 1], perform matmul to get
    // a tensor of size [..., L, 1], and unsqueeze the last dim.
    auto other_physical = MultiBatchVmapTransform::logicalToPhysical(other);
    auto result = at::matmul(self, other_physical.tensor().unsqueeze(-1));
    return other_physical.getPhysicalToLogicalMap().apply(result.squeeze(-1));
  }
  if (self_batched && other_batched) {
    // self_physical: [..., L, K], other_physical: [..., K]
    // We view the tensors as [..., L, K], [..., K, 1], perform matmul to get
    // a tensor of size [..., L, 1], and unsqueeze the last dim.
    auto physical_args = MultiBatchVmapTransform::logicalToPhysical({self, other});
    auto result = at::matmul(
        physical_args[0].tensor(),
        physical_args[1].tensor().unsqueeze(-1));
    return physical_args[0].getPhysicalToLogicalMap().apply(result.squeeze(-1));
  }
  TORCH_INTERNAL_ASSERT(false, "either self or other must be a BatchedTensor");
}

Tensor dot_batching_rule(const Tensor& self, const Tensor& other) {
  auto self_batched = isBatchedTensor(self);
  auto other_batched = isBatchedTensor(other);

  TORCH_CHECK(/*logical*/self.dim() == 1 && /*logical*/other.dim() == 1,
      "dot(self, other): Shape mismatch: vector "
      "(got `self` of size ", self.sizes(), ") ",
      "and vector (got `other` of size ", other.sizes(), ")");

  // See Note [Batching rules for matmul-like operators] for why we have cases
  if (self_batched && !other_batched) {
    // self_physical: [..., K], other_physical: [K]
    // View the tensors as [..., 1, K] and [K], perform matmul, and unsqueeze.
    auto self_physical = MultiBatchVmapTransform::logicalToPhysical(self);
    auto result = at::matmul(self_physical.tensor().unsqueeze(-2), other);
    return self_physical.getPhysicalToLogicalMap().apply(result.squeeze(-1));
  }
  if (!self_batched && other_batched) {
    // self_physical: [K], other_physical: [..., K]
    // View the tensors as [K] and [..., K, 1], perform matmul, and unsqueeze.
    auto other_physical = MultiBatchVmapTransform::logicalToPhysical(other);
    auto result = at::matmul(self, other_physical.tensor().unsqueeze(-1));
    return other_physical.getPhysicalToLogicalMap().apply(result.squeeze(-1));
  }
  if (self_batched && other_batched) {
    // self_physical: [..., K], other_physical: [..., K]
    // View the tensors as [..., 1, K] and [..., K, 1], perform matmul, and unsqueeze.
    auto physical_args = MultiBatchVmapTransform::logicalToPhysical({self, other});
    auto result = at::matmul(
        physical_args[0].tensor().unsqueeze(-2),
        physical_args[1].tensor().unsqueeze(-1));
    return physical_args[0].getPhysicalToLogicalMap().apply(result.squeeze(-1).squeeze(-1));
  }
  TORCH_INTERNAL_ASSERT(false, "either self or other must be a BatchedTensor");
}

Tensor bmm_batching_rule(const Tensor& self, const Tensor& other) {
  TORCH_CHECK(/*logical*/self.dim() == 3 && /*logical*/other.dim() == 3,
      "bmm(self, other): Shape mismatch: expected 3D `self` "
      "(got `self` of size ", self.sizes(), ") ",
      "and 3D `other` (got `other` of size ", other.sizes(), ")");

  auto physical_args = BroadcastingVmapTransform::logicalToPhysical({self, other});
  auto result = at::matmul(physical_args[0].tensor(), physical_args[1].tensor());
  return physical_args[0].getPhysicalToLogicalMap().apply(result);
}

Tensor mm_batching_rule(const Tensor& self, const Tensor& other) {
  auto self_batched = isBatchedTensor(self);
  auto other_batched = isBatchedTensor(other);

  TORCH_CHECK(/*logical*/self.dim() == 2 && /*logical*/other.dim() == 2,
      "mm(self, other): Shape mismatch: expected matrix "
      "(got `self` of size ", self.sizes(), ") ",
      "and matrix (got `other` of size ", other.sizes(), ")");

  // See Note [Batching rules for matmul-like operators] for why we have cases
  if (self_batched && !other_batched) {
    auto self_physical = MultiBatchVmapTransform::logicalToPhysical(self);
    auto result = at::matmul(self_physical.tensor(), other);
    return self_physical.getPhysicalToLogicalMap().apply(result);
  }
  if (!self_batched && other_batched) {
    auto other_physical = MultiBatchVmapTransform::logicalToPhysical(other);
    auto result = at::matmul(self, other_physical.tensor());
    return other_physical.getPhysicalToLogicalMap().apply(result);
  }
  if (self_batched && other_batched) {
    auto physical_args = MultiBatchVmapTransform::logicalToPhysical({self, other});
    auto result = at::matmul(physical_args[0].tensor(), physical_args[1].tensor());
    return physical_args[0].getPhysicalToLogicalMap().apply(result.squeeze(-1).squeeze(-1));
  }
  TORCH_INTERNAL_ASSERT(false, "either self or other must be a BatchedTensor");
}

Tensor cat_batching_rule(TensorList tensors, int64_t dim) {
  auto physical_views = MultiBatchVmapTransform::logicalToPhysical(tensors);
  auto physical_tensors = fmap(
      physical_views, [](const VmapPhysicalView& view) -> Tensor { return view.tensor(); });
  TORCH_INTERNAL_ASSERT(
      tensors.size() > 0, "The dispatcher should not have dispatched here otherwise.");
  auto result = at::cat(physical_tensors, physical_views[0].getPhysicalDim(dim));
  return physical_views[0].getPhysicalToLogicalMap().apply(result);
}

Tensor stack_batching_rule(TensorList tensors, int64_t dim) {
  auto physical_views = MultiBatchVmapTransform::logicalToPhysical(tensors);
  auto physical_tensors = fmap(
      physical_views, [](const VmapPhysicalView& view) -> Tensor { return view.tensor(); });
  TORCH_INTERNAL_ASSERT(
      tensors.size() > 0, "The dispatcher should not have dispatched here otherwise.");
  // NB: stack wraps the dimensionality to (logical dim + 1), so we have to
  // manually handle that here.
  auto dim_physical =
      physical_views[0].numBatchDims() + maybe_wrap_dim(dim, /*logical*/tensors[0].dim() + 1);
  auto result = at::stack(physical_tensors, dim_physical);
  return physical_views[0].getPhysicalToLogicalMap().apply(result);
}

// I am quite sad that we need to register operators with exploded TensorOptions,
// even though the native:: implementations can use TensorOptions&.
// This also makes it hard to metaprogram: i.e., we can't use
// unwrap_and_call<..., at::to> because at::to takes TensorOptions& (!!)
Tensor to_dtype_layout_batching_rule(
    const Tensor& self,
    optional<ScalarType> dtype,
    optional<Layout> layout,
    optional<Device> device,
    optional<bool> pin_memory,
    bool non_blocking, bool copy,
    optional<MemoryFormat> memory_format) {
  auto options = TensorOptions()
    .dtype(dtype)
    .layout(layout)
    .device(device)
    .pinned_memory(pin_memory);
  auto* input_batched = unsafeGetBatchedImpl(self);
  auto output_physical = input_batched->value().to(options, non_blocking, copy, memory_format);
  auto old_bdims = input_batched->bdims();
  return makeBatched(output_physical, BatchDims(old_bdims.begin(), old_bdims.end()));
}

Tensor new_zeros_batching_rule(
    const Tensor& self,
    IntArrayRef size,
    optional<ScalarType> dtype,
    optional<Layout> layout,
    optional<Device> device,
    optional<bool> pin_memory) {
  auto physical_view = MultiBatchVmapTransform::logicalToPhysical(self);
  auto physical_size = physical_view.getPhysicalShape(size);
  auto options = TensorOptions()
    .dtype(dtype)
    .layout(layout)
    .device(device)
    .pinned_memory(pin_memory);
  auto result = physical_view.tensor().new_zeros(physical_size, options);
  return physical_view.getPhysicalToLogicalMap().apply(result);
}

Tensor new_empty_batching_rule(
    const Tensor& self,
    IntArrayRef size,
    c10::optional<ScalarType> dtype,
    c10::optional<Layout> layout,
    c10::optional<Device> device,
    c10::optional<bool> pin_memory) {
  auto physical_view = MultiBatchVmapTransform::logicalToPhysical(self);
  auto physical_size = physical_view.getPhysicalShape(size);
  auto result = physical_view.tensor().new_empty(physical_size, TensorOptions().dtype(dtype).layout(layout).device(device).pinned_memory(pin_memory));
  return physical_view.getPhysicalToLogicalMap().apply(result);
}

Tensor new_empty_strided_batching_rule(
    const Tensor& self,
    IntArrayRef size,
    IntArrayRef stride,
    optional<ScalarType> dtype,
    optional<Layout> layout,
    optional<Device> device,
    optional<bool> pin_memory) {
  auto physical_view = MultiBatchVmapTransform::logicalToPhysical(self);
  auto physical_size = physical_view.getPhysicalShape(size);

  // Let [B0, B1, B2] be the shape of the batch dims. We're going to create
  // the batch dimensions at the front of the tensor (in memory layout),
  // irrespective of whether or not they are actually at the front (in memory layout)
  // in the original `self` tensor. This is because when a user calls
  // `new_empty_strided` in general, the `strides` they provide are for a new
  // tensor and have no relation to the strides of the original tensor.
  //
  // So, the physical shape of the result should be ([B0, B1, B2] + size),
  // but what about the physical strides?
  //
  // We're actually free to pick whatever stride we want:
  // e.g., for size=[5, 3], stride=[0, 1], we could decide to
  // use
  // - physical size: [B0, B1, B2, 5, 3]
  // - physical stride: [9999*B1*B2, 9999*B2, 9999, 0, 1]
  //
  // Let's select some reasonable strides such that:
  // - The batch dims are "contiguous" with respect to each other
  // - if empty_strided(size, stride) would have created a contiguous Tensor,
  // then this new physical Tensor (with batch dims) is also contiguous
  //
  // Let S be the size of the storage if one were to construct a tensor
  // with `size` and `stride` via empty_strided(size, stride).
  // Then the physical sizes/strides should be:
  // - physical size: [B0, B1, B2, 5, 3]
  // - physical stride: [B1 * B2 * S, B2 * S, S, 0, 1]
  auto batch_shape = IntArrayRef(
      physical_view.tensor().sizes().begin(), physical_view.numBatchDims());

  // physical_strides = [B1 * B2 * S, B2 * S, S]
  auto physical_strides = at::detail::defaultStrides(batch_shape);
  TORCH_CHECK(size.size() == stride.size(),
        "new_empty_strided(sizes, strides): dimensionality of sizes (",
        size.size(), ") must match dimensionality of strides (",
        stride.size(), ")");
  auto storage_size = native::storage_size_for(size, stride);
  for (auto& physical_stride : physical_strides) {
    physical_stride *= storage_size;
  }

  // physical_strides = [B1 * B2 * S, B2 * S, S] + strides
  physical_strides.insert(physical_strides.end(), stride.begin(), stride.end());

  auto result = physical_view.tensor().new_empty_strided(
      physical_size, physical_strides, dtype, layout, device, pin_memory);
  return physical_view.getPhysicalToLogicalMap().apply(result);
}

template <typename F, F Func>
Tensor comparison_pointwise_batching_rule(const Tensor& self, const Tensor& other) {
  auto physical_args = BroadcastingVmapTransform::logicalToPhysical({self, other});
  auto result = Func(physical_args[0].tensor(), physical_args[1].tensor());
  return physical_args[0].getPhysicalToLogicalMap().apply(result);
}

TORCH_LIBRARY_IMPL(_, Batched, m) {
  m.fallback(torch::CppFunction::makeFromBoxedFunction<&batchedTensorForLoopFallback>());
}

TORCH_LIBRARY_IMPL(aten, Batched, m) {
  // NB: Ideally we would like some operators, like size.int, to "fallthrough"
  // to the underlying implementation. However, because a BatchedTensor is a
  // Tensor wrapper, it only has one dispatch key (Batched) on it. The resolution
  // here is to just directly call the underlying implementation.
  m.impl("size.int", static_cast<int64_t (*)(const Tensor&, int64_t)>(native::size));
  m.impl("_add_batch_dim", native::_add_batch_dim);
  m.impl("_remove_batch_dim", native::_remove_batch_dim);
  m.impl("_make_dual", native::_make_dual);
  m.impl("is_same_size", native::is_same_size);
  m.impl("_new_zeros_with_same_meta", _new_zeros_with_same_meta_batching_rule);

  m.impl("sum.dim_IntList", sum_batching_rule);
  m.impl("is_complex", native::is_complex);

  // inplace operations
  m.impl("fill_.Scalar", fill_inplace_scalar_batching_rule);
  m.impl("fill_.Tensor", fill_inplace_tensor_batching_rule);
  m.impl("zero_", zero_inplace_batching_rule);

  // view operations
  m.impl("as_strided", as_strided_batching_rule);
  m.impl("chunk", chunk_batching_rule);
  m.impl("tensor_split.sections", tensor_split_sections_batching_rule);
  m.impl("tensor_split.indices", tensor_split_indices_batching_rule);
  m.impl("diagonal", diagonal_batching_rule);
  m.impl("expand", expand_batching_rule);
  m.impl("expand_as", native::expand_as); // composite wrt autograd
  m.impl("movedim.intlist", movedim_batching_rule);
  m.impl("movedim.int", static_cast<Tensor(*)(const Tensor&,int64_t,int64_t)>(native::movedim)); // composite wrt autograd
  // NB: static_cast because there's another variant of narrow. However, we don't
  // want to support the other variant yet bc it isn't documented...
  m.impl("narrow", static_cast<Tensor(*)(const Tensor&,int64_t,int64_t,int64_t)>(native::narrow)); // composite wrt autograd
  m.impl("numpy_T", native::numpy_T); // composite wrt autograd
  m.impl("permute", permute_batching_rule);
  m.impl("reshape", reshape_batching_rule);
  m.impl("_reshape_alias", _reshape_alias_batching_rule);
  m.impl("reshape_as", native::reshape_as); // composite wrt autograd
  m.impl("select.int", select_batching_rule);
  m.impl("slice.Tensor", slice_batching_rule);
  m.impl("split.Tensor", split_batching_rule);
  m.impl("split_with_sizes", split_with_sizes_batching_rule);
  m.impl("squeeze", squeeze_batching_rule);
  m.impl("squeeze.dim", squeeze_dim_batching_rule);
  m.impl("t", native::t); // composite wrt autograd
  m.impl("trace", trace_batching_rule);
  m.impl("transpose.int", transpose_int_batching_rule);
  m.impl("unbind.int", unbind_batching_rule);
  m.impl("unfold", unfold_batching_rule);
  m.impl("unsqueeze", unsqueeze_batching_rule);
  m.impl("view", view_batching_rule);
  m.impl("view_as", native::view_as); // composite wrt autograd

  // clamp operations
  m.impl("clamp", clamp_batching_rule);
  m.impl("clamp_min", clamp_min_batching_rule);
  m.impl("clamp_max", clamp_max_batching_rule);

  // unary pointwise, out-of-place, no additional arguments.
#define UNARY_POINTWISE(op) m.impl(#op, \
    unwrap_and_call<Tensor (*)(const Tensor&), at::op>);
  UNARY_POINTWISE(abs);
  UNARY_POINTWISE(acos);
  UNARY_POINTWISE(asin);
  UNARY_POINTWISE(atan);
  UNARY_POINTWISE(ceil);
  UNARY_POINTWISE(cos);
  UNARY_POINTWISE(cosh);
  UNARY_POINTWISE(conj_physical);
  UNARY_POINTWISE(digamma);
  UNARY_POINTWISE(exp);
  UNARY_POINTWISE(expm1);
  UNARY_POINTWISE(floor);
  UNARY_POINTWISE(frac);
  UNARY_POINTWISE(lgamma);
  UNARY_POINTWISE(log);
  UNARY_POINTWISE(log10);
  UNARY_POINTWISE(log1p);
  UNARY_POINTWISE(log2);
  UNARY_POINTWISE(neg);
  UNARY_POINTWISE(reciprocal);
  UNARY_POINTWISE(relu);
  UNARY_POINTWISE(round);
  UNARY_POINTWISE(rsqrt);
  UNARY_POINTWISE(sigmoid);
  UNARY_POINTWISE(sign);
  UNARY_POINTWISE(sin);
  UNARY_POINTWISE(sinh);
  UNARY_POINTWISE(sqrt);
  UNARY_POINTWISE(tan);
  UNARY_POINTWISE(tanh);
  UNARY_POINTWISE(trunc);
#undef UNARY_POINTWISE
#define TO_BATCHING_RULE(name, ...) \
  { \
    using to_type = Tensor(Tensor::*)(__VA_ARGS__) const; \
    m.impl(name, unwrap_and_call_method< \
        to_type, &Tensor::to, __VA_ARGS__>);\
  }
  TO_BATCHING_RULE("to.device", Device, ScalarType, bool, bool, optional<MemoryFormat>)
  TO_BATCHING_RULE("to.dtype", ScalarType, bool, bool, optional<MemoryFormat>)
  TO_BATCHING_RULE("to.other", const Tensor&, bool, bool, optional<MemoryFormat>)
  m.impl("to.dtype_layout", to_dtype_layout_batching_rule);
#undef TO_BATCHING_RULE
  m.impl("clone", clone_batching_rule);

  using TensorTensorScalarType = Tensor (*)(const Tensor&, const Tensor&, const Scalar&);
  using TensorTensorType = Tensor (*)(const Tensor&, const Tensor&);
  using TensorScalarType = Tensor (*)(const Tensor&, const Scalar&);

#define BINARY_POINTWISE(op) \
  m.impl(#op".Tensor", binary_pointwise_batching_rule<TensorTensorType, at::op>); \
  m.impl(#op".Scalar", unwrap_and_call<TensorScalarType, at::op, const Scalar&>);
#define BINARY_POINTWISE_VA(op, ...) \
  { \
    using Binop = Tensor (*)(const Tensor&, const Tensor&, __VA_ARGS__); \
    using Unop = Tensor (*)(const Tensor&, const Scalar&, __VA_ARGS__); \
    m.impl(#op".Tensor", binary_pointwise_batching_rule<Binop, at::op, __VA_ARGS__>); \
    m.impl(#op".Scalar", unwrap_and_call<Unop, at::op, const Scalar&, __VA_ARGS__>); \
  }

  BINARY_POINTWISE_VA(add, const Scalar&);
  BINARY_POINTWISE_VA(sub, const Scalar&);
  BINARY_POINTWISE_VA(rsub, const Scalar&);
  BINARY_POINTWISE(mul);
  BINARY_POINTWISE(div);
  {
    using Binop = Tensor (*)(const Tensor&, const Tensor&, c10::optional<c10::string_view>);
    using Unop = Tensor (*)(const Tensor&, const Scalar&, c10::optional<c10::string_view>);
    m.impl("div.Tensor_mode", binary_pointwise_batching_rule<Binop, at::div, c10::optional<c10::string_view>>);
    m.impl("div.Scalar_mode", unwrap_and_call<Unop, at::div, const Scalar&, c10::optional<c10::string_view>>);
  }

  // at::pow has three out-of-place overloads
  m.impl("pow.Tensor_Tensor", binary_pointwise_batching_rule<TensorTensorType, at::pow>);
  m.impl("pow.Tensor_Scalar", unwrap_and_call<TensorScalarType, at::pow, const Scalar&>);
  m.impl("pow.Scalar", pow_scalar_Tensor_batching_rule);

  m.impl("sigmoid_backward", binary_pointwise_batching_rule<TensorTensorType, at::sigmoid_backward>);
  m.impl(
      "threshold_backward",
      binary_pointwise_batching_rule<
          TensorTensorScalarType,
          at::threshold_backward,
          const Scalar&>);

  // for at::result_type, call the native::result_type implementation.
  // We don't have to do anything special because native::result_type operates
  // on the logical shape of the tensors.
  m.impl("result_type.Tensor", static_cast<ScalarType (*)(const Tensor&, const Tensor&)>(native::result_type));
  m.impl("result_type.Scalar", static_cast<ScalarType (*)(const Tensor&, const Scalar&)>(native::result_type));
  m.impl("result_type.Scalar_Tensor", static_cast<ScalarType (*)(const Scalar&, const Tensor&)>(native::result_type));
  m.impl("result_type.Scalar_Scalar", static_cast<ScalarType (*)(const Scalar&, const Scalar&)>(native::result_type));

#undef BINARY_POINTWISE_VA
#undef BINARY_POINTWISE


#define TRIVIAL_OP(op) m.impl(#op, \
    unwrap_and_call<Tensor (*)(const Tensor&), at::op>);
  // complex number view operators
  TRIVIAL_OP(imag)
  TRIVIAL_OP(real);
  TRIVIAL_OP(view_as_real);
  TRIVIAL_OP(conj);
  TRIVIAL_OP(_conj);
  TRIVIAL_OP(resolve_conj);
  TRIVIAL_OP(resolve_neg);
  m.impl("view_as_complex", view_as_complex_batching_rule);
#undef TRIVIAL

  // matmul-like operators
  m.impl("mv", mv_batching_rule);
  m.impl("dot", dot_batching_rule);
  m.impl("bmm", bmm_batching_rule);
  m.impl("mm", mm_batching_rule);

  // cat/stack
  m.impl("cat", cat_batching_rule);
  m.impl("stack", stack_batching_rule);

  // backward operators
  m.impl("select_backward", select_backward_batching_rule);
  m.impl("slice_backward", slice_backward_batching_rule);
  m.impl("trace_backward", trace_backward_batching_rule);
  m.impl("diagonal_backward", diagonal_backward_batching_rule);

  // Tensor.new_* operators
  m.impl("new_empty", new_empty_batching_rule);
  m.impl("new_empty_strided", new_empty_strided_batching_rule);
  m.impl("new_zeros", new_zeros_batching_rule);

  m.impl("contiguous", contiguous_batching_rule);

  // Comparison ops
#define COMPARISON_POINTWISE(op) \
  m.impl(#op".Tensor", comparison_pointwise_batching_rule<TensorTensorType, at::op>); \
  m.impl(#op".Scalar", unwrap_and_call<TensorScalarType, at::op, const Scalar&>);

  COMPARISON_POINTWISE(eq);
  COMPARISON_POINTWISE(gt);
  COMPARISON_POINTWISE(ge);
  COMPARISON_POINTWISE(le);
  COMPARISON_POINTWISE(lt);
  COMPARISON_POINTWISE(ne);

#undef COMPARISON_POINTWISE
}

} // namespace at<|MERGE_RESOLUTION|>--- conflicted
+++ resolved
@@ -540,7 +540,6 @@
       "rewrite the `as_strided` call as a sequence of PyTorch view operations");
 }
 
-<<<<<<< HEAD
 Tensor _reshape_alias_batching_rule(const Tensor& self, IntArrayRef sizes, IntArrayRef strides) {
   auto self_physical = MultiBatchVmapTransform::logicalToPhysical(self);
   auto physical_shape = self_physical.getPhysicalShape(sizes);
@@ -549,10 +548,7 @@
   return self_physical.getPhysicalToLogicalMap().apply(result);
 }
 
-Tensor _new_with_same_meta_batching_rule(
-=======
 Tensor _new_zeros_with_same_meta_batching_rule(
->>>>>>> e82f02f5
     const Tensor& self,
     const Tensor& other) {
   auto sizes = other.sizes();
