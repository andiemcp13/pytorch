--- conflicted
+++ resolved
@@ -1081,14 +1081,9 @@
     auto device_ = device_or_default(device);
     auto allocator = ZeroTensorAllocator(device_);
     auto dtype_ = dtype_or_default(dtype);
-<<<<<<< HEAD
     constexpr auto zero_ks = at::DispatchKeySet(at::DispatchKey::ZeroTensor);
-    auto r = at::detail::empty_generic(size, GetZeroTensorAllocator(allocator), zero_ks, dtype_, device_, c10::nullopt);
+    auto r = at::detail::empty_generic(size, GetZeroTensorAllocator(allocator), zero_ks, dtype_, c10::nullopt);
     return r;
-=======
-    return at::detail::empty_generic(
-        size, &allocator, at::DispatchKey::ZeroTensor, dtype_, c10::nullopt);
->>>>>>> 5408d9c0
 }
 
 Tensor& zeros_out(IntArrayRef size, Tensor& result) {
