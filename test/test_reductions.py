import torch
import numpy as np
import scipy.special

import unittest
import math
from typing import Dict, List
import random
from functools import partial
from itertools import product, combinations, permutations
import warnings

from torch._six import inf, nan
from torch.testing._internal.common_utils import (
    TestCase, run_tests, TEST_SCIPY, slowTest, torch_to_numpy_dtype_dict,
    IS_WINDOWS, make_tensor)
from torch.testing._internal.common_device_type import (
    instantiate_device_type_tests, onlyCPU, dtypes, dtypesIfCUDA, dtypesIfCPU,
    onlyOnCPUAndCUDA, onlyCUDA, largeTensorTest, precisionOverride)

# TODO: replace with make_tensor
def _generate_input(shape, dtype, device, with_extremal):
    if shape == ():
        x = torch.tensor((), dtype=dtype, device=device)
    else:
        if dtype.is_floating_point or dtype.is_complex:
            # work around torch.randn not being implemented for bfloat16
            if dtype == torch.bfloat16:
                x = torch.randn(*shape, device=device) * random.randint(30, 100)
                x = x.to(torch.bfloat16)
            else:
                x = torch.randn(*shape, dtype=dtype, device=device) * random.randint(30, 100)
            x[torch.randn(*shape) > 0.5] = 0
            if with_extremal and dtype.is_floating_point:
                # Use extremal values
                x[torch.randn(*shape) > 0.5] = float('nan')
                x[torch.randn(*shape) > 0.5] = float('inf')
                x[torch.randn(*shape) > 0.5] = float('-inf')
            elif with_extremal and dtype.is_complex:
                x[torch.randn(*shape) > 0.5] = complex('nan')
                x[torch.randn(*shape) > 0.5] = complex('inf')
                x[torch.randn(*shape) > 0.5] = complex('-inf')
        elif dtype == torch.bool:
            x = torch.zeros(shape, dtype=dtype, device=device)
            x[torch.randn(*shape) > 0.5] = True
        else:
            x = torch.randint(15, 100, shape, dtype=dtype, device=device)

    return x

# TODO: replace with make_tensor
def _rand_shape(dim, min_size, max_size):
    shape = []
    for i in range(dim):
        shape.append(random.randint(min_size, max_size))
    return tuple(shape)

class TestReductions(TestCase):

    def test_var_unbiased(self, device):
        tensor = torch.randn(100, device=device)
        self.assertEqual(tensor.var(0, correction=1), tensor.var(0, unbiased=True))
        self.assertEqual(tensor.var(correction=1), tensor.var(unbiased=True))
        self.assertEqual(tensor.var(unbiased=False), tensor.var(0, unbiased=False))

        tensor = torch.tensor([1.0, 2.0], device=device)
        self.assertEqual(tensor.var(unbiased=True), 0.5)
        self.assertEqual(tensor.var(unbiased=False), 0.25)

        tensor = torch.tensor([1.0, 2.0, 3.0], device=device)
        self.assertEqual(tensor.var(unbiased=True), 1.0)
        self.assertEqual(tensor.var(unbiased=False), 2.0 / 3.0)

        tensor = torch.randn(100, device=device)
        self.assertEqual(tensor.std(0, correction=1), tensor.std(0, unbiased=True))
        self.assertEqual(tensor.std(correction=1), tensor.std(unbiased=True))
        self.assertEqual(tensor.std(unbiased=False), tensor.std(0, unbiased=False))

    def test_var_stability(self, device):
        tensor = torch.tensor([2281.5, 2281.25], device=device)
        self.assertEqual(tensor.var(dim=0, correction=1), 0.03125)
        self.assertEqual(tensor.var(correction=1), 0.03125)

    def test_sum_dim_reduction_uint8_overflow(self, device):
        example = [[-1, 2, 1], [5, 3, 6]]
        x = torch.tensor(example, dtype=torch.uint8, device=device)
        self.assertEqual(x.sum(dtype=torch.uint8).item(), 16)
        self.assertEqual(x.sum(0, dtype=torch.uint8), torch.tensor([4, 5, 7], dtype=torch.uint8, device=device))
        self.assertEqual(x.sum(1, dtype=torch.uint8), torch.tensor([2, 14], dtype=torch.uint8, device=device))
        y = torch.tensor(example, dtype=torch.uint8, device=device)
        torch.sum(x, 0, out=y)
        self.assertEqual(x.sum(0, dtype=torch.uint8), y)

    def test_dim_reduction_less_than_64(self, device):
        sizes = [1] * 65
        x = torch.randn(sizes, device=device)
        ops = [torch.mean, torch.sum, torch.nansum, torch.logsumexp, torch.amin, torch.amax, torch.norm]
        for op in ops:
            with self.assertRaisesRegex(RuntimeError, "only tensors with up to 64 dims are supported"):
                op(x, 64)
            with self.assertRaisesRegex(RuntimeError, "only tensors with up to 64 dims are supported"):
                op(x, -1)

        for op in [torch.std, torch.var, torch.var_mean, torch.std_mean]:
            with self.assertRaisesRegex(RuntimeError, "only tensors with up to 64 dims are supported"):
                op(x, dim=64, correction=0)
            with self.assertRaisesRegex(RuntimeError, "only tensors with up to 64 dims are supported"):
                op(x, dim=-1, correction=0)

    @unittest.skipIf(not TEST_SCIPY, "SciPy not found")
    def test_logsumexp(self, device):
        from scipy.special import logsumexp
        a = torch.randn(5, 4, device=device)
        a[0, 0] = inf
        a[1, :] = -inf
        actual = a.logsumexp(1)
        expected = logsumexp(a.cpu().numpy(), 1)
        self.assertEqual(expected.shape, actual.shape)
        self.assertEqual(expected, actual)
        # check that out is actually inplace
        b = torch.zeros(5, 2, device=device)
        c = b[:, 0]
        torch.logsumexp(a, 1, out=c)
        self.assertEqual(expected, b[:, 0])

    @onlyCPU
    def test_sum_parallel(self, device):
        # To use parallel branches we'll need to compare on tensors
        # that are relatively large. Even if this is run on a single
        # core machine these tests will still give you signal on
        # the correctness

        def _run_test(size):
            for dim in range(len(size) + 1):
                nv = np.round(np.random.rand(*size))  # 0s and 1s
                tv = torch.from_numpy(nv)
                # Parallelisim is only used if numel is
                # larger than grainsize defined in Parallel.h
                self.assertTrue(tv.numel() > 32768)
                if dim == len(size):
                    nvs = nv.sum()
                    tvs = tv.sum()
                else:
                    nvs = nv.sum(dim)
                    tvs = tv.sum(dim)
                diff = np.abs(nvs - tvs.numpy()).sum()
                self.assertEqual(diff, 0)

        _run_test([2, 3, 3, 3, 3, 2, 2, 3, 2, 3, 2, 3, 3])
        _run_test([4, 4, 4, 4, 4, 4, 4, 4, 4, 4])
        _run_test([1, 32 * 8 * 32 * 8])
        _run_test([1, 32770])

    # TODO: kill map2_ (and similar) uses and update to compare with NumPy
    # only works on CPU since this uses map2_, which is only supported on CPU
    def _testCSelection(self, torchfn, mathfn):
        # Two tensors
        size = (100, 100)
        a = torch.rand(*size)
        b = torch.rand(*size)
        c = torchfn(a, b)
        expected_c = torch.zeros(*size)
        expected_c.map2_(a, b, lambda _, a, b: mathfn(a, b))
        self.assertEqual(expected_c, c, atol=0, rtol=0)

    @onlyCPU
    def test_max_elementwise(self, device):
        self._testCSelection(torch.max, max)

    @onlyCPU
    def test_min_elementwise(self, device):
        self._testCSelection(torch.min, min)

    def test_all_any(self, device):
        def test(size):
            x = torch.ones(*size, device=device).byte()
            self.assertTrue(x.all())
            self.assertTrue(x.any())

            x[3] = 0
            self.assertFalse(x.all())
            self.assertTrue(x.any())

            x.zero_()
            self.assertFalse(x.all())
            self.assertFalse(x.any())

            x.fill_(2)
            self.assertTrue(x.all())
            self.assertTrue(x.any())

            x = torch.ones(*size, device=device).bool()
            self.assertTrue(x.all())
            self.assertTrue(x.any())

            x[3] = False
            self.assertFalse(x.all())
            self.assertTrue(x.any())

        test((10,))
        test((5, 5))

    def test_all_any_with_dim(self, device):
        def test(x):
            r1 = x.prod(dim=0, keepdim=False).byte()
            r2 = x.all(dim=0, keepdim=False)
            self.assertEqual(r1.shape, r2.shape)
            self.assertTrue((r1 == r2).all())

            r3 = x.sum(dim=1, keepdim=True).clamp(0, 1).byte()
            r4 = x.any(dim=1, keepdim=True)
            self.assertEqual(r3.shape, r4.shape)
            self.assertTrue((r3 == r4).all())

        test(torch.tensor([[0, 0, 0],
                           [0, 0, 1],
                           [0, 1, 1],
                           [1, 1, 1]], device=device, dtype=torch.uint8))

    def test_numpy_named_args(self, device):
        x1 = torch.randn(10, device=device)
        x2 = torch.randn(10, device=device)
        res1 = torch.add(input=x1, other=x2)
        res2 = torch.add(x1=x1, x2=x2)
        self.assertEqual(res1, res2)

        x1 = torch.randn(10, 10, 10, device=device)
        res1 = x1.sum(dim=(0, 2), keepdim=True)
        res2 = x1.sum(axis=(0, 2), keepdims=True)
        self.assertEqual(res1, res2)

    # TODO: kill this ane replace with common creation ops
    def _make_tensors(self, shape, val_range=(-100, 100), use_floating=True, use_integral=True,
                      use_complex=False) -> Dict[str, List[torch.Tensor]]:
        float_types = [torch.double,
                       torch.float]
        int_types = [torch.int64,
                     torch.int32,
                     torch.int16]

        complex_types = [torch.complex64,
                         torch.complex128]

        def make_contiguous(shape, dtype) -> torch.Tensor:
            if dtype in float_types:
                val = torch.randn(shape, dtype=dtype)
                val = val * ((val_range[1] - val_range[0]) / (math.pi * 2.0))
                val = val + ((val_range[1] - val_range[0]) / 2.0)
                val = torch.clamp(val, min=val_range[0], max=val_range[1])
                return val
            result = torch.zeros(shape, dtype=dtype)
            result.apply_(lambda x: random.randint(val_range[0], val_range[1]))
            return result

        def make_non_contiguous(shape, dtype) -> torch.Tensor:
            contig = make_contiguous(shape, dtype)
            non_contig = torch.empty(shape + (2, 2), dtype=dtype)[..., 0]
            non_contig = non_contig.select(-1, -1)
            non_contig.copy_(contig)
            self.assertFalse(non_contig.is_contiguous())
            return non_contig

        def make_contiguous_slice(size, dtype) -> torch.Tensor:
            contig = make_contiguous((1, size), dtype)
            non_contig = contig[:1, 1:size - 1]
            self.assertTrue(non_contig.is_contiguous())
            return contig

        types = []
        if use_floating:
            types += float_types
        if use_integral:
            types += int_types
        if use_complex:
            types += complex_types
        tensors: Dict[str, List[torch.Tensor]] = {"cont": [], "noncont": [], "slice": []}
        for dtype in types:
            tensors["cont"].append(make_contiguous(shape, dtype))
            tensors["noncont"].append(make_non_contiguous(shape, dtype))
            tensors["slice"].append(make_contiguous_slice(sum(list(shape)), dtype))

        return tensors

    # TODO: refactor this to use comparators from common_utils
    def _assert_matches_numpy(self, t, n):
        self.assertEqual(n.shape, t.shape)
        if t.dtype == torch.float:
            self.assertEqual(n, t, rtol=1e-03, atol=1e-05, equal_nan=True)
        else:
            self.assertEqual(n, t, equal_nan=True)

    # TODO: update this and tests that use it to use the device argument properly
    def _test_dim_ops(self, pytorch_op, numpy_op,
                      use_floating=True, use_integral=True, use_complex=False):
        def do_one(tensors_dict, dim):
            for category, tensors in tensors_dict.items():
                if category == "slice":
                    dim = 0
                for tensor in tensors:
                    # we have no control over NumPy warnings...
                    with warnings.catch_warnings():
                        warnings.simplefilter("ignore")
                        expected = numpy_op(tensor.cpu().numpy(), dim)
                    actual = pytorch_op(tensor, dim)
                    self._assert_matches_numpy(actual, expected)
                    if torch.cuda.is_available():
                        self._assert_matches_numpy(pytorch_op(tensor.cuda(), dim).cpu(), expected)
        do_one(self._make_tensors((5, 400000), use_floating=use_floating,
                                  use_integral=use_integral, use_complex=use_complex), 1)
        do_one(self._make_tensors((3, 5, 7), use_floating=use_floating,
                                  use_integral=use_integral, use_complex=use_complex), 0)
        do_one(self._make_tensors((3, 5, 7), use_floating=use_floating,
                                  use_integral=use_integral, use_complex=use_complex), 1)
        do_one(self._make_tensors((3, 5, 7), use_floating=use_floating,
                                  use_integral=use_integral, use_complex=use_complex), 2)
        do_one(self._make_tensors((100000, ), use_floating=use_floating,
                                  use_integral=use_integral, use_complex=use_complex), -1)
        do_one(self._make_tensors((50, 50, 50), use_floating=use_floating,
                                  use_integral=use_integral, use_complex=use_complex), 0)
        do_one(self._make_tensors((50, 50, 50), use_floating=use_floating,
                                  use_integral=use_integral, use_complex=use_complex), 1)
        do_one(self._make_tensors((50, 50, 50), use_floating=use_floating,
                                  use_integral=use_integral, use_complex=use_complex), 2)
        do_one(self._make_tensors((50, 50, 50), use_floating=use_floating,
                                  use_integral=use_integral, use_complex=use_complex), (1, 2))
        do_one(self._make_tensors((50, 50, 50), use_floating=use_floating,
                                  use_integral=use_integral, use_complex=use_complex), (1, -1))
        do_one(self._make_tensors((50, 50, 50), use_floating=use_floating,
                                  use_integral=use_integral, use_complex=use_complex), (0, 2))
        do_one(self._make_tensors((50, 50, 50), use_floating=use_floating,
                                  use_integral=use_integral, use_complex=use_complex), (0, 2, 1))

    @slowTest
    @onlyCPU
    def test_sum_dim(self, device):
        self._test_dim_ops(
            lambda t, d: t.sum(d),
            lambda n, d: n.sum(d),
            use_floating=True, use_integral=True, use_complex=True)

    @onlyCPU
    def test_mean_dim(self, device):
        self._test_dim_ops(
            lambda t, d: t.mean(d),
            lambda n, d: n.mean(d),
            use_integral=False,
            use_complex=True)

    @onlyCPU
    def test_std_dim(self, device):
        for unbiased in [False, True]:
            self._test_dim_ops(
                lambda t, d: t.std(d, unbiased=unbiased),
                lambda n, d: n.std(d, ddof=1 if unbiased else 0),
                use_integral=False)

    @onlyCPU
    def test_var_dim(self, device):
        for unbiased in [False, True]:
            self._test_dim_ops(
                lambda t, d: t.var(d, unbiased=unbiased),
                lambda n, d: n.var(d, ddof=1 if unbiased else 0),
                use_integral=False)

    @onlyCPU
    @unittest.skipIf(not TEST_SCIPY, 'Scipy not found')
    def test_logsumexp_dim(self, device):
        from scipy.special import logsumexp
        self._test_dim_ops(
            lambda t, d: t.logsumexp(d),
            lambda n, d: logsumexp(n, d),
            use_integral=False)

    # TODO: update this and tests that use it to handle device properly
    def _test_reduce_integer_upcast(self, fn, has_out=True, test_complex=True):
        shape = (3, 4, 5)
        reduced_shape = fn(torch.ones(shape)).shape

        def _test_out(dtype, other_dtype):
            out = torch.ones(reduced_shape, dtype=dtype)
            result = fn(x, out=out)
            self.assertIs(out.dtype, result.dtype)
            self.assertEqual(fn(x.to(dtype)), result, exact_dtype=False)
            result = fn(x, out=out, dtype=dtype)
            self.assertIs(out.dtype, result.dtype)
            self.assertEqual(fn(x.to(dtype)), result, exact_dtype=False)
            # 'out' is favored over dtype, check error
            self.assertRaises(RuntimeError, lambda: fn(x, out=out, dtype=other_dtype))

        for dtype in [dtype for dtype in torch.testing.get_all_math_dtypes('cpu') if dtype != torch.float16]:
            x = torch.ones(shape, dtype=dtype)
            expected_dtype = dtype if dtype.is_floating_point or dtype.is_complex else torch.int64
            self.assertIs(expected_dtype, fn(x).dtype)
            self.assertEqual(fn(x.to(expected_dtype)), fn(x))

            if dtype.is_floating_point:
                other_dtype = torch.float32 if dtype == torch.float64 else torch.float64
            elif dtype.is_complex:
                other_dtype = torch.complex64 if dtype == torch.complex128 else torch.complex128
            else:
                other_dtype = torch.int32 if dtype != torch.int32 else torch.int16
            self.assertIs(other_dtype, fn(x, dtype=other_dtype).dtype)
            self.assertEqual(fn(x.to(other_dtype)), fn(x, dtype=other_dtype), exact_dtype=False)

            # test mixed int/float/complex
            if dtype.is_floating_point:
                mixed_dtypes = [torch.int32, torch.complex64]
            elif dtype.is_complex:
                mixed_dtypes = [torch.int32, torch.float32]
            else:
                mixed_dtypes = [torch.float32, torch.complex64]

            for mixed_dtype in mixed_dtypes:
                self.assertIs(mixed_dtype, fn(x, dtype=mixed_dtype).dtype)
                self.assertEqual(fn(x.to(mixed_dtype)), fn(x, dtype=mixed_dtype), exact_dtype=False)

                if has_out:
                    _test_out(dtype, other_dtype)
                    _test_out(dtype, mixed_dtype)

    @onlyCPU
    def test_sum_integer_upcast(self, device):
        self._test_reduce_integer_upcast(lambda x, **kwargs: torch.sum(x, **kwargs), False)
        self._test_reduce_integer_upcast(lambda x, **kwargs: torch.sum(x, 0, **kwargs))

    @onlyCPU
    def test_prod_integer_upcast(self, device):
        self._test_reduce_integer_upcast(lambda x, **kwargs: torch.prod(x, **kwargs), False)
        self._test_reduce_integer_upcast(lambda x, **kwargs: torch.prod(x, 0, **kwargs))

    @onlyCPU
    def test_cumsum_integer_upcast(self, device):
        self._test_reduce_integer_upcast(lambda x, **kwargs: torch.cumsum(x, 0, **kwargs))

    @onlyCPU
    def test_cumprod_integer_upcast(self, device):
        self._test_reduce_integer_upcast(lambda x, **kwargs: torch.cumprod(x, 0, **kwargs))

    def test_mode(self, device):
        SIZE = 10
        x = torch.arange(1., SIZE * SIZE + 1, device=device).clone().resize_(SIZE, SIZE)
        x[:2] = 1
        x[:, :2] = 1
        x0 = x.clone()

        # Pre-calculated results.
        res1val = torch.ones(SIZE, device=device)
        # The indices are the position of the last appearance of the mode element.
        res1ind = torch.ones(SIZE, device=device, dtype=torch.long)
        res1ind[0] = SIZE - 1
        res1ind[1] = SIZE - 1

        res2val, res2ind = torch.mode(x, keepdim=False)
        self.assertEqual(res1val, res2val, atol=0, rtol=0)
        self.assertEqual(res1ind, res2ind, atol=0, rtol=0)

        # Test use of result tensor
        res2val = torch.tensor((), device=device)
        res2ind = torch.tensor((), device=device, dtype=torch.long)
        torch.mode(x, keepdim=False, out=(res2val, res2ind))
        self.assertEqual(res1val, res2val, atol=0, rtol=0)
        self.assertEqual(res1ind, res2ind, atol=0, rtol=0)

        # Test non-default dim
        res2val, res2ind = torch.mode(x, 0, False)
        self.assertEqual(res1val, res2val, atol=0, rtol=0)
        self.assertEqual(res1ind, res2ind, atol=0, rtol=0)

        # input unchanged
        self.assertEqual(x, x0, atol=0, rtol=0)

    def _test_mode_intervals(self, shape, intervals, device, v=1):
        x = torch.arange(0, shape[0] * shape[1], device=device)
        x[v] = x.numel()
        x = x.resize_(shape)

        # Set the value of each interval to the mode "v"
        for (beg, end) in intervals:
            x[:, beg:end] = v

        values, indices = torch.mode(x, -1, False)

        # Check whether the returned indices correspond to the returned values
        self.assertTrue((x.gather(1, indices.unsqueeze(1)).t() == values).all())
        # Check whether the returned values are the mode
        self.assertTrue((values == v).all().item())

    @onlyCUDA
    def test_mode_large(self, device):
        # i should be less than (d - 2) / 2
        def testset_for_shape(shape, i):
            d = shape[-1]
            # Mode only in the middle.
            self._test_mode_intervals(shape, [(i, d - i)], device)
            # Mode in discontiguous parts of the input.
            self._test_mode_intervals(shape, [(0, i), (i + 1, d - i - 1), (d - i, d)], device)

        # More than one line of (65535) thread blocks
        testset_for_shape((65536, 10), 3)

        # Max slice size (2048)
        testset_for_shape((10, 2048), 10)

        # Naive kernel for big slice sizes (> 2048)
        testset_for_shape((10, 4096), 10)

    @onlyOnCPUAndCUDA
    def test_mode_wrong_dtype(self, device):
        def test_for_dtypes(x_ty, v_ty, i_ty, message):
            x = torch.ones(10, device=device, dtype=x_ty)
            v = torch.ones(10, device=device, dtype=v_ty)
            i = torch.ones(10, device=device, dtype=i_ty)

            with self.assertRaisesRegex(RuntimeError, message):
                torch.mode(x, -1, True, out=(v, i))

        err_msg = "expected scalar type .* but got .* for "
        values_err = err_msg + "values"
        indices_err = err_msg + "indices"

        test_for_dtypes(torch.uint8, torch.int8, torch.long, values_err)
        test_for_dtypes(torch.int8, torch.int16, torch.long, values_err)
        test_for_dtypes(torch.int32, torch.float32, torch.long, values_err)
        test_for_dtypes(torch.float32, torch.float64, torch.long, values_err)

        test_for_dtypes(torch.uint8, torch.uint8, torch.int8, indices_err)
        test_for_dtypes(torch.int8, torch.int8, torch.int16, indices_err)
        test_for_dtypes(torch.int32, torch.int32, torch.float32, indices_err)
        test_for_dtypes(torch.float32, torch.float32, torch.float64, indices_err)

    @onlyCUDA
    def test_mode_wrong_device(self, device):
        # CPU Input Tensor
        x = torch.ones(2)

        with self.assertRaisesRegex(RuntimeError,
                                    "expected device .* but got .* for values"):
            values = torch.tensor([], device=device)
            torch.mode(x, -1, True, out=(values, torch.tensor([], dtype=torch.long)))

        with self.assertRaisesRegex(RuntimeError,
                                    "expected device .* but got .* for indices"):
            indices = torch.tensor([], device=device)
            torch.mode(x, -1, True, out=(torch.tensor([]), indices))

    # TODO: make work on CUDA, too
    @onlyCPU
    def test_accreal_type(self, device) -> None:
        x = torch.ones(2, 3, 4)
        self.assertIsInstance(x.double().sum().item(), float)
        self.assertIsInstance(x.float().sum().item(), float)
        self.assertIsInstance(x.long().sum().item(), int)
        self.assertIsInstance(x.int().sum().item(), int)
        self.assertIsInstance(x.short().sum().item(), int)
        self.assertIsInstance(x.char().sum().item(), int)
        self.assertIsInstance(x.byte().sum().item(), int)

    def test_var_mean_some_dims(self, device):
        sizes = (4, 6, 7, 5, 3)
        dims = len(sizes)

        x = torch.rand(sizes, device=device)
        for num_of_dims in range(2, dims):
            dim_list = list(combinations(list(range(dims)), r=num_of_dims))
            for dim in dim_list:
                for unbiased in [False, True]:
                    for keepdim in [False, True]:
                        var1, mean1 = torch.var_mean(x, dim=dim, unbiased=unbiased, keepdim=keepdim)
                        var2 = x.var(dim=dim, unbiased=unbiased, keepdim=keepdim)
                        mean2 = x.mean(dim=dim, keepdim=keepdim)
                        self.assertEqual(var1, var2)
                        self.assertEqual(mean1, mean2)

    # TODO: this should be a generic opinfo test
    def test_all_any_empty(self, device):
        x = torch.ByteTensor().to(device)
        self.assertTrue(x.all())
        self.assertFalse(x.any())

        x = torch.BoolTensor().to(device)
        self.assertTrue(x.all())
        self.assertFalse(x.any())

    @dtypesIfCUDA(torch.half, torch.bfloat16, torch.float, torch.double)
    @dtypes(torch.half, torch.bfloat16, torch.float, torch.double)
    def test_max_with_inf(self, device, dtype):
        a = torch.tensor([[-inf, -inf, inf, 3], [inf, inf, -inf, -1]], dtype=dtype, device=device)
        self.assertTrue(torch.all(torch.max(a, dim=1).values == inf).item())
        self.assertTrue(torch.all(torch.amax(a, dim=1) == inf).item())
        self.assertTrue(torch.max(a).item() == inf)
        self.assertTrue(torch.amax(a).item() == inf)

    @dtypesIfCUDA(torch.half, torch.bfloat16, torch.float, torch.double)
    @dtypes(torch.half, torch.float, torch.bfloat16, torch.double)
    def test_min_with_inf(self, device, dtype):
        a = torch.tensor([[-inf, -inf, inf, 3], [inf, inf, -inf, -1]], dtype=dtype, device=device)
        self.assertTrue(torch.all(torch.min(a, dim=1).values == (-inf)).item())
        self.assertTrue(torch.all(torch.amin(a, dim=1) == (-inf)).item())
        self.assertTrue(torch.min(a).item() == -inf)
        self.assertTrue(torch.amin(a).item() == -inf)

    def _test_minmax_helper(self, torchfn, reffn, device, dtype, skip_indices=False):
        def create_input(shape, device, dtype):
            if dtype.is_floating_point:
                return torch.randn(*shape, device=device, dtype=dtype)
            else:
                low = 0 if dtype == torch.bool else -1000
                high = 2 if dtype == torch.bool else 1000
                return torch.randint(low, high, shape, device=device, dtype=dtype)
        x = create_input((100, 100), device, dtype)
        self.compare_with_numpy(torchfn, reffn, x)
        # non contiguous
        x = create_input((10, 10, 10), device, dtype)
        x = x[:, 4]
        self.compare_with_numpy(torchfn, reffn, x)

        def get_values(x):
            if isinstance(x, tuple):
                return x[0]
            return x

        # indices
        if not skip_indices:
            size = 5
            x = create_input((size, size), device, dtype)
            inputs = (x, x.t())
            dims = (0, 1)
            for xinp, d in product(inputs, dims):
                self.compare_with_numpy(lambda x: get_values(torchfn(x, d, False)), lambda x: reffn(x, d, keepdims=False), xinp)
                result = torchfn(xinp, d, False)
                if isinstance(result, tuple):
                    v, i = result
                    if d == 1:
                        self.assertEqual(xinp[torch.arange(size), i], v, atol=0, rtol=0)
                    else:
                        self.assertEqual(xinp[i, torch.arange(size)], v, atol=0, rtol=0)
        # nan
        if dtype.is_floating_point:
            for index in (0, 4, 99):
                x = create_input((100,), device, dtype)
                x[index] = nan
                if not skip_indices:
                    result = torchfn(x, 0)
                    v = get_values(result)
                    self.assertEqual(v, nan)
                    if isinstance(result, tuple):
                        i = result[1]
                        self.assertEqual(i, index)
                self.assertEqual(torchfn(x), nan)

    @dtypesIfCPU(torch.float, torch.double, torch.long, torch.bool, torch.half)
    @dtypesIfCUDA(torch.half, torch.float, torch.long, torch.bool)
    @dtypes(torch.half, torch.float, torch.double)
    def test_max(self, device, dtype):
        self._test_minmax_helper(torch.max, np.amax, device, dtype)

    @dtypesIfCPU(torch.float, torch.double, torch.long, torch.bool, torch.half)
    @dtypesIfCUDA(torch.half, torch.float, torch.long, torch.bool)
    @dtypes(torch.half, torch.float, torch.double)
    def test_min(self, device, dtype):
        self._test_minmax_helper(torch.min, np.amin, device, dtype)

    @dtypesIfCPU(torch.half, torch.float, torch.double, torch.int, torch.long, torch.bool)
    @dtypesIfCUDA(torch.half, torch.float, torch.int, torch.long, torch.bool)
    @dtypes(torch.half, torch.float, torch.double)
    def test_amin(self, device, dtype):
        self._test_minmax_helper(torch.amin, np.amin, device, dtype)

    @dtypesIfCPU(torch.half, torch.float, torch.double, torch.int, torch.long, torch.bool)
    @dtypesIfCUDA(torch.half, torch.float, torch.int, torch.long, torch.bool)
    @dtypes(torch.float, torch.double)
    def test_amax(self, device, dtype):
        self._test_minmax_helper(torch.amax, np.amax, device, dtype)

    @onlyOnCPUAndCUDA
    @dtypesIfCPU(torch.float, torch.double)
    @dtypesIfCUDA(torch.half, torch.float)
    def test_aminmax(self, device, dtype):

        def _amin_wrapper(x, dim=None, keepdims=False):
            if dim is None:
                return torch._aminmax(x)[0]
            else:
                return torch._aminmax(x, dim, keepdims)[0]

        def _amax_wrapper(x, dim=None, keepdims=False):
            if dim is None:
                return torch._aminmax(x)[1]
            else:
                return torch._aminmax(x, dim, keepdims)[1]

        self._test_minmax_helper(_amin_wrapper, np.amin, device, dtype)
        self._test_minmax_helper(_amax_wrapper, np.amax, device, dtype)

    # TODO: bincount isn't a classic reduction -- maybe this test suite is
    #   reductions and summary ops?
    def test_bincount(self, device):
        # negative input throws
        with self.assertRaisesRegex(RuntimeError, '1-d non-negative integral'):
            torch.bincount(torch.tensor([1, -1], device=device))
        # n-d input, with n > 1 throws
        with self.assertRaisesRegex(RuntimeError, '1-d non-negative integral'):
            torch.bincount(torch.tensor([[1, 2], [3, 4]], device=device))
        # floating input type throws
        with self.assertRaisesRegex(RuntimeError, 'not implemented'):
            torch.bincount(torch.tensor([1., 0.3], device=device))
        # minlength < 0 throws
        with self.assertRaisesRegex(RuntimeError, 'minlength should be >= 0'):
            torch.bincount(torch.tensor([1, 3], device=device),
                           torch.tensor([.2, .2], device=device),
                           minlength=-1)
        # input and weights dim mismatch
        with self.assertRaisesRegex(RuntimeError, 'same length'):
            torch.bincount(torch.tensor([1, 0], device=device),
                           torch.tensor([1., 0.3, 0.5], device=device))
        # 1-d input with no elements and default minlength
        self.assertEqual(torch.bincount(torch.tensor([], device=device, dtype=torch.long)),
                         torch.zeros(0, dtype=torch.long, device=device))
        # 1-d input with no elements and specified minlength
        self.assertEqual(torch.bincount(torch.tensor([], device=device, dtype=torch.long), minlength=10),
                         torch.zeros(10, dtype=torch.long, device=device))

        # test tensor method without weights
        long_counts = torch.tensor(
            [0, 3, 2, 1, 3], dtype=torch.uint8, device=device).bincount()
        self.assertEqual(
            torch.tensor([1, 1, 1, 2], dtype=torch.int64, device=device),
            long_counts)
        # test minlength functionality
        int_counts = torch.bincount(
            torch.tensor([1, 1, 1, 1], device=device), minlength=5)
        self.assertEqual(
            torch.tensor([0, 4, 0, 0, 0], dtype=torch.int64, device=device),
            int_counts)
        # test weights
        byte_counts = torch.bincount(
            torch.tensor([0, 1, 1, 1, 4], device=device),
            torch.tensor([.1, .2, .3, .4, .5], device=device))
        self.assertEqual(
            torch.tensor([0.1, 0.9, 0, 0, 0.5], device=device), byte_counts)
        byte_counts = torch.bincount(
            torch.tensor([0, 1, 1, 1, 4], device=device),
            torch.tensor([1, 2, 3, 4, 5], dtype=torch.int8, device=device))
        self.assertEqual(
            torch.tensor([1, 9, 0, 0, 5], device=device, dtype=torch.float64), byte_counts)
        # test non-contiguous inputs and weights
        inputs = torch.tensor([[0, 0], [3, 1], [2, 1], [1, 1], [3, 4]], device=device)
        weights = torch.tensor([[.1, 1], [.2, 2], [.3, 3], [.4, 4], [.5, 5]], device=device)
        for i in [0, 1]:
            assert not inputs[:, i].is_contiguous(), "Inputs are supposed to be non-contiguous"
            assert not weights[:, i].is_contiguous(), "Weights are supposed to be non-contiguous"
        # inputs are non-contiguous but weights are contiguous
        self.assertEqual(inputs[:, 0].bincount(), torch.tensor([1, 1, 1, 2]))
        # inputs and weights are non-contiguous
        self.assertEqual(
            inputs[:, 1].bincount(weights[:, 1]),
            torch.tensor([1, 9, 0, 0, 5], dtype=torch.float32))
        # weights are non-contiguous but inputs are contiguous
        self.assertEqual(inputs[:, 1].contiguous().bincount(weights[:, 1]),
                         torch.tensor([1, 9, 0, 0, 5], dtype=torch.float32))

        # test bincount on non-contiguous slices
        all0s = torch.zeros((32, 2), dtype=torch.int64, device=device)
        self.assertEqual(all0s[:, 0].bincount(), torch.tensor([32]))

        all1s = torch.ones((32, 2), dtype=torch.int64, device=device)
        self.assertEqual(all1s[:, 0].bincount(), torch.tensor([0, 32]))

        # test large number of bins - global memory use
        big_exp = torch.zeros(10000000, device=device)
        big_exp[-1] = 50.0
        big_w = torch.tensor([.5] * 100, device=device)
        big_out = torch.tensor([9999999] * 100, device=device).bincount(big_w)
        self.assertEqual(big_exp, big_out)
        # test large input size
        big_exp = torch.zeros(2, device=device, dtype=torch.int64)
        big_exp[1] = 1000000
        big_out = torch.ones(1000000, dtype=torch.int8, device=device).bincount()
        self.assertEqual(big_exp, big_out)

    # TODO: how many var stability tests are there?
    def test_var_stability2(self, device):
        tensor = torch.FloatTensor([2281.5, 2281.25]).to(device)

        # Stability for inner dim
        self.assertEqual(tensor.var(0, correction=1), 0.03125)

        # General stability
        self.assertEqual(tensor.var(correction=1), 0.03125)

        # Stability for outer dimensions
        tensor = tensor.unsqueeze(1)
        self.assertEqual(tensor.var(0, correction=1), 0.03125)

    @onlyCPU
    @dtypes(torch.bool, torch.double)
    def test_sum_all(self, device, dtype) -> None:
        def check_sum_all(tensor: torch.Tensor) -> None:
            pylist = tensor.reshape(-1).tolist()
            self.assertEqual(tensor.sum(), sum(pylist))

        if dtype != torch.bool:
            check_sum_all(torch.tensor([1, 2, 3, 4, 5], dtype=dtype, device=device))
            check_sum_all(torch.randn(200000, dtype=dtype, device=device))
            check_sum_all(torch.randn(2000, 2, dtype=dtype, device=device)[:, 0])
        else:
            check_sum_all(torch.tensor([True, False, True], dtype=torch.bool, device=device))

    def _test_memory_format_transformations(self, device, input_generator_fn, transformation_fn,
                                            memory_format, compare_data=True, default_is_preserve=False):

        assert(memory_format == torch.channels_last or memory_format == torch.channels_last_3d)

        # xc is a channels last tensor
        xc = input_generator_fn(device)
        # xc is not memory dense, but looks like channels last
        if memory_format == torch.channels_last:
            xc = xc[..., ::2, ::2]
        else:
            xc = xc[..., ::2, ::2, ::2]

        clone = transformation_fn(xc, memory_format=torch.preserve_format)
        self.assertFalse(clone.is_contiguous())
        self.assertTrue(clone.is_contiguous(memory_format=memory_format))
        self.assertFalse(xc.is_contiguous())
        self.assertFalse(xc.is_contiguous(memory_format=memory_format))
        if compare_data:
            self.assertEqual(xc, clone.to(xc))

        xc = input_generator_fn(device)
        clone = transformation_fn(xc, memory_format=torch.contiguous_format)
        self.assertTrue(clone.is_contiguous())
        self.assertFalse(clone.is_contiguous(memory_format=memory_format))
        if compare_data:
            self.assertEqual(xc, clone.to(xc))

        xc = input_generator_fn(device)
        clone = transformation_fn(xc)

        if default_is_preserve:
            self.assertFalse(clone.is_contiguous())
            self.assertTrue(clone.is_contiguous(memory_format=memory_format))
        else:
            self.assertTrue(clone.is_contiguous())
            self.assertFalse(clone.is_contiguous(memory_format=memory_format))
        if compare_data:
            self.assertEqual(xc, clone.to(xc))

        x = torch.randn((3, 4, 5, 6, 7, 8, 9), device=device)
        for _ in range(10):
            permutation = list(range(len(x.shape)))
            random.shuffle(permutation)
            x = x.permute(permutation)
            self.assertEqual(x.stride(), transformation_fn(x, memory_format=torch.preserve_format).stride())

    @onlyCPU
    @dtypes(torch.double)
    def test_sum_out(self, device, dtype: torch.dtype) -> None:
        x = torch.rand(100, 100, dtype=dtype, device=device)
        res1 = torch.sum(x, 1)
        res2 = torch.tensor((), dtype=dtype, device=device)
        torch.sum(x, 1, out=res2)
        self.assertEqual(res1, res2)
        x = torch.rand(100, 100, 100, dtype=dtype, device=device)
        res1 = x.sum(2).sum(1)
        res2 = torch.tensor((), dtype=dtype, device=device)
        torch.sum(x, (2, 1), out=res2)
        self.assertEqual(res1, res2)

    @onlyCUDA
    @dtypes(torch.float16, torch.float32)
    def test_prod_gpu(self, device, dtype):
        x = torch.tensor([2, 3, 6, 9, 8], dtype=dtype, device=device)

        # Check all combinations: fp16 input - fp16 output, fp16 input - fp32
        # output, fp32 input - fp16 output, fp32 input - fp32 output
        for dtype_output in [torch.float16, torch.float32]:
            result_expected = torch.tensor(2592, dtype=dtype_output, device=device)
            output = torch.prod(x, dtype=dtype_output)
            self.assertEqual(output, result_expected)

            output = x.prod(dtype=dtype_output)
            self.assertEqual(output, result_expected)

    @onlyCPU
    @dtypes(torch.float)
    def test_prod(self, device, dtype):
        x = torch.rand(100, 100, dtype=dtype, device=device)
        res1 = torch.prod(x, 1)
        res2 = torch.tensor((), dtype=dtype, device=device)
        torch.prod(x, 1, out=res2)
        self.assertEqual(res1, res2)

    def test_prod_bool(self, device):
        vals = [[True, True], [True, False], [False, False], []]
        for val in vals:
            result = torch.prod(torch.tensor(val, device=device), dtype=torch.bool).item()
            expect = np.prod(np.array(val), dtype=np.bool)
            self.assertEqual(result, expect)

            result = torch.prod(torch.tensor(val, device=device)).item()
            expect = np.prod(np.array(val))
            self.assertEqual(result, expect)

    @onlyCPU
    def test_max_mixed_devices(self, device):
        a = torch.randn(10, device=device)
        if torch.cuda.is_available():
            values = torch.randn(10).cuda()
            indices = torch.cuda.LongTensor()
            self.assertRaises(RuntimeError,
                              lambda: torch.max(a, 0, out=(values, indices)))
            self.assertRaises(RuntimeError,
                              lambda: torch.amax(a, 0, out=values))

    @onlyCPU
    def test_min_mixed_devices(self, device):
        a = torch.randn(10, device=device)
        if torch.cuda.is_available():
            values = torch.randn(10).cuda()
            indices = torch.cuda.LongTensor()
            self.assertRaises(RuntimeError,
                              lambda: torch.min(a, 0, out=(values, indices)))
            self.assertRaises(RuntimeError,
                              lambda: torch.amin(a, 0, out=values))

    # TODO: consider refactoring with bincount test
    def test_bucketization(self, device):
        values_1d = torch.tensor([1, 2, 3, 4, 5, 6, 7, 8, 9], device=device)
        values_3d = torch.tensor([[[1, 3, 5], [2, 4, 6]], [[1, 2, 3], [4, 5, 6]]], device=device)

        # regular case 3d boundary and 3d input value
        boundaries = torch.tensor([[[1, 2, 3, 4], [3, 4, 5, 6]], [[1, 3, 5, 7], [2, 4, 6, 8]]], device=device)
        expected_result = torch.tensor([[[0, 2, 4], [0, 1, 3]], [[0, 1, 1], [1, 2, 2]]], device=device)
        output = torch.empty(2, 2, 3, device=device, dtype=torch.int64)
        self.assertEqual(torch.searchsorted(boundaries, values_3d), expected_result)
        self.assertEqual(torch.searchsorted(boundaries, values_3d, out=output), expected_result)
        expected_result = torch.tensor([[[1, 3, 4], [0, 2, 4]], [[1, 1, 2], [2, 2, 3]]], device=device)
        self.assertEqual(torch.searchsorted(boundaries, values_3d, right=True), expected_result)
        self.assertEqual(torch.searchsorted(boundaries, values_3d, right=True, out=output), expected_result)

        # simple 1d boundary and 3d input value
        boundaries = torch.tensor([1, 2, 3, 4, 5, 6], device=device)
        expected_result = torch.tensor([[[0, 2, 4], [1, 3, 5]], [[0, 1, 2], [3, 4, 5]]], device=device)
        output = torch.empty(2, 2, 3, device=device, dtype=torch.int64)
        self.assertEqual(torch.searchsorted(boundaries, values_3d), expected_result)
        self.assertEqual(torch.bucketize(values_3d, boundaries), expected_result)
        self.assertEqual(torch.bucketize(values_3d, boundaries, out=output), expected_result)
        expected_result = torch.tensor([[[1, 3, 5], [2, 4, 6]], [[1, 2, 3], [4, 5, 6]]], device=device)
        self.assertEqual(torch.searchsorted(boundaries, values_3d, right=True), expected_result)
        self.assertEqual(torch.bucketize(values_3d, boundaries, right=True), expected_result)
        self.assertEqual(torch.bucketize(values_3d, boundaries, out=output, right=True), expected_result)

        # simple float 1d boundary and 1d input with output int32 type
        values_1d_float = values_1d.to(torch.float32)
        boundaries = torch.tensor([0.9, 1, 2, 2, 3, 3, 4, 4.1, 9, 9], device=device, dtype=torch.float32)
        expected_result = torch.tensor([1, 2, 4, 6, 8, 8, 8, 8, 8], device=device, dtype=torch.int32)
        self.assertEqual(torch.searchsorted(boundaries, values_1d_float, out_int32=True), expected_result)
        self.assertEqual(torch.bucketize(values_1d_float, boundaries, out_int32=True), expected_result)

        # multiple dimension input with 0 elements
        boundaries = torch.tensor([1, 2, 3, 4, 5, 6], device=device, dtype=torch.int64)
        values_0_el = torch.tensor([[[]]], device=device, dtype=torch.int64)
        expected_result = values_0_el.to(torch.int64)
        self.assertEqual(torch.searchsorted(boundaries, values_0_el), expected_result)
        self.assertEqual(torch.bucketize(values_0_el, boundaries), expected_result)

        # nan input
        values_nan = torch.tensor([1.0, float('nan'), 2.0, float('nan')], device=device, dtype=torch.float64)
        boundaries = torch.tensor([0.0, 1.0, 2.0, 3.0], device=device, dtype=torch.float64)
        expected_result = torch.tensor([1, 4, 2, 4], device=device)
        self.assertEqual(torch.searchsorted(boundaries, values_nan), expected_result)
        expected_result = torch.tensor([2, 4, 3, 4], device=device)
        self.assertEqual(torch.searchsorted(boundaries, values_nan, right=True), expected_result)

        # type promotion and non contiguous tensors
        values_3d_permute = values_3d.permute(2, 1, 0).to(torch.int32)
        boundaries_permute = values_3d.permute(2, 1, 0).to(torch.float64)
        expected_result = torch.tensor([[[0, 0], [0, 1]], [[2, 0], [0, 1]], [[2, 0], [0, 0]]], device=device)
        if self.device_type != 'xla':
            self.assertWarnsRegex(
                UserWarning, "tensor is non-contiguous",
                lambda: self.assertEqual(torch.searchsorted(boundaries_permute, values_3d_permute), expected_result))
        else:
            # All tensors in XLA is contiguous even doing permute, no warning msg will be generate in XLA
            self.assertEqual(torch.searchsorted(boundaries_permute, values_3d_permute), expected_result)

        # scalar type
        boundaries = torch.tensor([1.5, 2.5, 3.5], device=device)
        expected_result = torch.tensor(1, device=device)
        self.assertEqual(torch.searchsorted(boundaries, 2), expected_result)
        self.assertEqual(torch.bucketize(torch.tensor(2, device=device), boundaries), expected_result)
        expected_result = torch.tensor(3, device=device)
        scalar_tensor_nan = torch.tensor(float('nan'), device=device)
        self.assertEqual(torch.searchsorted(boundaries, scalar_tensor_nan), expected_result)
        self.assertEqual(torch.bucketize(float('nan'), boundaries, right=True), expected_result)

        # invalid input dimensions
        boundaries = torch.tensor([[1, 2, 3], [4, 5, 6]], device=device)
        with self.assertRaisesRegex(
                RuntimeError, "first N-1 dimensions of boundaries tensor and input value tensor must match"):
            torch.searchsorted(boundaries, values_3d)
        with self.assertRaisesRegex(
                RuntimeError, "boundaries tensor must be 1 dimension"):
            torch.bucketize(values_3d, boundaries)
        with self.assertRaisesRegex(
                RuntimeError, "only when boundaries tensor dimension is 1"):
            torch.searchsorted(boundaries, 1)

        # incompatiable output tensor's dtype
        def test_output_dtype(dtype, is_int32):
            output = values_1d.to(dtype)
            with self.assertRaisesRegex(
                    RuntimeError, "output tensor's dtype is wrong"):
                torch.searchsorted(values_1d, values_1d, out=output, out_int32=is_int32)

        test_output_dtype(torch.float32, False)
        test_output_dtype(torch.int32, False)
        test_output_dtype(torch.int64, True)

    @dtypesIfCUDA(torch.half, torch.float, torch.double,
                  torch.int8, torch.short, torch.int, torch.long)
    @dtypes(torch.float, torch.double,
            torch.int8, torch.short, torch.int, torch.long)
    def test_nansum(self, device, dtype):
        x = (torch.randn(3, 3))
        if dtype in [torch.half, torch.float, torch.double]:
            x[x < 0.2] = float('nan')
        # Randomly scale the values
        x = (x * random.randint(10, 100)).tolist()

        self.compare_with_numpy(torch.nansum, np.nansum, x, device, dtype)

    def _test_reduction_function_with_numpy(self, torch_func, np_func, device, dtype,
                                            with_extremal=False, atol=None, rtol=None,
                                            exact_dtype=True, with_keepdim=False):
        # Test 0-d to 3-d tensors.
        for ndims in range(0, 4):
            shape = _rand_shape(ndims, min_size=5, max_size=10)
            for n in range(ndims + 1):
                for c in combinations(list(range(ndims)), n):
                    for count_dim in permutations(c):
                        # Generate Input.
                        x = _generate_input(shape, dtype, device, with_extremal)

                        if count_dim == ():
                            # Default `dims=None` case
                            self.compare_with_numpy(torch_func, np_func, x, device=None, dtype=None,
                                                    atol=atol, rtol=rtol, exact_dtype=exact_dtype)
                        else:
                            # With `dims: tuple of ints` case
                            if with_keepdim:
                                torch_func_partial = partial(torch_func, keepdim=True, dim=count_dim)
                                np_func_partial = partial(np_func, keepdims=True, axis=count_dim)
                            else:
                                torch_func_partial = partial(torch_func, dim=count_dim)
                                np_func_partial = partial(np_func, axis=count_dim)
                            self.compare_with_numpy(torch_func_partial, np_func_partial, x, device=None, dtype=None,
                                                    atol=atol, rtol=rtol, exact_dtype=exact_dtype)

    @dtypes(*(torch.testing.get_all_int_dtypes() + torch.testing.get_all_fp_dtypes(include_bfloat16=False) +
              torch.testing.get_all_complex_dtypes()))
    def test_count_nonzero(self, device, dtype):
        self._test_reduction_function_with_numpy(torch.count_nonzero, np.count_nonzero, device, dtype)
        self._test_reduction_function_with_numpy(torch.count_nonzero, np.count_nonzero, device, dtype, True)

    def _test_sum_reduction_vs_numpy(self, torch_fn, np_fn, device, dtype, with_keepdim=False, with_extremal=False):
        def is_integral(dtype):
            return dtype in torch.testing.get_all_int_dtypes()

        # On Windows CI, the current version of `numpy` promotes all lower integers
        # dtypes to int32 while `torch` promotes them to int64. Hence we skip on checking
        # the exact dtype.
        # Reference : https://dr.pytorch.org/api/view-log-full?build_id=122051580
        # PR : https://github.com/pytorch/pytorch/pull/38628#issuecomment-655905370
        exact_dtype = False if (IS_WINDOWS and is_integral(dtype)) else True

        if dtype == torch.uint8:
            with self.assertRaises(TypeError):
                self._test_reduction_function_with_numpy(torch_fn, np_fn, device, dtype, with_extremal=with_extremal)
        else:
            # TODO: Investigate why the output is not close to numpy.
            if dtype == torch.float16:
                atol = 0.4
                rtol = 1e-2
            elif dtype == torch.float32:
                atol = 7e-05
                rtol = 3e-06
            else:
                # Default values
                atol = None
                rtol = None
            self._test_reduction_function_with_numpy(torch_fn, np_fn, device, dtype,
                                                     atol=atol, rtol=rtol, exact_dtype=exact_dtype,
                                                     with_keepdim=with_keepdim, with_extremal=with_extremal)

    @onlyOnCPUAndCUDA
    @dtypes(*(torch.testing.get_all_int_dtypes() + torch.testing.get_all_fp_dtypes(include_bfloat16=False)))
    def test_sum_vs_numpy(self, device, dtype):
        self._test_sum_reduction_vs_numpy(torch.sum, np.sum, device, dtype)
        self._test_sum_reduction_vs_numpy(torch.sum, np.sum, device, dtype, with_extremal=True)
        self._test_sum_reduction_vs_numpy(torch.sum, np.sum, device, dtype, with_keepdim=True)

    @onlyOnCPUAndCUDA
    @dtypes(*(torch.testing.get_all_int_dtypes() + torch.testing.get_all_fp_dtypes(include_bfloat16=False)))
    def test_nansum_vs_numpy(self, device, dtype):
        self._test_sum_reduction_vs_numpy(torch.nansum, np.nansum, device, dtype)
        self._test_sum_reduction_vs_numpy(torch.nansum, np.nansum, device, dtype, with_extremal=True)
        self._test_sum_reduction_vs_numpy(torch.nansum, np.nansum, device, dtype, with_keepdim=True)

    @dtypes(*(torch.testing.get_all_complex_dtypes()))
    def test_nansum_complex(self, device, dtype):
        x = torch.randn((3, 3, 3), device=device, dtype=dtype)
        with self.assertRaisesRegex(RuntimeError, "nansum does not support complex inputs"):
            torch.nansum(x)

    def test_nansum_out_dtype(self, device):
        dtypes = list(torch.testing.get_all_int_dtypes() + torch.testing.get_all_fp_dtypes(include_bfloat16=False))
        for inp_dtype, out_dtype in combinations(dtypes, 2):
            shape = _rand_shape(random.randint(2, 5), min_size=5, max_size=10)
            x = _generate_input(shape, inp_dtype, device, with_extremal=False)
            torch_fn = partial(torch.nansum, dtype=out_dtype)
            np_out_dtype = torch_to_numpy_dtype_dict[out_dtype]
            np_fn = partial(np.nansum, dtype=np_out_dtype)
            self.compare_with_numpy(torch_fn, np_fn, x, device=None, dtype=None)

    @dtypes(*(torch.testing.get_all_int_dtypes() + torch.testing.get_all_fp_dtypes(include_bfloat16=False)))
    def test_argminmax_multiple(self, device, dtype):
        # Case: All Ones
        t = torch.ones(3, 3, device=device, dtype=dtype)
        self.compare_with_numpy(torch.argmax, np.argmax, t)
        self.compare_with_numpy(torch.argmin, np.argmin, t)

        # Case: With single `nan` present.
        if dtype in torch.testing.get_all_fp_dtypes():
            t[2, 2] = float('nan')
            self.compare_with_numpy(torch.argmax, np.argmax, t)
            self.compare_with_numpy(torch.argmin, np.argmin, t)

        # Case: Randomly Generated Tensors
        for ndims in range(1, 5):
            shape = _rand_shape(ndims, min_size=5, max_size=10)
            for with_extremal in [False, True]:
                for contiguous in [False, True]:
                    # Generate Input.
                    x = _generate_input(shape, dtype, device, with_extremal)

                    if dtype == torch.half:
                        max_val = torch.max(x.to(torch.float))
                        min_val = torch.min(x.to(torch.float))
                    else:
                        max_val = torch.max(x)
                        min_val = torch.min(x)

                    mask = torch.randn(x.shape) > 0.5
                    x[mask] = torch.tensor(max_val + 1, dtype=dtype)

                    mask = torch.randn(x.shape) > 0.5
                    x[mask] = torch.tensor(min_val - 1, dtype=dtype)

                    if not contiguous:
                        x = x.T

                    self.compare_with_numpy(torch.argmax, np.argmax, x, device=None, dtype=None)
                    self.compare_with_numpy(torch.argmin, np.argmin, x, device=None, dtype=None)

                    # Verify indices returned by max and min.
                    if dtype != torch.half:
                        rand_dim = random.randint(0, ndims - 1)
                        self.compare_with_numpy(lambda x: torch.max(x, dim=rand_dim)[1],
                                                lambda x: np.argmax(x, axis=rand_dim), x, device=None, dtype=None)
                        self.compare_with_numpy(lambda x: torch.min(x, dim=rand_dim)[1],
                                                lambda x: np.argmin(x, axis=rand_dim), x, device=None, dtype=None)

        def verify_against_numpy(t):
            # Argmax
            torch_fn = partial(torch.argmax, dim=1)
            np_fn = partial(np.argmax, axis=1)
            self.compare_with_numpy(torch_fn, np_fn, t)
            # Non-contiguous input
            self.compare_with_numpy(torch_fn, np_fn, t.T)

            # Verify indices returned by max.
            if dtype != torch.half:
                self.compare_with_numpy(lambda x: torch.max(x, dim=1)[1], np_fn, x, device=None, dtype=None)
                self.compare_with_numpy(lambda x: torch.max(x, dim=1)[1], np_fn, x.T, device=None, dtype=None)

            # Argmin
            torch_fn = partial(torch.argmin, dim=1)
            np_fn = partial(np.argmin, axis=1)
            self.compare_with_numpy(torch_fn, np_fn, t)
            # Non-contiguous input
            self.compare_with_numpy(torch_fn, np_fn, t.T)

            # Verify indices returned by min.
            if dtype != torch.half:
                self.compare_with_numpy(lambda x: torch.min(x, dim=1)[1], np_fn, x, device=None, dtype=None)
                self.compare_with_numpy(lambda x: torch.min(x, dim=1)[1], np_fn, x.T, device=None, dtype=None)

        # Case: Sample from issue: https://github.com/pytorch/pytorch/issues/41998
        t = torch.tensor([[1, 5],
                          [2, 10],
                          [3, 3]], device=device, dtype=dtype)
        verify_against_numpy(t)

        # Case: Sample from issue: https://github.com/pytorch/pytorch/issues/41998
        t = torch.tensor([[1, 5],
                          [2, 10],
                          [0, 0]], device=device, dtype=dtype)
        verify_against_numpy(t)

    @dtypes(*(torch.testing.get_all_dtypes(include_half=True, include_bfloat16=False,
                                           include_bool=True, include_complex=True)))
    def test_all_any_vs_numpy(self, device, dtype):
        # Note [all, any uint8 compatibility]: However for compatibility reason,
        # for `uint8`, they return Tensor of same dtype `uint8`.
        # Reference: https://github.com/pytorch/pytorch/pull/47878#issuecomment-747108561
        exact_dtype = True if dtype != torch.uint8 else False

        def _test_all_any(x):
            self.compare_with_numpy(torch.all, np.all, x)
            self.compare_with_numpy(torch.any, np.any, x)

        def _test_all_any_with_dim(x, dim):
            torch_fn = partial(torch.all, dim=dim)
            np_fn = partial(np.all, axis=dim)
            self.compare_with_numpy(torch_fn, np_fn, x, exact_dtype=exact_dtype)

            torch_fn = partial(torch.any, dim=dim)
            np_fn = partial(np.any, axis=dim)
            self.compare_with_numpy(torch_fn, np_fn, x, exact_dtype=exact_dtype)

        def _test_out_variant(x, dim):
            out = torch.empty_like(x)
            if dtype == torch.bool or dtype == torch.uint8:
                expected = torch.all(x, dim)
                torch.all(x, dim, out=out)
                self.assertEqual(expected, out)

                expected = torch.any(x, dim)
                torch.any(x, dim, out=out)
                self.assertEqual(expected, out)
            else:
                with self.assertRaisesRegex(RuntimeError, "all only supports bool tensor for result, got"):
                    torch.all(x, dim, out=out)

                with self.assertRaisesRegex(RuntimeError, "any only supports bool tensor for result, got"):
                    torch.any(x, dim, out=out)

        def _test_all_any_with_dim_keepdim(x, dim, keepdim):
            torch_fn = partial(torch.all, dim=dim, keepdim=keepdim)
            np_fn = partial(np.all, axis=dim, keepdims=keepdim)
            self.compare_with_numpy(torch_fn, np_fn, x, exact_dtype=exact_dtype)

            torch_fn = partial(torch.any, dim=dim, keepdim=keepdim)
            np_fn = partial(np.any, axis=dim, keepdims=keepdim)
            self.compare_with_numpy(torch_fn, np_fn, x, exact_dtype=exact_dtype)

        def _test_output_dtype(x):
            # This test will fail once the functions return bool output
            # for uint8 input.
            expected_dtype = torch.uint8 if dtype == torch.uint8 else torch.bool
            self.assertEqual(torch.all(x).dtype, expected_dtype)
            self.assertEqual(torch.any(x).dtype, expected_dtype)

            self.assertEqual(torch.all(x, dim=0).dtype, expected_dtype)
            self.assertEqual(torch.any(x, dim=0).dtype, expected_dtype)

        for ndim in range(5):
            shape = _rand_shape(ndim, 1, 5)
            x = _generate_input(shape, dtype, device, with_extremal=False)
            _test_all_any(x)
            _test_all_any(x.T)
            _test_all_any(x[..., ::2])

            x = _generate_input(shape, dtype, device, with_extremal=True)
            _test_all_any(x)
            _test_all_any(x.T)
            _test_all_any(x[..., ::2])

            x = torch.zeros_like(x)
            _test_all_any(x)
            _test_all_any(x.T)
            _test_all_any(x[..., ::2])

            x = torch.ones_like(x)
            _test_all_any(x)
            _test_all_any(x.T)
            _test_all_any(x[..., ::2])
            _test_output_dtype(x)
            for dim in range(ndim):
                x = _generate_input(shape, dtype, device, with_extremal=False)
                _test_all_any_with_dim(x, dim)
                _test_all_any_with_dim(x.T, dim)
                _test_all_any_with_dim(x[..., ::2], dim)
                _test_out_variant(x, dim)
                _test_all_any_with_dim_keepdim(x, dim, keepdim=True)
                _test_all_any_with_dim_keepdim(x, dim, keepdim=False)

                x = _generate_input(shape, dtype, device, with_extremal=True)
                _test_all_any_with_dim(x, dim)
                _test_all_any_with_dim(x.T, dim)
                _test_all_any_with_dim(x[..., ::2], dim)
                _test_out_variant(x, dim)
                _test_all_any_with_dim_keepdim(x, dim, keepdim=True)
                _test_all_any_with_dim_keepdim(x, dim, keepdim=False)

                x = torch.zeros_like(x)
                _test_all_any_with_dim(x, dim)
                _test_all_any_with_dim(x.T, dim)
                _test_all_any_with_dim(x[..., ::2], dim)
                _test_out_variant(x, dim)
                _test_all_any_with_dim_keepdim(x, dim, keepdim=True)
                _test_all_any_with_dim_keepdim(x, dim, keepdim=False)

                x = torch.ones_like(x)
                _test_all_any_with_dim(x, dim)
                _test_all_any_with_dim(x.T, dim)
                _test_all_any_with_dim(x[..., ::2], dim)
                _test_out_variant(x, dim)
                _test_all_any_with_dim_keepdim(x, dim, keepdim=True)
                _test_all_any_with_dim_keepdim(x, dim, keepdim=False)

    # TODO: part of this test covers torch.norm, with should be covered by test_linalg
    @onlyOnCPUAndCUDA
    def test_repeated_dim(self, device):
        ops = [torch.mean, torch.sum, torch.nansum, torch.logsumexp,
               torch.amin, torch.amax, torch.norm]
        x = torch.randn(3, 3, 3, 3, device=device)

        error_msg = r'appears multiple times in the list of dims'
        norm_error_msg = r'Expected dims to be different, got'
        for op in ops:
            for dim in [(0, 0), (0, -4)]:
                e_msg = norm_error_msg if op == torch.norm else error_msg
                with self.assertRaisesRegex(RuntimeError, e_msg):
                    op(x, dim=dim)

        for op in [torch.std, torch.var, torch.var_mean, torch.std_mean]:
            for dim in [(0, 0), (0, -4)]:
                with self.assertRaisesRegex(RuntimeError, error_msg):
                    op(x, dim=dim, correction=0)

    # TODO: update this test to comapre against NumPy
    @onlyCUDA
    def test_var(self, device):
        cpu_tensor = torch.randn(2, 3, 3)
        device_tensor = cpu_tensor.to(device)
        self.assertEqual(device_tensor.var(correction=0), cpu_tensor.var(correction=0))
        self.assertEqual(device_tensor.var(1, correction=0), cpu_tensor.var(1, correction=0))
        self.assertEqual(device_tensor.var(2, correction=0), cpu_tensor.var(2, correction=0))
        self.assertEqual(device_tensor.std(correction=0), cpu_tensor.std(correction=0))
        self.assertEqual(device_tensor.std(1, correction=0), cpu_tensor.std(1, correction=0))
        self.assertEqual(device_tensor.var(2, correction=0), cpu_tensor.var(2, correction=0))

        cpu_tensor = torch.randn(100)
        device_tensor = cpu_tensor.to(device)
        self.assertEqual(device_tensor.var(correction=0), cpu_tensor.var(correction=0))

    # TODO: update this test to compare against NumPy
    @onlyCUDA
    def test_var_large_input(self, device):
        # Large, not-nice input
        cpu_tensor = torch.randn(2 * 32 * 1024 + 1, 2, 67)
        device_tensor = cpu_tensor.to(device)

        self.assertEqual(cpu_tensor.var(2, correction=0), device_tensor.var(2, correction=0))

    # TODO: update this to compare against NumPy instead of CPU
    @onlyCUDA
    @dtypes(torch.double)
    def test_sum_noncontig(self, device, dtype):
        x = torch.randn(1, 75, 57, 20, dtype=dtype, device=device).permute(0, 3, 1, 2)
        y = x.cpu()
        self.assertEqual(x.sum().cpu(), y.sum())
        self.assertEqual(x.sum(dim=(-1, -2)).cpu(), y.sum(dim=(-1, -2)))
        self.assertEqual(x.sum(dim=(1, 3)).cpu(), y.sum(dim=(1, 3)))

    # TODO: update this to compare against NumPy instead of CPU
    @onlyCUDA
    def test_min_max_nan(self, device):
        tests = [(lambda x: x.min(), 'min'),
                 (lambda x: x.max(), 'max'),
                 (lambda x: x.amin(), 'amin'),
                 (lambda x: x.amax(), 'amax'),
                 (lambda x: x.min(0).values, 'min_dim'),
                 (lambda x: x.max(0).values, 'max_dim'),
                 (lambda x: x.amin(0), 'amin_dim'),
                 (lambda x: x.amax(0), 'amax_dim')]
        for f, name in tests:
            a = torch.arange(25.0).view(5, 5)
            a[2, 2] = nan
            actual = f(a.to(device)).cpu()
            expected = f(a).cpu()
            self.assertEqual(torch.isnan(actual), torch.isnan(expected), msg='nans for {}'.format(name))
            self.assertEqual(actual[~torch.isnan(actual)],
                             expected[~torch.isnan(expected)], msg='nans for {}'.format(name))

    # TODO: make this test generic using OpInfos
    @onlyCUDA
    def test_sum_cpu_device_mismatch(self, device):
        x = torch.randn(20, dtype=torch.float32, device=device)
        y = torch.randn(1, dtype=torch.float32)

        err_string = "Expected all tensors to be on the same device, but found at least two devices, {0}".format(device)

        with self.assertRaisesRegex(RuntimeError, err_string):
            torch.sum(x, dim=[0], dtype=torch.float32, out=y)

        # tests half to float promotion
        if self.device_type == 'cuda':
            x = x.half()
            with self.assertRaisesRegex(RuntimeError, err_string):
                torch.sum(x, dim=[0], dtype=torch.float32, out=y)

    # Assert for illegal dtype would not be raised on XLA
    @onlyOnCPUAndCUDA
    def test_minmax_illegal_dtype(self, device):
        x = torch.randn(5, 5, dtype=torch.float32, device=device)
        valid_values = torch.empty(5, dtype=torch.float32, device=device)
        valid_indices = torch.empty(5, dtype=torch.long, device=device)
        illegal_values = torch.empty(5, dtype=torch.int, device=device)
        illegal_indices = torch.empty(5, dtype=torch.double, device=device)
        torch.max(x, dim=0, out=(valid_values, valid_indices))
        torch.min(x, dim=0, out=(valid_values, valid_indices))
        torch.amax(x, dim=0, out=valid_values)
        torch.amin(x, dim=0, out=valid_values)
        rmsg = r'scalar type|dtype'
        with self.assertRaisesRegex(RuntimeError, rmsg):
            torch.max(x, dim=0, out=(illegal_values, valid_indices))
        with self.assertRaisesRegex(RuntimeError, rmsg):
            torch.min(x, dim=0, out=(illegal_values, valid_indices))
        with self.assertRaisesRegex(RuntimeError, rmsg):
            torch.amax(x, dim=0, out=illegal_values)
        with self.assertRaisesRegex(RuntimeError, rmsg):
            torch.amin(x, dim=0, out=illegal_values)
        with self.assertRaisesRegex(RuntimeError, rmsg):
            torch.max(x, dim=0, out=(valid_values, illegal_indices))
        with self.assertRaisesRegex(RuntimeError, rmsg):
            torch.min(x, dim=0, out=(valid_values, illegal_indices))
        with self.assertRaisesRegex(RuntimeError, rmsg):
            torch.max(x, dim=0, out=(illegal_values, illegal_indices))
        with self.assertRaisesRegex(RuntimeError, rmsg):
            torch.min(x, dim=0, out=(illegal_values, illegal_indices))

    @dtypes(*torch.testing.get_all_dtypes(include_bool=False, include_complex=False))
    def test_dim_arg_reduction_scalar(self, device, dtype):
        example = 4.0

        x = torch.tensor(example, device=device, dtype=dtype)
        self.assertEqual(x.argmax().item(), 0)
        self.assertEqual(x.argmax(dim=None).item(), 0)
        self.assertEqual(x.argmax(dim=0).item(), 0)
        self.assertEqual(x.argmax(dim=0, keepdim=True), torch.tensor(0, dtype=torch.int64))

        x = torch.tensor(example, device=device, dtype=dtype)
        self.assertEqual(x.argmin().item(), 0)
        self.assertEqual(x.argmin(dim=None).item(), 0)
        self.assertEqual(x.argmin(dim=0).item(), 0)
        self.assertEqual(x.argmin(dim=0, keepdim=True), torch.tensor(0, dtype=torch.int64))


    @precisionOverride({torch.float16: 1e-2, torch.bfloat16: 1e-2})
    @dtypes(*(set(torch.testing.get_all_dtypes(include_bool=False, include_complex=False)) - {torch.uint8}))
    def test_dim_reduction(self, device, dtype):
        example = [[-1, 2, 1], [5, 3, 6]]

        sum_dtype = {
            torch.bfloat16: torch.bfloat16,
            torch.double: torch.double,
            torch.float: torch.float,
            torch.half: torch.half,
            torch.int64: torch.int64,
            torch.int32: torch.int64,
            torch.int16: torch.int64,
            torch.int8: torch.int64
        }

        # This won't test for 256bit instructions, since we usually
        # only work on 1 cacheline (512bit) at a time and these
        # examples aren't big enough to trigger that.
        x = torch.tensor(example, device=device, dtype=dtype)
        self.assertEqual(x.sum().item(), 16)
        self.assertEqual(x.sum(0), torch.tensor([4, 5, 7], dtype=sum_dtype[dtype]))
        self.assertEqual(x.sum(1), torch.tensor([2, 14], dtype=sum_dtype[dtype]))
        y = torch.tensor(example, device=device, dtype=sum_dtype[dtype])
        torch.sum(x, 0, out=y)
        self.assertEqual(x.sum(0), y)

        # Mean not supported for Int types
        if dtype in [torch.float16, torch.bfloat16, torch.float32, torch.float64]:
            x = torch.tensor(example, device=device, dtype=dtype)
            self.assertEqual(x.mean().item(), 16.0 / 6)
            self.assertEqual(x.mean(0), torch.tensor([2.0, 2.5, 7.0 / 2], dtype=dtype))
            self.assertEqual(x.mean(1), torch.tensor([2.0 / 3, 14.0 / 3], dtype=dtype))
            self.assertEqual(x.mean(), x.mean((0, 1)))

        prod_dtype = {
            torch.bfloat16: torch.bfloat16,
            torch.double: torch.double,
            torch.float: torch.float,
            torch.float16: torch.float16,
            torch.int64: torch.int64,
            torch.int32: torch.int64,
            torch.int16: torch.int64,
            torch.int8: torch.int64,
        }

        # prod is not supported for float16 & bfloat16 on CPU
        if not (self.device_type == 'cpu' and dtype in [torch.float16, torch.bfloat16]):
            x = torch.tensor(example, device=device, dtype=dtype)
            self.assertEqual(x.prod().item(), -180)
            self.assertEqual(x.prod(0), torch.tensor([-5, 6, 6], dtype=prod_dtype[dtype]))
            self.assertEqual(x.prod(1), torch.tensor([-2, 90], dtype=prod_dtype[dtype]))

        x = torch.tensor(example, device=device, dtype=dtype)

        self.assertEqual(x.min().item(), -1)
        self.assertEqual(x.argmin().item(), 0)

        # TODO: torch.min does not support the same operation as argmin
        # for the same case, should we enable it?
        self.assertEqual(x.argmin(dim=None).item(), 0)

        self.assertEqual(x.min(0), (torch.tensor([-1, 2, 1], dtype=dtype),
                                    torch.tensor([0, 0, 0], dtype=torch.int64)))
        self.assertEqual(x.amin(0), torch.tensor([-1, 2, 1], dtype=dtype))
        self.assertEqual(x.argmin(0), torch.tensor([0, 0, 0], dtype=torch.int64))

        self.assertEqual(x.min(dim=0, keepdim=True), (torch.tensor([[-1, 2, 1]], dtype=dtype),
                         torch.tensor([[0, 0, 0]], dtype=torch.int64)))
        self.assertEqual(x.amin(dim=0, keepdim=True), torch.tensor([[-1, 2, 1]], dtype=dtype))
        self.assertEqual(x.argmin(dim=0, keepdim=True), torch.tensor([[0, 0, 0]], dtype=torch.int64))

        self.assertEqual(x.min(1), (torch.tensor([-1, 3], dtype=dtype),
                         torch.tensor([0, 1], dtype=torch.int64)))
        self.assertEqual(x.amin(1), torch.tensor([-1, 3], dtype=dtype))
        self.assertEqual(x.argmin(1), torch.tensor([0, 1], dtype=torch.int64))

        self.assertEqual(x.min(dim=1, keepdim=True), (torch.tensor([[-1], [3]], dtype=dtype),
                         torch.tensor([[0], [1]], dtype=torch.int64)))
        self.assertEqual(x.amin(dim=1, keepdim=True), torch.tensor([[-1], [3]], dtype=dtype))
        self.assertEqual(x.argmin(dim=1, keepdim=True), torch.tensor([[0], [1]], dtype=torch.int64))

        # test that non-contiguous tensors work
        self.assertEqual(x[:, :2].min().item(), -1)
        self.assertEqual(x[:, :2].amin().item(), -1)
        self.assertEqual(x[:, :2].argmin().item(), 0)

        x = torch.tensor(example, device=device, dtype=dtype)

        self.assertEqual(x.max().item(), 6)
        self.assertEqual(x.amax().item(), 6)
        self.assertEqual(x.argmax().item(), 5)

        self.assertEqual(x.max(0), (torch.tensor([5, 3, 6], dtype=dtype),
                                    torch.tensor([1, 1, 1], dtype=torch.int64)))
        self.assertEqual(x.amax(0), torch.tensor([5, 3, 6], dtype=dtype))
        self.assertEqual(x.argmax(dim=0), torch.tensor([1, 1, 1], dtype=torch.int64))

        self.assertEqual(x.max(dim=0, keepdim=True), (torch.tensor([[5, 3, 6]], dtype=dtype),
                                                      torch.tensor([[1, 1, 1]], dtype=torch.int64)))
        self.assertEqual(x.amax(dim=0, keepdim=True), torch.tensor([[5, 3, 6]], dtype=dtype))
        self.assertEqual(x.argmax(dim=0, keepdim=True), torch.tensor([[1, 1, 1]], dtype=torch.int64))

        self.assertEqual(x.max(1), (torch.tensor([2, 6], dtype=dtype),
                                    torch.tensor([1, 2], dtype=torch.int64)))
        self.assertEqual(x.amax(1), torch.tensor([2, 6], dtype=dtype))
        self.assertEqual(x.argmax(dim=1), torch.tensor([1, 2], dtype=torch.int64))

        self.assertEqual(x.max(1, keepdim=True), (torch.tensor([[2], [6]], dtype=dtype),
                                                  torch.tensor([[1], [2]], dtype=torch.int64)))
        self.assertEqual(x.amax(1, keepdim=True), torch.tensor([[2], [6]], dtype=dtype))
        self.assertEqual(x.argmax(dim=1, keepdim=True), torch.tensor([[1], [2]], dtype=torch.int64))

        # test that non-contiguous tensors work
        self.assertEqual(x[:, :2].max().item(), 5)
        self.assertEqual(x[:, :2].amax().item(), 5)
        self.assertEqual(x[:, :2].argmax().item(), 2)


        def normfn_attr(t, dim, keepdim=False, out=None):
            attr = torch.norm
            return attr(t, 2, dim, keepdim, out=out)

        def varfn_attr(x, dim=None, keepdim=False, out=None):
            if out is not None:
                return torch.var(x, dim, correction=1, keepdim=keepdim, out=out)
            else:
                return torch.var(x, dim, correction=1, keepdim=keepdim)

        def stdfn_attr(x, dim=None, keepdim=False, out=None):
            if out is not None:
                return torch.std(x, dim, correction=1, keepdim=keepdim, out=out)
            else:
                return torch.std(x, dim, correction=1, keepdim=keepdim)

        dim_red_fns = [
            "mean", "median", "nanmedian", "mode", normfn_attr, "prod",
            stdfn_attr, "sum", varfn_attr, "max", "min", "amax", "amin"]

        for reduction_fn in dim_red_fns:
            fn_attr = getattr(torch, reduction_fn) if isinstance(reduction_fn, str) else reduction_fn

            def fn(x, dim, keepdim=False, out=None):
                ans = fn_attr(x, dim, keepdim=keepdim, out=out)
                return ans if not isinstance(ans, tuple) else ans[0]

            def fn_tuple(x, dim, keepdim=False, out=None):
                return fn_attr(x, dim, keepdim=keepdim, out=out)

            def test_multidim(x, dim):
                self.assertEqual(fn(x, dim).unsqueeze(dim), fn(x, dim, keepdim=True))
                self.assertEqual(x.ndimension() - 1, fn(x, dim).ndimension())
                self.assertEqual(x.ndimension(), fn(x, dim, keepdim=True).ndimension())

            # general case
            x = torch.randn(3, 4, 5, device=device)
            dim = random.randint(0, 2)
            test_multidim(x, dim)

            # check 1-d behavior
            x = torch.randn(1, device=device)
            dim = 0
            self.assertEqual(fn(x, dim).shape, ())
            self.assertEqual(fn(x, dim, keepdim=True).shape, (1,))

            # check reducing of a singleton dimension
            dims = [3, 4, 5]
            singleton_dim = random.randint(0, 2)
            dims[singleton_dim] = 1
            x = torch.randn(dims, device=device)
            test_multidim(x, singleton_dim)

            # check reducing with output kwargs
            if reduction_fn in ['median', 'nanmedian', 'mode', 'max', 'min']:
                y = torch.randn(5, 3, device=device)
                values = torch.randn(5, 3, device=device)
                indices = torch.zeros(5, 3, device=device).long() - 1
                fn_tuple(y, 1, keepdim=False, out=(values[:, 1], indices[:, 1]))
                values_expected, indices_expected = fn_tuple(y, 1, keepdim=False)
                self.assertEqual(values[:, 1], values_expected,
                                 msg='{} values with out= kwarg'.format(reduction_fn))
                self.assertEqual(indices[:, 1], indices_expected,
                                 msg='{} indices with out= kwarg'.format(reduction_fn))
                continue

            x = torch.randn(5, 3, device=device)
            y = torch.randn(5, 3, device=device)
            fn(y, 1, keepdim=False, out=x[:, 1])
            expected = fn(y, 1, keepdim=False)
            self.assertEqual(x[:, 1], expected)

    @onlyCUDA
    @largeTensorTest('10GB')
    def test_reduction_split(self, device):
        # Test reduction when there is a 32bit-indexing split
        # https://github.com/pytorch/pytorch/issues/37583
        input_ = torch.randn(5, 14400, 14400, device=device)
        result = input_.sum(dim=0)
        expect = input_[0] + input_[1] + input_[2] + input_[3] + input_[4]
        self.assertEqual(result, expect)

    @onlyCUDA
    @dtypes(torch.half, torch.float, torch.double, torch.bfloat16)
    def test_reduction_vectorize_along_input_corner(self, device, dtype):
        # 1D case: sum
        size = 1024 * 1024 * 64 + 3
        shift = 1
        x = torch.zeros(size, dtype=dtype, device=device)
        y = x[shift:]
        for i in range(100):
            x.zero_()
            x[i] = 1
            self.assertEqual(x.sum(), 1.0)
            if i < shift:
                self.assertEqual(y.sum(), 0.0)
            else:
                self.assertEqual(y.sum(), 1.0)
        for i in range(1, 100):
            x.zero_()
            x[-i] = 1
            self.assertEqual(x.sum(), 1.0)
            self.assertEqual(y.sum(), 1.0)
        # 1D case: argmax
        size = 1024 * 1024 * 64 + 3
        shift = 1
        ysize = size - shift
        x = torch.zeros(size, dtype=dtype, device=device)
        y = x[shift:]
        for i in range(100):
            x.zero_()
            x[i] = 1
            self.assertEqual(x.argmax().item(), i)
            if i >= shift:
                self.assertEqual(y.argmax().item(), i - shift)
        for i in range(1, 100):
            x.zero_()
            x[-i] = 1
            self.assertEqual(x.argmax().item(), size - i)
            self.assertEqual(y.argmax().item(), ysize - i)
        # 2D case: sum
        size = (7, 1024 * 1024 + 3)
        x = torch.zeros(size, dtype=dtype, device=device)
        for i in range(100):
            x.zero_()
            for j in range(7):
                x[j][i] = j
            xs = x.sum(dim=-1)
            for j in range(7):
                self.assertEqual(xs[j].item(), float(j))
        for i in range(100):
            x.zero_()
            for j in range(7):
                x[j][-i] = j
            xs = x.sum(dim=-1)
            for j in range(7):
                self.assertEqual(xs[j].item(), float(j))
        # 2D case: max/argmax
        size = (7, 1024 * 1024 + 3)
        x = torch.zeros(size, dtype=dtype, device=device)
        for i in range(100):
            x.zero_()
            for j in range(7):
                x[j][i] = j + 1
            xs1 = x.argmax(dim=-1)
            xs2 = x.max(dim=-1).indices
            for j in range(7):
                self.assertEqual(xs1[j].item(), i)
                self.assertEqual(xs2[j].item(), i)
        for i in range(1, 100):
            x.zero_()
            for j in range(7):
                x[j][-i] = j + 1
            xs1 = x.argmax(dim=-1)
            xs2 = x.max(dim=-1).indices
            for j in range(7):
                self.assertEqual(xs1[j].item(), size[1] - i)
                self.assertEqual(xs2[j].item(), size[1] - i)
        # 2D case: min/argmin
        size = (7, 1024 * 1024 + 3)
        x = torch.zeros(size, dtype=dtype, device=device)
        for i in range(100):
            x.zero_()
            for j in range(7):
                x[j][i] = -(j + 1)
            xs1 = x.argmin(dim=-1)
            xs2 = x.min(dim=-1).indices
            for j in range(7):
                self.assertEqual(xs1[j].item(), i)
                self.assertEqual(xs2[j].item(), i)
        for i in range(1, 100):
            x.zero_()
            for j in range(7):
                x[j][-i] = -(j + 1)
            xs1 = x.argmin(dim=-1)
            xs2 = x.min(dim=-1).indices
            for j in range(7):
                self.assertEqual(xs1[j].item(), size[1] - i)
                self.assertEqual(xs2[j].item(), size[1] - i)

    @onlyCUDA
    @dtypes(torch.half, torch.float, torch.double, torch.bfloat16)
    def test_reduction_vectorize_along_output(self, device, dtype):
        def run_test(input_):
            M, N = input_.shape
            input_.zero_()
            for i in range(min(M, N)):
                input_[i][i] = 1
            output1 = input_.argmax(dim=0)
            output2 = input_.sum(dim=0)
            for i in range(min(M, N)):
                self.assertEqual(output1[i], i)
                self.assertEqual(output2[i], 1)
        # vec 4
        run_test(torch.zeros(64, 64, dtype=dtype, device=device))
        # vec 2
        run_test(torch.zeros(64 * 64 + 2, dtype=dtype, device=device)[2:].view(64, 64))
        run_test(torch.zeros(64, 62, dtype=dtype, device=device))
        run_test(torch.zeros(64, 2, dtype=dtype, device=device))
        # vec 1
        run_test(torch.zeros(64 * 64 + 1, dtype=dtype, device=device)[1:].view(64, 64))
        run_test(torch.zeros(64, 61, dtype=dtype, device=device))
        run_test(torch.zeros(64, 1, dtype=dtype, device=device))

    @slowTest
    def test_argminmax_large_axis(self, device):
        # Regression test for gh-32863
        x = torch.zeros(2**31, device=device, dtype=torch.int8)
        x[-1] = 1
        self.assertEqual(x.argmax(0), x.shape[0] - 1)
        self.assertEqual(x.max(0).indices, x.shape[0] - 1)
        x[-1] = -1
        self.assertEqual(x.argmin(0), x.shape[0] - 1)
        self.assertEqual(x.min(0).indices, x.shape[0] - 1)

    def test_argminmax_axis_with_dim_one(self, device):
        # See: https://github.com/pytorch/pytorch/issues/38922
        n = 32768
        x = torch.zeros(1, n)
        self.assertEqual(x.argmax(dim=0), torch.zeros(n, dtype=torch.int64))
        self.assertEqual(x.argmin(dim=0), torch.zeros(n, dtype=torch.int64))

        self.assertEqual(x.argmax(dim=-2), torch.zeros(n, dtype=torch.int64))
        self.assertEqual(x.argmin(dim=-2), torch.zeros(n, dtype=torch.int64))

        self.assertEqual(x.argmax(dim=0, keepdim=True), torch.zeros(1, n, dtype=torch.int64))
        self.assertEqual(x.argmin(dim=0, keepdim=True), torch.zeros(1, n, dtype=torch.int64))

        self.assertEqual(x.argmax(dim=-2, keepdim=True), torch.zeros(1, n, dtype=torch.int64))
        self.assertEqual(x.argmin(dim=-2, keepdim=True), torch.zeros(1, n, dtype=torch.int64))

    @dtypes(torch.int, torch.long, torch.float, torch.double)
    @dtypesIfCUDA(torch.int, torch.long, torch.half, torch.float, torch.double)
    def test_median_real_values(self, device, dtype):
        # Generate random 0-3D sizes
        sizes = [random.sample(range(1, 32), i) for i in range(4) for _ in range(2)]
        for size in sizes:
            # Create random input tensor
            t = torch.randn(size, device=device).type(dtype)
            t_numpy = t.cpu().numpy()
            res = t.median()
            self.assertEqual(res, t.nanmedian())
            k = int((t.numel() - 1) / 2)
            self.assertEqual(res, t.view(-1).sort()[0][k])
            if t.numel() % 2 == 1:
                # We can only test agains numpy for odd reductions because numpy
                # returns the mean of the two medians and torch returns the lower
                self.assertEqual(res.cpu().numpy(), np.median(t_numpy))
            for dim in range(t.ndim):
                res = t.median(dim, True)
                self.assertEqual(res, t.nanmedian(dim, True))
                size = t.size(dim) if t.ndim > 0 else 1
                k = int((size - 1) / 2)
                self.assertEqual(res[0], (t.sort(dim)[0]).select(dim, k).unsqueeze_(dim))
                self.assertEqual(res[0], t.gather(dim, res[1]))
                if size % 2 == 1:
                    # We can only test agains numpy for odd reductions because numpy
                    # returns the mean of the two medians and torch returns the lower
                    self.assertEqual(res[0].cpu().numpy(), np.median(t_numpy, dim, keepdims=True))

    @dtypes(torch.float, torch.double)
    @dtypesIfCUDA(torch.half, torch.float, torch.double)
    def test_median_nan_values(self, device, dtype):
        # Generate random 0-3D sizes
        sizes = [random.sample(range(1, 32), i) for i in range(4) for _ in range(2)]
        for size in sizes:
            # Create random input tensor with nan values
            t = torch.rand(size, device=device, dtype=dtype)
            t.masked_fill_(t < 0.1, float('nan'))
            t_numpy = t.cpu().numpy()
            for op in [torch.median, torch.nanmedian]:
                numpy_op = np.median if op == torch.median else np.nanmedian
                res = op(t)
                num_nan = t.isnan().sum()
                if op == torch.median and num_nan > 0:
                    k = t.numel() - 1
                else:
                    k = int((t.numel() - num_nan - 1) / 2)
                self.assertEqual(res, t.view(-1).sort()[0][k])
                if (t.numel() - num_nan) % 2 == 1:
                    # We can only test agains numpy for odd reductions because numpy
                    # returns the mean of the two medians and torch returns the lower
                    self.assertEqual(res.item(), numpy_op(t.cpu().numpy()))
                for dim in range(t.ndim):
                    res = op(t, dim, True)
                    size = t.size(dim) if t.ndim > 0 else 1
                    num_nan = t.isnan().sum(dim, True)
                    if op == torch.median:
                        k = torch.where(num_nan > 0, size - 1, int((size - 1) / 2))
                    else:
                        k = ((size - num_nan - 1) / 2).type(torch.long)
                    self.assertEqual(res[0], (t.sort(dim)[0]).gather(dim, k))
                    self.assertEqual(res[0], t.gather(dim, res[1]))
                    # We can only test agains numpy for odd reductions because numpy
                    # returns the mean of the two medians and torch returns the lower
                    mask = (size - num_nan) % 2 == 1
                    res = res[0].masked_select(mask).cpu()
                    ref = numpy_op(t_numpy, dim, keepdims=True)[mask.cpu().numpy()]
                    self.assertEqual(res, torch.from_numpy(ref))

    def test_median_corner_cases(self, device):
        def check(op, a, args, key):
            t = torch.tensor(a, device=device)
            res = op(t, *args)
            if not args:
                key = torch.tensor(key, device=device)
            else:
                if len(key) == 1:
                    key = torch.tensor(key[0], device=device)
                    res = res[0]
                else:
                    key = (torch.tensor(key[0], device=device), torch.tensor(key[1], device=device))
            self.assertEqual(res, key)

        nan = float('nan')
        check(torch.median, nan, [], nan)
        check(torch.nanmedian, nan, [], nan)
        check(torch.median, nan, [0], [nan, 0])
        check(torch.nanmedian, nan, [0], [nan, 0])
        check(torch.median, [nan], [0, True], [[nan], [0]])
        check(torch.nanmedian, [nan], [0, True], [[nan], [0]])
        check(torch.median, [nan], [0, True], [[nan], [0]])
        check(torch.nanmedian, [nan], [0, True], [[nan], [0]])

        # Indices are not deterministic here so can only check values
        check(torch.median, [[nan, nan], [1, 2]], [0], [[nan, nan]])
        check(torch.nanmedian, [[nan, nan], [1, 2]], [0], [[1, 2.]])
        check(torch.median, [[nan, nan], [1, 2]], [1], [[nan, 1]])
        check(torch.nanmedian, [[nan, nan], [1, 2]], [1], [[nan, 1.]])

        # Discontiguous and strided tensors
        a = torch.arange(12, device=device)
        self.assertEqual(a[::2].median(), torch.tensor(4, device=device))
        self.assertEqual(a[::2].nanmedian(), torch.tensor(4, device=device))

        a.resize_(3, 4)
        self.assertEqual(a.T.median(), torch.tensor(5, device=device))
        self.assertEqual(a.T.nanmedian(), torch.tensor(5, device=device))
        self.assertEqual(a[::2, ::2].median(-1)[0], torch.tensor([0, 8], device=device))
        self.assertEqual(a[::2, ::2].nanmedian(-1)[0], torch.tensor([0, 8], device=device))

        a.resize_(2, 3, 2)
        self.assertEqual(a.T.median(), torch.tensor(5, device=device))
        self.assertEqual(a.T.nanmedian(), torch.tensor(5, device=device))
        self.assertEqual(a[:, ::2, :].median(-1)[0], torch.tensor([[0, 4], [6, 10]], device=device))
        self.assertEqual(a[:, ::2, :].nanmedian(-1)[0], torch.tensor([[0, 4], [6, 10]], device=device))


    @onlyOnCPUAndCUDA
    @dtypes(torch.float, torch.double)
    def test_quantile(self, device, dtype):
        # Generate some random test cases
        ops = ['quantile', 'nanquantile']
        inputs = [tuple(np.random.randint(2, 10, size=i)) for i in range(1, 4)]
        quantiles = [tuple(np.random.rand(i)) for i in range(0, 5)]
        keepdims = [True, False]

        # Add corner cases
        inputs.extend([0.75, (1,), (1, 1), (1, 2, 1)])
        inputs.extend([[float('nan')], [[float('nan'), float('nan')], [1, 2]]])
        inputs.extend([[[float('nan'), float('nan')], [float('nan'), 2]]])
        quantiles.extend([0.5, [0., 1.], np.random.rand(10)])

        # Enumerate all input combinations
        for op, x, q, keepdim in product(ops, inputs, quantiles, keepdims):
            if type(x) is tuple:
                a = torch.randn(x, dtype=dtype, device=device)
                # Make some random elements NaN
                a.masked_fill_(torch.randint_like(a, 20) == 0, float('nan'))
            else:
                a = torch.tensor(x, dtype=dtype, device=device)

            q = torch.tensor(q, dtype=dtype, device=device)

            torch_op = getattr(torch, op)
            numpy_op = getattr(np, op)

            # Compute quantile along every dimension and flattened tensor
            interpolations = ('linear', 'lower', 'higher', 'midpoint', 'nearest')
            for interpolation, dim in product(interpolations,
                                              [None] + list(range(a.ndim))):
                result = torch_op(a, q, dim=dim, keepdim=keepdim, interpolation=interpolation)
                expected = numpy_op(a.cpu().numpy(), q.cpu().numpy(), dim,
                                    interpolation=interpolation, keepdims=keepdim)
                self.assertEqual(result.cpu(), torch.from_numpy(np.array(expected)).type(result.type()))

                # Test out variation
                out = torch.empty_like(result)
                torch_op(a, q, dim=dim, keepdim=keepdim, interpolation=interpolation, out=out)
                self.assertEqual(out.cpu(), result.cpu())

    def test_quantile_backward(self, device):
        def check(a, q, dim, expected_grad, ops=(torch.quantile, torch.nanquantile)):
            for op in ops:
                t = torch.tensor(a, device=device, requires_grad=True)
                op(t, torch.tensor(q, device=device), dim).sum().backward()
                self.assertEqual(t.grad, expected_grad)

        check([1., 2, 3], 0.5, 0, [0, 1, 0])
        check([1., 2, 3, 4], 0.5, 0, [0, 0.5, 0.5, 0])
        check([3., 1, 4, 2], 0.5, 0, [0.5, 0, 0, 0.5])
        check([1., 2, 3, 4], [0.25, 0.5, 0.75], 0, [0.25, 1.25, 1.25, 0.25])
        check([[1., 2], [2, 1]], 0., 0, [[1, 0], [0, 1]])
        check([[1., 2], [4, 3]], 1., 1, [[0, 1], [1, 0]])
        check([1, float('nan'), 2], 0.5, 0, [0, 1, 0], [torch.quantile])
        check([1, float('nan'), 2], 0.5, 0, [0.5, 0, 0.5], [torch.nanquantile])

    def test_quantile_error(self, device):
        def check(a, q, args, kwargs, message):
            with self.assertRaisesRegex(RuntimeError, r'quantile\(\) ' + message):
                at = torch.tensor(a, device=device)
                qt = torch.tensor(q, device=device) if isinstance(q, list) else q
                torch.quantile(at, qt, *args, **kwargs)

        check([], 0.5, [], {}, r'input tensor must be non-empty')
        check([1.], [[1.]], [], {}, r'q must be a scalar or 1D tensor')
        check([1], 0.5, [], {}, r'input tensor must be either float or double dtype')
        check([1.], [1], [], {}, r'q tensor must be same dtype as the input tensor')
        check([1.], -1., [], {}, r'q must be in the range \[0, 1\] but got -1')
        check([1.], 1.1, [], {}, r'q must be in the range \[0, 1\] but got 1.1')
        check([1.], 0.5, [], {'out': torch.empty([], dtype=torch.int32, device=device)},
              r'out tensor must be same dtype as the input tensor')
        check([1.], [1.], [None, False], {'interpolation': 'random_mode'},
              r"interpolation must be one of linear, lower, higher, midpoint or nearest, but got random_mode")

        if self.device_type == "cpu":
            check([1.], [0.5, 1.1, -1], [], {}, r'q values must be in the range \[0, 1\]')

        if self.device_type == "cuda":
            with self.assertRaisesRegex(
                    RuntimeError, r'quantile\(\) q tensor must be on the same device as the input tensor'):
                torch.randn(1, device=device).quantile(torch.tensor(0.5))
            with self.assertRaisesRegex(
                    RuntimeError, r'quantile\(\) out tensor must be on the same device as the input tensor'):
                torch.quantile(torch.randn(1, device=device), 0.5, out=torch.scalar_tensor(1))

    def test_std_mean(self, device):
        x = torch.rand(100, 50, 20, device=device)
        for dim in range(x.dim()):
            for unbiased in [False, True]:
                for keepdim in [False, True]:
                    std1, mean1 = torch.std_mean(x, dim=dim, unbiased=unbiased, keepdim=keepdim)
                    std2 = x.std(dim=dim, unbiased=unbiased, keepdim=keepdim)
                    mean2 = x.mean(dim=dim, keepdim=keepdim)
                    self.assertEqual(std1, std2)
                    self.assertEqual(mean1, mean2)

    def test_std_mean_all_dims(self, device):
        x = torch.rand(100, 50, 20, device=device)
        for unbiased in [False, True]:
            std1, mean1 = torch.std_mean(x, unbiased=unbiased)
            std2 = x.std(unbiased=unbiased)
            mean2 = x.mean()
            self.assertEqual(std1, std2)
            self.assertEqual(mean1, mean2)

    def test_var_mean(self, device):
        x = torch.rand(100, 300, 50, device=device)
        for dim in range(x.dim()):
            for unbiased in [False, True]:
                for keepdim in [False, True]:
                    var1, mean1 = torch.var_mean(x, dim=dim, unbiased=unbiased, keepdim=keepdim)
                    var2 = x.var(dim=dim, unbiased=unbiased, keepdim=keepdim)
                    mean2 = x.mean(dim=dim, keepdim=keepdim)
                    self.assertEqual(var1, var2)
                    self.assertEqual(mean1, mean2)

    def test_var_mean_all_dims(self, device):
        x = torch.rand(100, 50, 20, device=device)
        for unbiased in [False, True]:
            var1, mean1 = torch.var_mean(x, unbiased=unbiased)
            var2 = x.var(unbiased=unbiased)
            mean2 = x.mean()
            self.assertEqual(var1, var2)
            self.assertEqual(mean1, mean2)

    def test_std_mean_some_dims(self, device):
        sizes = (4, 6, 7, 5, 3)
        dims = len(sizes)
        x = torch.rand(sizes, device=device)
        for num_of_dims in range(2, dims):
            dim_list = list(combinations(list(range(dims)), r=num_of_dims))
            for dim in dim_list:
                for unbiased in [False, True]:
                    for keepdim in [False, True]:
                        std1, mean1 = torch.std_mean(x, dim=dim, unbiased=unbiased, keepdim=keepdim)
                        std2 = x.std(dim=dim, unbiased=unbiased, keepdim=keepdim)
                        mean2 = x.mean(dim=dim, keepdim=keepdim)
                        self.assertEqual(std1, std2)
                        self.assertEqual(mean1, mean2)

    def _compare_std_var_with_numpy(self, op, device, dtype, input, dim,
                                    keepdim, unbiased, use_out):
        a = input.cpu().numpy() if input.dtype is not torch.bfloat16 else input.float().cpu().numpy()
        numpy_kwargs = {
            'axis' : dim,
            'keepdims' : keepdim,
            'ddof' : 1 if unbiased else 0,
        }

        if dim is None:
            del numpy_kwargs['axis']
            del numpy_kwargs['keepdims']

        if op == 'var':
            torch_op = torch.var
            numpy_op = np.var
        elif op == 'std':
            torch_op = torch.std
            numpy_op = np.std
        else:
            self.fail("Unknown op!")

        numpy_result = numpy_op(a, **numpy_kwargs)

        if dim is None and use_out is False:
            torch_result = torch_op(input, unbiased)
        elif dim is not None and use_out is False:
            torch_result = torch_op(input, dim, unbiased, keepdim)
        elif dim is not None and use_out is True:
            out = torch.empty(0, device=device, dtype=dtype)
            torch_result = torch_op(input, dim, unbiased, keepdim, out=out)
        else:
            out = torch.empty(0, device=device, dtype=dtype)
            try:
                torch_result = torch_op(input, dim, unbiased, keepdim, out=out)
            except RuntimeError:
                return
            self.fail("Failed to hit RuntimeError!")

        exact_dtype = input.dtype != torch.bfloat16
        self.assertEqual(torch_result, numpy_result, exact_dtype=exact_dtype)

    @dtypes(torch.float, torch.double, torch.cfloat, torch.cdouble)
    def test_var_vs_numpy(self, device, dtype):
        _size = (20, 20)

        for test_case in product((torch.randn(_size, device=device, dtype=dtype),),
                                 (None, 0, 1),
                                 (False, True),
                                 (False, True),
                                 (False, True),):
            self._compare_std_var_with_numpy('var', device, dtype, *test_case)

    @dtypes(torch.float, torch.double, torch.cfloat, torch.cdouble)
    def test_std_vs_numpy(self, device, dtype):
        _size = (20, 20)

        for test_case in product((torch.randn(_size, device=device, dtype=dtype),),
                                 (None, 0, 1),
                                 (False, True),
                                 (False, True),
                                 (False, True),):
            self._compare_std_var_with_numpy('std', device, dtype, *test_case)

    @dtypes(torch.float, torch.double, torch.cfloat, torch.cdouble)
    def test_var_correction_vs_numpy(self, device, dtype):
        _size = (20, 20)
        test_args = [
            *product(
                # dim
                (None, 0, 1),
                # correction
<<<<<<< HEAD
                (0, 10, 30),
=======
                (None, 0, 10, 30),
>>>>>>> 1fc3576d
                # keepdim
                (False, True),
            ),
            [None, -100, True],  # Negative correction
        ]

        tensor = make_tensor(_size, device=device, dtype=dtype)
        array = tensor.cpu().numpy()

        for dim, correction, keepdim in test_args:
            numpy_kwargs = dict(axis=dim, ddof=correction, keepdims=keepdim)
<<<<<<< HEAD
=======
            if correction is None:
                # NumPy default is not compatible with torch.std (gh-50010)
                numpy_kwargs['ddof'] = 1

>>>>>>> 1fc3576d
            numpy_res = np.asarray(np.var(array, **numpy_kwargs))
            torch_res = torch.var(tensor, dim=dim, correction=correction, keepdim=keepdim)

            # inf vs. nan results are sensitive to machine precision,
            # just treat them as equivalent
            numpy_res[np.isinf(numpy_res)] = np.nan
            torch_res[torch_res.isinf()] = np.nan

            self.assertEqual(torch_res, numpy_res)

    @dtypes(torch.float, torch.double, torch.cfloat, torch.cdouble)
    def test_std_correction_vs_numpy(self, device, dtype):
        _size = (20, 20)
        test_args = [
            *product(
                # dim
                (None, 0, 1),
                # correction
<<<<<<< HEAD
                (0, 10, 30),
=======
                (None, 0, 10, 30),
>>>>>>> 1fc3576d
                # keepdim
                (False, True),
            ),
            [None, -100, True],  # Negative correction
        ]

        tensor = make_tensor(_size, device=device, dtype=dtype)
        array = tensor.cpu().numpy()

        for dim, correction, keepdim in test_args:
            numpy_kwargs = dict(axis=dim, ddof=correction, keepdims=keepdim)
<<<<<<< HEAD
=======
            if correction is None:
                # NumPy default is incompatible with torch.std (gh-50010)
                numpy_kwargs['ddof'] = 1

>>>>>>> 1fc3576d
            numpy_res = np.asarray(np.std(array, **numpy_kwargs))
            torch_res = torch.std(tensor, dim=dim, correction=correction, keepdim=keepdim)

            # inf vs. nan results are sensitive to machine precision,
            # just treat them as equivalent
            numpy_res[np.isinf(numpy_res)] = np.nan
            torch_res[torch_res.isinf()] = np.nan

            self.assertEqual(torch_res, numpy_res)

    @dtypes(torch.float, torch.double, torch.cfloat, torch.cdouble)
    def test_std_mean_correction(self, device, dtype):
        _size = (20, 20)
        test_args = [
            *product(
                # dim
                (None, 0, 1),
                # correction
<<<<<<< HEAD
                (0, 10, 30),
=======
                (None, 0, 10, 30),
>>>>>>> 1fc3576d
                # keepdim
                (False, True),
            ),
            [None, -100, True],  # Negative correction
        ]

        tensor = make_tensor(_size, device=device, dtype=dtype)

        for dim, correction, keepdim in test_args:
            kwargs = dict(dim=dim, correction=correction, keepdim=keepdim)
            std1 = torch.std(tensor, **kwargs)
            if dim is not None:
                mean1 = torch.mean(tensor, dim=dim, keepdim=keepdim)
            else:
                mean1 = torch.mean(tensor)
                if keepdim:
                    mean1 = mean1.reshape((1,) * tensor.ndim)
            std2, mean2 = torch.std_mean(tensor, **kwargs)

            self.assertEqual(std1, std2)
            self.assertEqual(mean1, mean2)

    @dtypes(torch.float, torch.double, torch.cfloat, torch.cdouble)
    def test_var_mean_correction(self, device, dtype):
        _size = (20, 20)
        test_args = [
            *product(
                # dim
                (None, 0, 1),
                # correction
<<<<<<< HEAD
                (0, 10, 30),
=======
                (None, 0, 10, 30),
>>>>>>> 1fc3576d
                # keepdim
                (False, True),
            ),
            [None, -100, True],  # Negative correction
        ]

        tensor = make_tensor(_size, device=device, dtype=dtype)

        for dim, correction, keepdim in test_args:
            kwargs = dict(dim=dim, correction=correction, keepdim=keepdim)
            var1 = torch.var(tensor, **kwargs)
            if dim is not None:
                mean1 = torch.mean(tensor, dim=dim, keepdim=keepdim)
            else:
                mean1 = torch.mean(tensor)
                if keepdim:
                    mean1 = mean1.reshape((1,) * tensor.ndim)
            var2, mean2 = torch.var_mean(tensor, **kwargs)

            self.assertEqual(var1, var2)
            self.assertEqual(mean1, mean2)

<<<<<<< HEAD
    def test_std_var_errors_on_no_correction(self, device):
        x = torch.rand((10,), device=device)

        for op in [torch.std, torch.var, torch.var_mean, torch.std_mean]:
            with self.assertRaisesRegex(RuntimeError, "correction parameter must be given"):
                op(x)
            with self.assertRaisesRegex(RuntimeError, "correction parameter must be given"):
                op(x, dim=-1)
            with self.assertRaisesRegex(RuntimeError, "correction parameter must be given"):
                op(x, keepdim=True)

=======
>>>>>>> 1fc3576d
    def test_amin_amax_some_dims(self, device):
        sizes = (4, 6, 7, 5, 3)
        dims = len(sizes)
        x = torch.rand(sizes, device=device)
        for num_of_dims in range(2, dims):
            dim_list = list(combinations(list(range(dims)), r=num_of_dims))
            for dim in dim_list:
                for keepdim in [False, True]:
                    amin1 = torch.amin(x, dim=dim, keepdim=keepdim)
                    amax1 = torch.amax(x, dim=dim, keepdim=keepdim)
                    amin2 = x
                    amax2 = x
                    for i, d in enumerate(dim):
                        if not keepdim:
                            d -= i
                        amin2 = torch.amin(amin2, dim=d, keepdim=keepdim)
                        amax2 = torch.amax(amax2, dim=d, keepdim=keepdim)
                    self.assertEqual(amin1, amin2)
                    self.assertEqual(amax1, amax2)

    def test_histc(self, device):
        # negative nbins throws
        with self.assertRaisesRegex(RuntimeError, 'bins must be > 0'):
            torch.histc(torch.tensor([1], dtype=torch.float, device=device), bins=-1)
        # empty tensor
        actual = torch.histc(torch.tensor([], device=device), min=0, max=3)
        expected = torch.zeros(100, dtype=torch.float, device=device)
        self.assertEqual(expected, actual)

        # without nbins
        actual = torch.histc(
            torch.tensor([2, 5], dtype=torch.float, device=device))
        expected = torch.zeros(100, dtype=torch.float, device=device)
        expected[0] = 1
        expected[99] = 1
        self.assertEqual(expected, actual)
        # tensor with the same element
        actual = torch.histc(torch.ones(5, dtype=torch.float, device=device), bins=5)
        self.assertEqual(
            torch.tensor([0, 0, 5, 0, 0], dtype=torch.float, device=device),
            actual)
        # no element falls between [min, max]
        actual = torch.histc(
            torch.ones(5, dtype=torch.float, device=device), bins=5, min=2, max=3)
        self.assertEqual(
            torch.tensor([0, 0, 0, 0, 0], dtype=torch.float, device=device),
            actual)
        # element falls below min + integral bin size and
        actual = torch.histc(
            torch.tensor([2, 4, 2, 2, 5, 4], dtype=torch.float, device=device),
            bins=5, min=1, max=5)
        self.assertEqual(
            torch.tensor([0, 3, 0, 2, 1], dtype=torch.float, device=device),
            actual)
        # non-integral bin size
        actual = torch.histc(
            torch.tensor([1, 2, 1], dtype=torch.float, device=device),
            bins=4, min=0, max=3)
        self.assertEqual(
            torch.tensor([0, 2, 1, 0], dtype=torch.float, device=device),
            actual)
        # double input
        actual = torch.histc(
            torch.tensor([1, 2, 1], dtype=torch.double, device=device), bins=4, min=0, max=3)
        self.assertEqual(
            torch.tensor([0, 2, 1, 0], dtype=torch.double, device=device),
            actual)
        self.assertEqual(actual.dtype, torch.double)
        # mixed input
        actual = torch.histc(
            torch.tensor([1., 2, 1], dtype=torch.float, device=device),
            bins=4, min=0, max=3)
        self.assertEqual(
            torch.tensor([0, 2, 1, 0], dtype=torch.float, device=device),
            actual)
        self.assertEqual(actual.dtype, torch.float)
        # scalar input and 1 bin -- should return a 1-dimensional tensor, not a scalar.
        actual = torch.histc(
            torch.tensor(0, dtype=torch.float, device=device),
            bins=1, min=0, max=3)
        self.assertEqual(
            torch.tensor([1], dtype=torch.float, device=device),
            actual)
        # tensors with inf; min, max not provided -- should throw a RuntimeError
        with self.assertRaisesRegex(RuntimeError, r'range of \[inf, inf\] is not finite'):
            torch.histc(torch.tensor([float("inf")], dtype=torch.float, device=device))
        with self.assertRaisesRegex(RuntimeError, r'range of \[1, inf\] is not finite'):
            torch.histc(torch.tensor([1., 2., float("inf")], dtype=torch.float, device=device))
        # tensors with inf; min, max provided
        self.assertEqual(
            torch.histc(torch.tensor([float("inf")], dtype=torch.float, device=device),
                        bins=1, min=0, max=3),
            torch.tensor([0], dtype=torch.float, device=device))
        self.assertEqual(
            torch.histc(torch.tensor([1., 2., float("inf")], dtype=torch.float, device=device),
                        bins=4, max=3),
            torch.tensor([0, 1, 1, 0], dtype=torch.float, device=device))
        # tensor with nan -- should throw a RuntimeError
        with self.assertRaisesRegex(RuntimeError, r'range of \[nan, nan\] is not finite'):
            torch.histc(torch.tensor([float("nan")], dtype=torch.float, device=device))
        # tensors with min > max -- should throw a RuntimeError
        with self.assertRaisesRegex(RuntimeError, "max must be larger than min"):
            torch.histc(torch.tensor([1., 2., 3.], dtype=torch.float, device=device),
                        bins=4, min=5, max=1)

        # test against numpy.histogram()
        def test_against_np(tensor, bins=100, min=0, max=0):
            if min == 0 and max == 0:
                min = tensor.min().item()
                max = tensor.max().item()
            nparr = tensor.cpu().numpy()
            actual = torch.histc(tensor, bins=bins, min=min, max=max)
            expected = torch.from_numpy(np.histogram(nparr, bins=bins, range=(min, max))[0])
            actual_cpu = actual.cpu()
            # NB: Numpy returns a int64 tensor, like normal people...
            self.assertEqual(actual, expected.to(actual_cpu))

        test_against_np(torch.tensor([1., 2, 1], device=device))
        test_against_np(torch.randn(5000, device=device))

        # Test bins arg
        test_against_np(torch.randn(301, device=device), bins=10)

        # Test truncated range
        test_against_np(torch.randn(201, device=device), min=0.1, max=1)

        noncontig = torch.randn(100, 3, device=device)[:, 2]
        test_against_np(noncontig)

        multidim = torch.randn(3, 5, 7, 2, device=device)
        test_against_np(multidim)

        expanded = torch.randn(1, 5, 1, 2, device=device).expand(3, 5, 7, 2)
        test_against_np(expanded)

    # Tests to ensure that reduction functions employing comparison operators are usable when there
    # exists a zero dimension (i.e. when the the tensors are empty) in the tensor. These tests specifically
    # cater to functions where specifying the `dim` parameter is necessary.
    def test_tensor_compare_ops_empty(self, device):
        shape = (2, 0, 4)
        master_input = torch.randn(shape, device=device)
        np_input = np.empty(shape)
        test_functions = [
            ('amax', torch.amax, np.amax),
            ('amin', torch.amin, np.amin),
            ('max', lambda *args, **kwargs: torch.max(*args, **kwargs).values, np.max),
            ('min', lambda *args, **kwargs: torch.min(*args, **kwargs).values, np.min),
            ('median', lambda *args, **kwargs: torch.median(*args, **kwargs).values, np.median),
        ]

        for name, fn, np_function in test_functions:
            # Check if reduction happens along the specified dim with and without keepdim. Check with
            # numpy to maintain compatibility with numpy functions.
            error_msg = f"test function: {name}"
            self.assertEqual(torch.empty((2, 0), device=device), fn(master_input, dim=2), msg=error_msg)
            self.assertEqual(np_function(np_input, axis=2),
                             fn(master_input, dim=2).cpu().numpy(), msg=error_msg)

            self.assertEqual(torch.empty((2, 0), device=device), fn(master_input, dim=-1), msg=error_msg)
            self.assertEqual(np_function(np_input, axis=-1),
                             fn(master_input, dim=-1).cpu().numpy(), msg=error_msg)

            self.assertEqual(torch.empty((2, 0, 1), device=device), fn(master_input, dim=2, keepdim=True),
                             msg=error_msg)
            self.assertEqual(np_function(np_input, axis=2, keepdims=True),
                             fn(master_input, dim=2, keepdim=True).cpu().numpy(), msg=error_msg)

            self.assertEqual(torch.empty((2, 0, 1), device=device), fn(master_input, dim=-1, keepdim=True),
                             msg=error_msg)
            self.assertEqual(np_function(np_input, axis=-1, keepdims=True),
                             fn(master_input, dim=-1, keepdim=True).cpu().numpy(), msg=error_msg)

            # Check if function raises error on specified zero'd dimension as reduction dim.
            self.assertRaisesRegex(IndexError, "Expected reduction dim", lambda: fn(master_input, dim=1))

    # Tests to ensure that reduction of zero-dim tensors (i.e. empty tensors) using comparison operators
    # raises an error if no `dim` parameter is specified. This exists separately from tests in
    # test_tensot_compare_ops_empty because not specifying a `dim` parameter in the former tests does
    # not throw errors. Also, checking the return type of argmax requires supplying a different dtype
    # argument than that for the input tensor. There is also variantion in numpy testing.
    def test_tensor_compare_ops_argmax_argmix_kthvalue_dim_empty(self, device):
        shape = (2, 0, 4)
        master_input = torch.randn(shape, device=device)
        np_input = np.empty(shape)
        test_functions = [
            ('argmax', torch.argmax, {'dtype': torch.int64}, np.argmax),
            ('argmin', torch.argmin, {'dtype': torch.int64}, np.argmin),
            ('kthvalue', lambda *args, k=1, **kwargs: torch.kthvalue(*args, k=1, **kwargs).values,
             {}, lambda *args, k=1, axis=None, **kwargs: np.partition(*args, k, **kwargs).take(k - 1, axis=axis))
        ]

        for name, fn, dtype, np_function in test_functions:
            error_msg = f"test function: {name}"
            self.assertEqual(torch.empty((2, 0), device=device, **dtype), fn(master_input, dim=2), msg=error_msg)
            self.assertEqual(
                np_function(np_input, axis=2), fn(master_input, dim=2).cpu().numpy(), msg=error_msg, exact_dtype=False
            )

            self.assertEqual(torch.empty((2, 0), device=device, **dtype), fn(master_input, dim=-1), msg=error_msg)
            self.assertEqual(
                np_function(np_input, axis=-1), fn(master_input, dim=-1).cpu().numpy(), msg=error_msg, exact_dtype=False
            )

            # keepdim variant does not exist for numpy
            self.assertEqual(torch.empty((2, 0, 1), device=device, **dtype), fn(master_input, dim=2, keepdim=True),
                             msg=error_msg)
            self.assertEqual(torch.empty((2, 0, 1), device=device, **dtype), fn(master_input, dim=-1, keepdim=True),
                             msg=error_msg)

            # Check if function raises error on specified zero'd dimension as reduction dim.
            self.assertRaisesRegex(IndexError, "Expected reduction dim", lambda: fn(master_input, dim=1))
            if name != 'kthvalue':
                self.assertRaisesRegex(IndexError, "Expected reduction dim", lambda: fn(master_input))

    # Tests to ensure that reduction of zero-dim tensors (i.e. empty tensors) using math operators works when a
    # non-zero dim is specified for the reduction and throws an error when the dim specified is 0. Although
    # there is some repetition with test_tensor_compare_ops_optional_dim_empty and test_tensor_compare_ops_empty,
    # these tests are kept separate since tests for math operators also require checking for correctness of the
    # returned data using allclose() or isinf() which does not exists in the former tests.
    def test_tensor_reduce_ops_empty(self, device):
        shape = (2, 0, 4)
        master_input = torch.randn(shape, device=device)
        np_input = np.empty(shape)
        test_functions = [
            ('prod', torch.prod, 1., np.prod),
            ('sum', torch.sum, 0., np.sum),
            ('norm', torch.norm, 0., np.linalg.norm),
            ('mean', torch.mean, nan, np.mean),
            ('var', torch.var, nan, np.var),
            ('std', torch.std, nan, np.std),
            ('logsumexp', torch.logsumexp, -inf, scipy.special.logsumexp),
        ]

        for name, fn, return_value, np_function in test_functions:
            # Check if reduction happens along the specified dimension.
            error_msg = f"test function: {name}"
            self.assertEqual(torch.empty((2, 0), device=device), fn(master_input, dim=2), msg=error_msg)
            self.assertEqual(np_function(np_input, axis=2), fn(master_input, dim=2).cpu().numpy(), msg=error_msg)

            self.assertEqual(torch.empty((2, 0), device=device), fn(master_input, dim=-1), msg=error_msg)
            self.assertEqual(np_function(np_input, axis=-1), fn(master_input, dim=-1).cpu().numpy(), msg=error_msg)

            self.assertEqual(torch.empty((2, 0, 1), device=device), fn(master_input, dim=2, keepdim=True), msg=error_msg)
            self.assertEqual(np_function(np_input, axis=2, keepdims=True), fn(master_input, dim=2, keepdim=True),
                             msg=error_msg)

            self.assertEqual(torch.empty((2, 0, 1), device=device), fn(master_input, dim=-1, keepdim=True), msg=error_msg)
            self.assertEqual(np_function(np_input, axis=-1, keepdims=True), fn(master_input, dim=-1, keepdim=True),
                             msg=error_msg)

            # Check if returned data is correct.
            check_func = (torch.testing.assert_allclose if math.isnan(return_value) or math.isinf(return_value) else
                          self.assertEqual)

            check_func(torch.full((2, 4), return_value, device=device), fn(master_input, dim=1), msg=error_msg)
            check_func(torch.full((2, 4), return_value, device=device), fn(master_input, dim=-2), msg=error_msg)
            check_func(torch.full((2, 1, 4), return_value, device=device), fn(master_input, dim=1, keepdim=True), msg=error_msg)
            check_func(torch.full((2, 1, 4), return_value, device=device), fn(master_input, dim=-2, keepdim=True), msg=error_msg)

            if name != 'logsumexp':
                # The scipy function does not work for reduction the zero dimension
                check_func(np.float32(np_function(np_input, axis=1)), fn(master_input, dim=1).cpu().numpy(), msg=error_msg)
                check_func(np.float32(np_function(np_input, axis=-2)), fn(master_input, dim=-2).cpu().numpy(), msg=error_msg)
                check_func(np.float32(np_function(np_input, axis=1, keepdims=True)),
                           fn(master_input, dim=1, keepdim=True).cpu().numpy(),
                           msg=error_msg)
                check_func(np.float32(np_function(np_input, axis=-2, keepdims=True)),
                           fn(master_input, dim=-2, keepdim=True).cpu().numpy(),
                           msg=error_msg)

                # logsumexp throws a type error when not specifying dim so test separately.
                check_func(torch.full((), return_value, device=device), fn(master_input), msg=error_msg)
            else:
                self.assertRaises(TypeError, lambda: fn(master_input))

    # Tests to ensure that any() and all() functions work with zero-dim tensors. Kept separate from
    # other tests for checking reduction with zero-dim tensors because these tests have significantly
    # different testing behaviour than that used for the former tests.
    def test_reduction_empty_any_all(self, device):
        shape = (2, 0, 4)
        x = torch.randn(shape, device=device)

        for dtype in torch.testing.get_all_dtypes(include_half=True, include_bfloat16=False,
                                                  include_bool=True, include_complex=True):
            # Refer: [all, any uint8 compatibility]
            if dtype == torch.uint8:
                out_dtype = torch.uint8
            else:
                out_dtype = torch.bool  # output of all/any is bool irrespective of input dtype

            xb = x.to(dtype)
            yb = x.to(dtype)
            # any
            self.assertEqual((2, 0), xb.any(2).shape)
            self.assertEqual((2, 0, 1), xb.any(2, keepdim=True).shape)
            self.assertEqual(torch.zeros((2, 4), device=device, dtype=out_dtype), xb.any(1))
            self.assertEqual(torch.zeros((2, 1, 4), device=device, dtype=out_dtype), xb.any(1, keepdim=True))
            self.assertEqual(torch.zeros((), device=device, dtype=out_dtype), xb.any())

            # all
            self.assertEqual((2, 0), xb.all(2).shape)
            self.assertEqual((2, 0, 1), xb.all(2, keepdim=True).shape)
            self.assertEqual(torch.ones((2, 4), device=device, dtype=out_dtype), xb.all(1))
            self.assertEqual(torch.ones((2, 1, 4), device=device, dtype=out_dtype), xb.all(1, keepdim=True))
            self.assertEqual(torch.ones((), device=device, dtype=out_dtype), xb.all())

instantiate_device_type_tests(TestReductions, globals())

if __name__ == '__main__':
    run_tests()<|MERGE_RESOLUTION|>--- conflicted
+++ resolved
@@ -2142,11 +2142,7 @@
                 # dim
                 (None, 0, 1),
                 # correction
-<<<<<<< HEAD
                 (0, 10, 30),
-=======
-                (None, 0, 10, 30),
->>>>>>> 1fc3576d
                 # keepdim
                 (False, True),
             ),
@@ -2158,13 +2154,6 @@
 
         for dim, correction, keepdim in test_args:
             numpy_kwargs = dict(axis=dim, ddof=correction, keepdims=keepdim)
-<<<<<<< HEAD
-=======
-            if correction is None:
-                # NumPy default is not compatible with torch.std (gh-50010)
-                numpy_kwargs['ddof'] = 1
-
->>>>>>> 1fc3576d
             numpy_res = np.asarray(np.var(array, **numpy_kwargs))
             torch_res = torch.var(tensor, dim=dim, correction=correction, keepdim=keepdim)
 
@@ -2183,11 +2172,7 @@
                 # dim
                 (None, 0, 1),
                 # correction
-<<<<<<< HEAD
                 (0, 10, 30),
-=======
-                (None, 0, 10, 30),
->>>>>>> 1fc3576d
                 # keepdim
                 (False, True),
             ),
@@ -2199,13 +2184,6 @@
 
         for dim, correction, keepdim in test_args:
             numpy_kwargs = dict(axis=dim, ddof=correction, keepdims=keepdim)
-<<<<<<< HEAD
-=======
-            if correction is None:
-                # NumPy default is incompatible with torch.std (gh-50010)
-                numpy_kwargs['ddof'] = 1
-
->>>>>>> 1fc3576d
             numpy_res = np.asarray(np.std(array, **numpy_kwargs))
             torch_res = torch.std(tensor, dim=dim, correction=correction, keepdim=keepdim)
 
@@ -2224,11 +2202,7 @@
                 # dim
                 (None, 0, 1),
                 # correction
-<<<<<<< HEAD
                 (0, 10, 30),
-=======
-                (None, 0, 10, 30),
->>>>>>> 1fc3576d
                 # keepdim
                 (False, True),
             ),
@@ -2259,11 +2233,7 @@
                 # dim
                 (None, 0, 1),
                 # correction
-<<<<<<< HEAD
                 (0, 10, 30),
-=======
-                (None, 0, 10, 30),
->>>>>>> 1fc3576d
                 # keepdim
                 (False, True),
             ),
@@ -2286,7 +2256,6 @@
             self.assertEqual(var1, var2)
             self.assertEqual(mean1, mean2)
 
-<<<<<<< HEAD
     def test_std_var_errors_on_no_correction(self, device):
         x = torch.rand((10,), device=device)
 
@@ -2298,8 +2267,6 @@
             with self.assertRaisesRegex(RuntimeError, "correction parameter must be given"):
                 op(x, keepdim=True)
 
-=======
->>>>>>> 1fc3576d
     def test_amin_amax_some_dims(self, device):
         sizes = (4, 6, 7, 5, 3)
         dims = len(sizes)
@@ -2528,8 +2495,8 @@
             ('sum', torch.sum, 0., np.sum),
             ('norm', torch.norm, 0., np.linalg.norm),
             ('mean', torch.mean, nan, np.mean),
-            ('var', torch.var, nan, np.var),
-            ('std', torch.std, nan, np.std),
+            ('var', partial(torch.var, correction=1), nan, np.var),
+            ('std', partial(torch.std, correction=1), nan, np.std),
             ('logsumexp', torch.logsumexp, -inf, scipy.special.logsumexp),
         ]
 
