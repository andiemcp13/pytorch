--- conflicted
+++ resolved
@@ -76,102 +76,6 @@
   }
 }
 
-<<<<<<< HEAD
-=======
-void run_model(
-    const std::string& input_module_path,
-    std::set<std::string>& root_ops,
-    std::set<std::string>& enabled_backends,
-    torch::jit::mobile::KernelDTypeTracer::kernel_tags_type&
-        called_kernel_tags) {
-  try {
-    // Load the module on CPU with the flag to skip the operator exists check.
-    // This is needed so that we can load any TorchBind objects (custom classes)
-    // that this model refers to so that any operators being called from those
-    // TorchBind objects can be traced by the model tracer.
-    //
-    torch::jit::mobile::MobileModelRunner module_runner(input_module_path, 0);
-    root_ops = module_runner.get_root_operators();
-    std::cout << "Got " << root_ops.size() << " Root Operators." << std::endl;
-
-    if (torch::jit::mobile::MobileModelRunner::set_has_metal_gpu_operators(
-            root_ops)) {
-      std::cout << "Inferred Metal GPU Model." << std::endl;
-      root_ops.insert(gpu_metal_operators.begin(), gpu_metal_operators.end());
-      called_kernel_tags["__unused__"] = {"Float"};
-      enabled_backends.insert("Metal GPU");
-
-      // When we encounter a GPU model, we should call .cpu().copy_() on the
-      // tensors in the bundled inputs, since this is what will happen when
-      // such a model is executed on an iOS device (to copy the Tensor to Metal
-      // memory via a call to .metal()).
-      module_runner.for_each_tensor_in_bundled_inputs(consume_tensor);
-    } else {
-      std::cout << "Inferred CPU Model." << std::endl;
-      enabled_backends.insert("CPU");
-      torch::jit::mobile::MobileModelRunner mobile_module_runner(
-          input_module_path);
-
-      // When we encounter a CPU model, we should call .cpu().copy_() on the
-      // tensors in the bundled inputs, since this is what will happen when
-      // such a model is executed on an Android device since the PyTorch JNI
-      // bindings call .cpu() in JIValue::newJIValueFromAtIValue().
-      module_runner.for_each_tensor_in_bundled_inputs(consume_tensor);
-
-      // If a user has bundled inputs since that api was updated to accept
-      // bundled inputs for multiple methods They should go down this route.
-      // Even if they only bundle inputs for forward they will have the new
-      // style bundled inputs. Since at this time in tracer.cpp we do not know
-      // what functions have bundled inputs we must call
-      // get_bundled_inputs_functions_and_info if it exists to get the set.
-      if (mobile_module_runner.has_new_style_bundled_inputs()) {
-        auto bundled_inputs_mapping =
-            mobile_module_runner.get_many_functions_bundled_inputs();
-        for (auto& entry : bundled_inputs_mapping) {
-          std::string function_name = entry.first;
-          std::vector<std::vector<at::IValue>> bundled_inputs = entry.second;
-          std::cout << "Got " << bundled_inputs.size()
-                    << " bundled input(s) for " << function_name << "\n\n";
-          std::vector<at::IValue> results =
-              mobile_module_runner.run_with_inputs(
-                  function_name, bundled_inputs);
-
-          for (auto& result : results) {
-            // Consume the result Tensor(s) when tracing on CPU since the
-            // Android/Java JNI bindings will do the same.
-            torch::jit::mobile::for_each_tensor_in_ivalue(
-                result, consume_tensor);
-          }
-        }
-        // If get_bundled_inputs_functions_and_info does not exists we default
-        // to assuming they bundled before that change was made. If no bundled
-        // inputs are found here either an error will be thrown
-      } else {
-        std::vector<std::vector<at::IValue>> bundled_inputs =
-            mobile_module_runner.get_all_bundled_inputs();
-        std::cout << "Got " << bundled_inputs.size() << " bundled input(s)\n\n";
-        std::vector<at::IValue> results =
-            mobile_module_runner.run_with_inputs(bundled_inputs);
-
-        for (auto& result : results) {
-          // Consume the result Tensor(s) when tracing on CPU since the
-          // Android/Java JNI bindings will do the same.
-          torch::jit::mobile::for_each_tensor_in_ivalue(result, consume_tensor);
-        }
-      }
-    }
-  } catch (std::exception& ex) {
-    std::cerr
-        << "ModelTracer has not been able to load the module for the following reasons:\n"
-        << ex.what()
-        << "\nPlease consider posting to the PyTorch Edge Users workplace group (https://fb.workplace.com/groups/pytorch.edge.users) with the error message."
-        << std::endl;
-
-    throw ex;
-  }
-}
-
->>>>>>> d3ac2072
 /**
  * Converts a pytorch model (full/lite) to lite interpreter model for
  * mobile, and additionally writes out a list of root and called
@@ -193,44 +97,9 @@
   std::cout << "Processing: " << input_module_path << std::endl;
   std::cout << "Output: " << FLAGS_build_yaml_path << std::endl;
 
-<<<<<<< HEAD
   torch::jit::mobile::TracerResult tracer_result =
       torch::jit::mobile::trace_run(FLAGS_model_input_path);
 
-  for (auto& it : tracer_result.called_kernel_tags) {
-    std::cout << "kernal tag, key: " << it.first << " value: " << it.second
-              << std::endl;
-  }
-  for (auto& it : tracer_result.traced_operators) {
-    std::cout << "- " << it << std::endl;
-  }
-=======
-  at::globalContext().setQEngine(at::QEngine::QNNPACK);
-  c10::ObservedOperators::getUnobservedOperatorList().clear();
-
-  torch::jit::mobile::OperatorCallTracer op_tracer;
-  torch::jit::mobile::KernelDTypeTracer kdtype_tracer;
-
-  call_setup_methods();
-
-  std::set<std::string> root_ops, traced_operators, enabled_backends;
-  torch::jit::mobile::KernelDTypeTracer::kernel_tags_type called_kernel_tags;
-
-  using torch::jit::MobileModuleLoadOptions;
-
-  // run with QNNPACK
-  run_model(input_module_path, root_ops, enabled_backends, called_kernel_tags);
-  at::globalContext().setQEngine(at::QEngine::FBGEMM);
-  run_model(input_module_path, root_ops, enabled_backends, called_kernel_tags);
-
-  traced_operators = op_tracer.getCalledOperators();
-  called_kernel_tags.insert(
-      kdtype_tracer.getCalledKernelTags().begin(),
-      kdtype_tracer.getCalledKernelTags().end());
-  traced_operators.insert(
-      always_included_traced_ops.begin(), always_included_traced_ops.end());
-
->>>>>>> d3ac2072
   yaml_out << "include_all_kernel_dtypes: true" << std::endl;
   yaml_out << "operators:" << std::endl;
   printOpsYAML(
