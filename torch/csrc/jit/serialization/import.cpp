#include <torch/csrc/jit/serialization/import.h>

#include <ATen/core/functional.h>
#include <ATen/core/ivalue_inl.h>
#include <c10/util/Exception.h>
#include <c10/util/irange.h>
#include <torch/csrc/jit/serialization/import_export_helpers.h>
#if !defined(C10_MOBILE) && !defined(C10_DISABLE_LEGACY_IMPORT)
#include <torch/csrc/jit/serialization/import_legacy.h>
#endif
#include <torch/csrc/jit/frontend/script_type_parser.h>
#include <torch/csrc/jit/ir/ir.h>
#include <torch/csrc/jit/operator_upgraders/upgraders_entry.h>
#include <torch/csrc/jit/passes/subgraph_rewrite.h>
#include <torch/csrc/jit/serialization/import_read.h>
#include <torch/csrc/jit/serialization/import_source.h>
#include <torch/csrc/jit/serialization/pickle.h>
#include <torch/csrc/jit/serialization/source_range_serialization.h>
#include <torch/csrc/jit/serialization/unpickler.h>

#include <caffe2/serialize/file_adapter.h>
#include <caffe2/serialize/inline_container.h>
#include <caffe2/serialize/istream_adapter.h>
#include <caffe2/serialize/versions.h>

#include <ATen/ATen.h>
#include <fmt/format.h>

#include <fstream>
#include <string>
#include <unordered_map>
#include <vector>

namespace torch {
namespace jit {

using caffe2::serialize::FileAdapter;
using caffe2::serialize::IStreamAdapter;
using caffe2::serialize::PyTorchStreamReader;
using caffe2::serialize::ReadAdapterInterface;

void postSetStateValidate(const IValue& v) {
  auto obj = v.toObject();
  const auto& objType = obj->type();
  for (const auto i : c10::irange(objType->numAttributes())) {
    const auto& attrType = objType->getAttribute(i);
    const auto& attrName = objType->getAttributeName(i);
    const auto& slot = obj->getSlot(i);
    // const auto attrType = objType->getAttribute(i);
    // Verify that all the non-optional attributes have been initialized
    // TODO: Issue #20497
    if (attrType->kind() != TypeKind::UnionType &&
        attrType->kind() != TypeKind::OptionalType &&
        attrType->kind() != TypeKind::NoneType) {
      TORCH_CHECK(
          !slot.isNone(),
          fmt::format(
              "The field '{}' was left uninitialized after '__setstate__', "
              "but expected a value of type '{}'",
              attrName,
              attrType->repr_str()));
    }
  }
}

namespace {

// This is a deserializer class which loads script modules from pt files.
// Content of the file is written using PyTorchStreamWriter, for details please
// check caffe2/serialize/inline_container.h.
// The module is saved in pickle. readArchive() is called to parse and construct
// the constant table and the script module.
class ScriptModuleDeserializer final {
 public:
  ScriptModuleDeserializer(
      std::shared_ptr<CompilationUnit> cu,
      std::shared_ptr<PyTorchStreamReader> reader)
      : compilation_unit_(std::move(cu)),
        reader_(std::move(reader)),
        code_prefix_("code/"),
        pickle_dir_prefix_(""),
        tensor_dir_prefix_(""),
        source_importer_(
            compilation_unit_,
            &constants_table_,
            [this](const std::string& qualifier) {
              return findSourceInArchiveFromQualifier(
                  *reader_, code_prefix_, qualifier);
            },
            reader_->version()) {}

  ScriptModuleDeserializer(
      std::shared_ptr<CompilationUnit> cu,
      std::shared_ptr<PyTorchStreamReader> reader,
      std::string pickle_dir_prefix,
      std::string tensor_dir_prefix,
      std::shared_ptr<DeserializationStorageContext> storage_context)
      : compilation_unit_(std::move(cu)),
        reader_(std::move(reader)),
        storage_context_(std::move(storage_context)),
        code_prefix_(".data/ts_code/code/"),
        pickle_dir_prefix_(std::move(pickle_dir_prefix)),
        tensor_dir_prefix_(std::move(tensor_dir_prefix)),
        source_importer_(
            compilation_unit_,
            &constants_table_,
            [this](const std::string& qualifier) {
              return findSourceInArchiveFromQualifier(
                  *reader_, code_prefix_, qualifier);
            },
            reader_->version()) {}

  Module deserialize(
      c10::optional<at::Device> device,
      ExtraFilesMap& extra_files);

 private:
  IValue readArchive(const std::string& archive_name);

  std::shared_ptr<CompilationUnit> compilation_unit_;
  std::shared_ptr<PyTorchStreamReader> reader_;
  std::shared_ptr<DeserializationStorageContext> storage_context_;
  c10::optional<at::Device> device_;
  std::vector<at::IValue> constants_table_;
  std::string code_prefix_;
  std::string pickle_dir_prefix_;
  std::string tensor_dir_prefix_;
  SourceImporter source_importer_;
};

IValue ScriptModuleDeserializer::readArchive(const std::string& archive_name) {
  auto type_resolver = [&](const c10::QualifiedName& qn) {
    auto cls = source_importer_.loadType(qn);
    return c10::StrongTypePtr(compilation_unit_, std::move(cls));
  };

  // Decouple how to get obj from type. In this file it's dependent on
  // Method.run() and graph executor, etc.
  // For bytecode import we need to decouple these dependencies.
  auto obj_loader = [&](const at::StrongTypePtr& type, IValue input) {
    auto cls = type.type_->expect<at::ClassType>();
    auto qn = cls->name();
    size_t n = cls->numAttributes();
    if (checkHasValidSetGetState(cls)) {
      auto obj = c10::ivalue::Object::create(type, n);
      // XXX: Do not optimize __setstate__, so that we don't try to
      // specialize the class before it is initialized.
      GraphOptimizerEnabledGuard guard(false);
      Function& set_state = cls->getMethod("__setstate__");
      // since we are in the middle of unpickling we might still have lists and
      // dicts that do not have accurate tags (e.g. they report they are
      // List[Any]). But we need to run __setstate__ which will check the input
      // type and may access the tags. Since setstate has a known input type, we
      // can correctly restore the tags now by apply the input type of set_state
      // to the state object being passed.
      // TODO: Remove once [serialization type tags] is landed
      restoreAccurateTypeTags(
          input, set_state.getSchema().arguments().at(1).type());
      set_state({obj, input});
      postSetStateValidate(obj);
      return obj;
    } else {
      auto dict = std::move(input).toGenericDict();
      auto obj = c10::ivalue::Object::create(type, n);
      for (const auto i : c10::irange(n)) {
        obj->setSlot(i, dict.at(cls->getAttributeName(i)));
      }
      return obj;
    }
  };
  return readArchiveAndTensors(
      /*archive_name=*/archive_name,
      /*pickle_prefix=*/pickle_dir_prefix_,
      /*tensor_prefix=*/tensor_dir_prefix_,
      type_resolver,
      obj_loader,
      device_,
      *reader_.get(),
      storage_context_);
}

void rewriteQuantizedConvForBC(const Module& module) {
  const std::string& old_quantized_conv2d = R"(
graph(%x, %packed_params, %stride, %padding, %dilation, %groups, %r_scale, %r_zero_point):
         %r = quantized::conv2d(%x, %packed_params, %stride, %padding, %dilation, %groups, %r_scale, %r_zero_point)
         return (%r) )";

  const std::string& old_quantized_conv2d_relu = R"(
graph(%x, %packed_params, %stride, %padding, %dilation, %groups, %r_scale, %r_zero_point):
         %r = quantized::conv2d_relu(%x, %packed_params, %stride, %padding, %dilation, %groups, %r_scale, %r_zero_point)
         return (%r) )";

  const std::string& old_quantized_conv3d = R"(
graph(%x, %packed_params, %stride, %padding, %dilation, %groups, %r_scale, %r_zero_point):
         %r = quantized::conv3d(%x, %packed_params, %stride, %padding, %dilation, %groups, %r_scale, %r_zero_point)
         return (%r) )";

  const std::string& old_quantized_conv3d_relu = R"(
graph(%x, %packed_params, %stride, %padding, %dilation, %groups, %r_scale, %r_zero_point):
         %r = quantized::conv3d_relu(%x, %packed_params, %stride, %padding, %dilation, %groups, %r_scale, %r_zero_point)
         return (%r) )";

  const std::string& new_quantized_conv2d = R"(
graph(%x, %packed_params, %stride, %padding, %dilation, %groups, %r_scale, %r_zero_point):
         %r = quantized::conv2d(%x, %packed_params, %r_scale, %r_zero_point)
         return (%r) )";

  const std::string& new_quantized_conv2d_relu = R"(
graph(%x, %packed_params, %stride, %padding, %dilation, %groups, %r_scale, %r_zero_point):
         %r = quantized::conv2d_relu(%x, %packed_params, %r_scale, %r_zero_point)
         return (%r) )";

  const std::string& new_quantized_conv3d = R"(
graph(%x, %packed_params, %stride, %padding, %dilation, %groups, %r_scale, %r_zero_point):
         %r = quantized::conv3d(%x, %packed_params, %r_scale, %r_zero_point)
         return (%r) )";

  const std::string& new_quantized_conv3d_relu = R"(
graph(%x, %packed_params, %stride, %padding, %dilation, %groups, %r_scale, %r_zero_point):
         %r = quantized::conv3d_relu(%x, %packed_params, %r_scale, %r_zero_point)
         return (%r) )";

  SubgraphRewriter rewriter;
  static const std::vector<std::pair<std::string, std::string>>
      patterns_and_replacements = {
          {old_quantized_conv2d, new_quantized_conv2d},
          {old_quantized_conv2d_relu, new_quantized_conv2d_relu},
          {old_quantized_conv3d, new_quantized_conv3d},
          {old_quantized_conv3d_relu, new_quantized_conv3d_relu},
      };
  for (const auto& item : patterns_and_replacements) {
    rewriter.RegisterRewritePattern(item.first, item.second);
  }
  rewriter.runOnModule(module);

  for (const Module& child : module.children()) {
    rewriteQuantizedConvForBC(child);
  }
}

Module ScriptModuleDeserializer::deserialize(
    c10::optional<at::Device> device,
    ExtraFilesMap& extra_files) {
  // we populate the upgraders map before any load starts
<<<<<<< HEAD
  populate_upgraders_graph_map();
=======
#if ENABLE_UPGRADERS
  populate_upgraders_graph_map();
#endif
>>>>>>> 6eba9360
  C10_LOG_API_USAGE_ONCE("torch.script.load");
  device_ = device;
  // Load extra files.
  for (const auto& kv : extra_files) {
    const std::string& key = "extra/" + kv.first;
    if (reader_->hasRecord(key)) {
      at::DataPtr meta_ptr;
      // NOLINTNEXTLINE(cppcoreguidelines-init-variables)
      size_t meta_size;
      std::tie(meta_ptr, meta_size) = reader_->getRecord(key);
      extra_files[kv.first] =
          std::string(static_cast<char*>(meta_ptr.get()), meta_size);
    }
  }
  if (reader_->hasRecord("model.json") && code_prefix_.compare("code/") == 0) {
#if !defined(C10_MOBILE) && !defined(C10_DISABLE_LEGACY_IMPORT)
    return torch::jit::LEGACY_deserialize(compilation_unit_, reader_, device_);
#else
    AT_ERROR("Legacy model format is not supported on mobile.");
#endif
  }
  auto tuple = readArchive("constants").toTuple();
  for (auto constant : tuple->elements()) {
    constants_table_.push_back(constant.toIValue());
  }
  auto m = Module(readArchive("data").toObject());
  rewriteQuantizedConvForBC(m);
  return m;
}
} // namespace

Module import_ir_module(
    std::shared_ptr<CompilationUnit> cu,
    std::istream& in,
    c10::optional<at::Device> device) {
  ExtraFilesMap extra_files;
  return import_ir_module(std::move(cu), in, device, extra_files);
}

Module import_ir_module(
    std::shared_ptr<CompilationUnit> cu,
    std::istream& in,
    c10::optional<at::Device> device,
    ExtraFilesMap& extra_files) {
  auto reader = torch::make_unique<PyTorchStreamReader>(&in);
  ScriptModuleDeserializer deserializer(std::move(cu), std::move(reader));
  return deserializer.deserialize(device, extra_files);
}

// For reading unified serialization format from torch.Package.
Module import_ir_module(
    std::shared_ptr<CompilationUnit> cu,
    std::shared_ptr<PyTorchStreamReader> reader,
    std::shared_ptr<DeserializationStorageContext> storage_context,
    c10::optional<at::Device> device,
    std::string ts_id) {
  ScriptModuleDeserializer deserializer(
      std::move(cu),
      std::move(reader),
      /* pickle_dir_prefix = */ ".data/ts_code/" + ts_id + "/",
      /* tensor_dir_prefix = */ ".data/",
      storage_context);
  ExtraFilesMap extra_files;
  return deserializer.deserialize(device, extra_files);
}

Module import_ir_module(
    std::shared_ptr<CompilationUnit> cu,
    const std::string& filename,
    c10::optional<at::Device> device) {
  ExtraFilesMap extra_files;
  return import_ir_module(std::move(cu), filename, device, extra_files);
}

Module import_ir_module(
    std::shared_ptr<CompilationUnit> cu,
    const std::string& filename,
    c10::optional<at::Device> device,
    ExtraFilesMap& extra_files) {
  auto reader = torch::make_unique<PyTorchStreamReader>(filename);
  ScriptModuleDeserializer deserializer(std::move(cu), std::move(reader));
  return deserializer.deserialize(device, extra_files);
}

Module import_ir_module(
    std::shared_ptr<CompilationUnit> cu,
    std::unique_ptr<ReadAdapterInterface> rai,
    c10::optional<at::Device> device) {
  ExtraFilesMap extra_files;
  return import_ir_module(std::move(cu), std::move(rai), device, extra_files);
}

Module import_ir_module(
    std::shared_ptr<CompilationUnit> cu,
    std::unique_ptr<ReadAdapterInterface> rai,
    c10::optional<at::Device> device,
    ExtraFilesMap& extra_files) {
  auto reader = torch::make_unique<PyTorchStreamReader>(std::move(rai));
  ScriptModuleDeserializer deserializer(std::move(cu), std::move(reader));
  return deserializer.deserialize(device, extra_files);
}

Module load(std::istream& in, c10::optional<at::Device> device) {
  ExtraFilesMap extra_files;
  return load(in, device, extra_files);
}

Module load(
    std::istream& in,
    c10::optional<at::Device> device,
    ExtraFilesMap& extra_files) {
  std::unique_ptr<IStreamAdapter> rai = std::make_unique<IStreamAdapter>(&in);
  auto module = load(std::move(rai), device, extra_files);
  return module;
}

Module load(const std::string& filename, c10::optional<at::Device> device) {
  ExtraFilesMap extra_files;
  return load(filename, device, extra_files);
}

Module load(
    const std::string& filename,
    c10::optional<at::Device> device,
    ExtraFilesMap& extra_files) {
  std::unique_ptr<FileAdapter> rai = std::make_unique<FileAdapter>(filename);
  auto module = load(std::move(rai), device, extra_files);
  return module;
}

Module load(
    std::shared_ptr<ReadAdapterInterface> rai,
    c10::optional<c10::Device> device) {
  ExtraFilesMap extra_files;
  return load(std::move(rai), device, extra_files);
}

Module load(
    std::shared_ptr<ReadAdapterInterface> rai,
    c10::optional<c10::Device> device,
    ExtraFilesMap& extra_files) {
  // Verify that we're loading a zip archive and not a torch.save pickle archive
  // (marked by the 0x80 0x02 bytes at the start)
  // NOLINTNEXTLINE(modernize-avoid-c-arrays,cppcoreguidelines-avoid-c-arrays)
  TORCH_CHECK(
      check_zip_file(rai),
      "`torch::jit::load()` received a file from `torch.save()`, "
      "but `torch::jit::load()` can only load files"
      " produced by `torch.jit.save()`");

  auto reader = std::make_shared<PyTorchStreamReader>(std::move(rai));
  auto cu = std::make_shared<CompilationUnit>();

  ScriptModuleDeserializer deserializer(std::move(cu), std::move(reader));
  return deserializer.deserialize(device, extra_files);
}

} // namespace jit
} // namespace torch<|MERGE_RESOLUTION|>--- conflicted
+++ resolved
@@ -242,13 +242,9 @@
     c10::optional<at::Device> device,
     ExtraFilesMap& extra_files) {
   // we populate the upgraders map before any load starts
-<<<<<<< HEAD
-  populate_upgraders_graph_map();
-=======
 #if ENABLE_UPGRADERS
   populate_upgraders_graph_map();
 #endif
->>>>>>> 6eba9360
   C10_LOG_API_USAGE_ONCE("torch.script.load");
   device_ = device;
   // Load extra files.
