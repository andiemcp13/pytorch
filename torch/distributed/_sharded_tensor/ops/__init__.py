--- conflicted
+++ resolved
@@ -1,12 +1,9 @@
 from .init import kaiming_uniform_, normal_, uniform_
 from .linear import sharded_linear
+from .elementwise_ops import gelu
 from .embedding import sharded_embedding
 from .embedding_bag import sharded_embedding_bag
-<<<<<<< HEAD
-from .elementwise_ops import gelu
-=======
 from .binary_cmp import (
     equal,
     allclose
-)
->>>>>>> fc9a412a
+)