r"""Functional interface"""
from __future__ import division

import warnings
import math

import torch
from torch._C import _infer_size, _add_docstr
from . import _reduction as _Reduction
from .modules import utils
from .modules.utils import _single, _pair, _triple, _list_with_default
from . import grad  # noqa: F401
from torch import _VF
from .._jit_internal import boolean_dispatch, List, Optional, _overload, Tuple
from ..overrides import has_torch_function, handle_torch_function


Tensor = torch.Tensor

conv1d = _add_docstr(torch.conv1d, r"""
conv1d(input, weight, bias=None, stride=1, padding=0, dilation=1, groups=1) -> Tensor

Applies a 1D convolution over an input signal composed of several input
planes.

See :class:`~torch.nn.Conv1d` for details and output shape.

Note:
    In some circumstances when using the CUDA backend with CuDNN, this operator
    may select a nondeterministic algorithm to increase performance. If this is
    undesirable, you can try to make the operation deterministic (potentially at
    a performance cost) by setting ``torch.backends.cudnn.deterministic =
    True``.
    Please see the notes on :doc:`/notes/randomness` for background.

Args:
    input: input tensor of shape :math:`(\text{minibatch} , \text{in\_channels} , iW)`
    weight: filters of shape :math:`(\text{out\_channels} , \frac{\text{in\_channels}}{\text{groups}} , kW)`
    bias: optional bias of shape :math:`(\text{out\_channels})`. Default: ``None``
    stride: the stride of the convolving kernel. Can be a single number or
      a one-element tuple `(sW,)`. Default: 1
    padding: implicit paddings on both sides of the input. Can be a
      single number or a one-element tuple `(padW,)`. Default: 0
    dilation: the spacing between kernel elements. Can be a single number or
      a one-element tuple `(dW,)`. Default: 1
    groups: split input into groups, :math:`\text{in\_channels}` should be divisible by
      the number of groups. Default: 1

Examples::

    >>> filters = torch.randn(33, 16, 3)
    >>> inputs = torch.randn(20, 16, 50)
    >>> F.conv1d(inputs, filters)
""")

conv2d = _add_docstr(torch.conv2d, r"""
conv2d(input, weight, bias=None, stride=1, padding=0, dilation=1, groups=1) -> Tensor

Applies a 2D convolution over an input image composed of several input
planes.

See :class:`~torch.nn.Conv2d` for details and output shape.

Note:
    In some circumstances when using the CUDA backend with CuDNN, this operator
    may select a nondeterministic algorithm to increase performance. If this is
    undesirable, you can try to make the operation deterministic (potentially at
    a performance cost) by setting ``torch.backends.cudnn.deterministic =
    True``.
    Please see the notes on :doc:`/notes/randomness` for background.


Args:
    input: input tensor of shape :math:`(\text{minibatch} , \text{in\_channels} , iH , iW)`
    weight: filters of shape :math:`(\text{out\_channels} , \frac{\text{in\_channels}}{\text{groups}} , kH , kW)`
    bias: optional bias tensor of shape :math:`(\text{out\_channels})`. Default: ``None``
    stride: the stride of the convolving kernel. Can be a single number or a
      tuple `(sH, sW)`. Default: 1
    padding: implicit paddings on both sides of the input. Can be a
      single number or a tuple `(padH, padW)`. Default: 0
    dilation: the spacing between kernel elements. Can be a single number or
      a tuple `(dH, dW)`. Default: 1
    groups: split input into groups, :math:`\text{in\_channels}` should be divisible by the
      number of groups. Default: 1

Examples::

    >>> # With square kernels and equal stride
    >>> filters = torch.randn(8,4,3,3)
    >>> inputs = torch.randn(1,4,5,5)
    >>> F.conv2d(inputs, filters, padding=1)
""")  # noqa: E501

conv3d = _add_docstr(torch.conv3d, r"""
conv3d(input, weight, bias=None, stride=1, padding=0, dilation=1, groups=1) -> Tensor

Applies a 3D convolution over an input image composed of several input
planes.

See :class:`~torch.nn.Conv3d` for details and output shape.

Note:
    In some circumstances when using the CUDA backend with CuDNN, this operator
    may select a nondeterministic algorithm to increase performance. If this is
    undesirable, you can try to make the operation deterministic (potentially at
    a performance cost) by setting ``torch.backends.cudnn.deterministic =
    True``.
    Please see the notes on :doc:`/notes/randomness` for background.

Args:
    input: input tensor of shape :math:`(\text{minibatch} , \text{in\_channels} , iT , iH , iW)`
    weight: filters of shape :math:`(\text{out\_channels} , \frac{\text{in\_channels}}{\text{groups}} , kT , kH , kW)`
    bias: optional bias tensor of shape :math:`(\text{out\_channels})`. Default: None
    stride: the stride of the convolving kernel. Can be a single number or a
      tuple `(sT, sH, sW)`. Default: 1
    padding: implicit paddings on both sides of the input. Can be a
      single number or a tuple `(padT, padH, padW)`. Default: 0
    dilation: the spacing between kernel elements. Can be a single number or
      a tuple `(dT, dH, dW)`. Default: 1
    groups: split input into groups, :math:`\text{in\_channels}` should be divisible by
      the number of groups. Default: 1

Examples::

    >>> filters = torch.randn(33, 16, 3, 3, 3)
    >>> inputs = torch.randn(20, 16, 50, 10, 20)
    >>> F.conv3d(inputs, filters)
""")  # noqa: E501

conv_transpose1d = _add_docstr(torch.conv_transpose1d, r"""
conv_transpose1d(input, weight, bias=None, stride=1, padding=0, output_padding=0, groups=1, dilation=1) -> Tensor

Applies a 1D transposed convolution operator over an input signal
composed of several input planes, sometimes also called "deconvolution".

See :class:`~torch.nn.ConvTranspose1d` for details and output shape.

Note:
    In some circumstances when using the CUDA backend with CuDNN, this operator
    may select a nondeterministic algorithm to increase performance. If this is
    undesirable, you can try to make the operation deterministic (potentially at
    a performance cost) by setting ``torch.backends.cudnn.deterministic =
    True``.
    Please see the notes on :doc:`/notes/randomness` for background.

Args:
    input: input tensor of shape :math:`(\text{minibatch} , \text{in\_channels} , iW)`
    weight: filters of shape :math:`(\text{in\_channels} , \frac{\text{out\_channels}}{\text{groups}} , kW)`
    bias: optional bias of shape :math:`(\text{out\_channels})`. Default: None
    stride: the stride of the convolving kernel. Can be a single number or a
      tuple ``(sW,)``. Default: 1
    padding: ``dilation * (kernel_size - 1) - padding`` zero-padding will be added to both
      sides of each dimension in the input. Can be a single number or a tuple
      ``(padW,)``. Default: 0
    output_padding: additional size added to one side of each dimension in the
      output shape. Can be a single number or a tuple ``(out_padW)``. Default: 0
    groups: split input into groups, :math:`\text{in\_channels}` should be divisible by the
      number of groups. Default: 1
    dilation: the spacing between kernel elements. Can be a single number or
      a tuple ``(dW,)``. Default: 1

Examples::

    >>> inputs = torch.randn(20, 16, 50)
    >>> weights = torch.randn(16, 33, 5)
    >>> F.conv_transpose1d(inputs, weights)
""")

conv_transpose2d = _add_docstr(torch.conv_transpose2d, r"""
conv_transpose2d(input, weight, bias=None, stride=1, padding=0, output_padding=0, groups=1, dilation=1) -> Tensor

Applies a 2D transposed convolution operator over an input image
composed of several input planes, sometimes also called "deconvolution".

See :class:`~torch.nn.ConvTranspose2d` for details and output shape.

Note:
    In some circumstances when using the CUDA backend with CuDNN, this operator
    may select a nondeterministic algorithm to increase performance. If this is
    undesirable, you can try to make the operation deterministic (potentially at
    a performance cost) by setting ``torch.backends.cudnn.deterministic =
    True``.
    Please see the notes on :doc:`/notes/randomness` for background.

Args:
    input: input tensor of shape :math:`(\text{minibatch} , \text{in\_channels} , iH , iW)`
    weight: filters of shape :math:`(\text{in\_channels} , \frac{\text{out\_channels}}{\text{groups}} , kH , kW)`
    bias: optional bias of shape :math:`(\text{out\_channels})`. Default: None
    stride: the stride of the convolving kernel. Can be a single number or a
      tuple ``(sH, sW)``. Default: 1
    padding: ``dilation * (kernel_size - 1) - padding`` zero-padding will be added to both
      sides of each dimension in the input. Can be a single number or a tuple
      ``(padH, padW)``. Default: 0
    output_padding: additional size added to one side of each dimension in the
      output shape. Can be a single number or a tuple ``(out_padH, out_padW)``.
      Default: 0
    groups: split input into groups, :math:`\text{in\_channels}` should be divisible by the
      number of groups. Default: 1
    dilation: the spacing between kernel elements. Can be a single number or
      a tuple ``(dH, dW)``. Default: 1

Examples::

    >>> # With square kernels and equal stride
    >>> inputs = torch.randn(1, 4, 5, 5)
    >>> weights = torch.randn(4, 8, 3, 3)
    >>> F.conv_transpose2d(inputs, weights, padding=1)
""")  # noqa: E501

conv_transpose3d = _add_docstr(torch.conv_transpose3d, r"""
conv_transpose3d(input, weight, bias=None, stride=1, padding=0, output_padding=0, groups=1, dilation=1) -> Tensor

Applies a 3D transposed convolution operator over an input image
composed of several input planes, sometimes also called "deconvolution"

See :class:`~torch.nn.ConvTranspose3d` for details and output shape.

Note:
    In some circumstances when using the CUDA backend with CuDNN, this operator
    may select a nondeterministic algorithm to increase performance. If this is
    undesirable, you can try to make the operation deterministic (potentially at
    a performance cost) by setting ``torch.backends.cudnn.deterministic =
    True``.
    Please see the notes on :doc:`/notes/randomness` for background.

Args:
    input: input tensor of shape :math:`(\text{minibatch} , \text{in\_channels} , iT , iH , iW)`
    weight: filters of shape :math:`(\text{in\_channels} , \frac{\text{out\_channels}}{\text{groups}} , kT , kH , kW)`
    bias: optional bias of shape :math:`(\text{out\_channels})`. Default: None
    stride: the stride of the convolving kernel. Can be a single number or a
      tuple ``(sT, sH, sW)``. Default: 1
    padding: ``dilation * (kernel_size - 1) - padding`` zero-padding will be added to both
      sides of each dimension in the input. Can be a single number or a tuple
      ``(padT, padH, padW)``. Default: 0
    output_padding: additional size added to one side of each dimension in the
      output shape. Can be a single number or a tuple
      ``(out_padT, out_padH, out_padW)``. Default: 0
    groups: split input into groups, :math:`\text{in\_channels}` should be divisible by the
      number of groups. Default: 1
    dilation: the spacing between kernel elements. Can be a single number or
      a tuple `(dT, dH, dW)`. Default: 1

Examples::

    >>> inputs = torch.randn(20, 16, 50, 10, 20)
    >>> weights = torch.randn(16, 33, 3, 3, 3)
    >>> F.conv_transpose3d(inputs, weights)
""")  # noqa: E501

conv_tbc = _add_docstr(torch.conv_tbc, r"""
Applies a 1-dimensional sequence convolution over an input sequence.
Input and output dimensions are (Time, Batch, Channels) - hence TBC.

Args:
    input: input tensor of shape :math:`(\text{sequence length} \times batch \times \text{in\_channels})`
    weight: filter of shape (:math:`\text{kernel width} \times \text{in\_channels} \times \text{out\_channels}`)
    bias: bias of shape (:math:`\text{out\_channels}`)
    pad: number of timesteps to pad. Default: 0
""")


# Pooling
avg_pool1d = _add_docstr(torch.avg_pool1d, r"""
avg_pool1d(input, kernel_size, stride=None, padding=0, ceil_mode=False, count_include_pad=True) -> Tensor

Applies a 1D average pooling over an input signal composed of several
input planes.

See :class:`~torch.nn.AvgPool1d` for details and output shape.

Args:
    input: input tensor of shape :math:`(\text{minibatch} , \text{in\_channels} , iW)`
    kernel_size: the size of the window. Can be a single number or a
      tuple `(kW,)`
    stride: the stride of the window. Can be a single number or a tuple
      `(sW,)`. Default: :attr:`kernel_size`
    padding: implicit zero paddings on both sides of the input. Can be a
      single number or a tuple `(padW,)`. Default: 0
    ceil_mode: when True, will use `ceil` instead of `floor` to compute the
        output shape. Default: ``False``
    count_include_pad: when True, will include the zero-padding in the
        averaging calculation. Default: ``True``

Examples::

    >>> # pool of square window of size=3, stride=2
    >>> input = torch.tensor([[[1, 2, 3, 4, 5, 6, 7]]], dtype=torch.float32)
    >>> F.avg_pool1d(input, kernel_size=3, stride=2)
    tensor([[[ 2.,  4.,  6.]]])

""")


avg_pool2d = _add_docstr(torch._C._nn.avg_pool2d, r"""
avg_pool2d(input, kernel_size, stride=None, padding=0, ceil_mode=False, count_include_pad=True, divisor_override=None) -> Tensor

Applies 2D average-pooling operation in :math:`kH \times kW` regions by step size
:math:`sH \times sW` steps. The number of output features is equal to the number of
input planes.

See :class:`~torch.nn.AvgPool2d` for details and output shape.

Args:
    input: input tensor :math:`(\text{minibatch} , \text{in\_channels} , iH , iW)`
    kernel_size: size of the pooling region. Can be a single number or a
      tuple `(kH, kW)`
    stride: stride of the pooling operation. Can be a single number or a
      tuple `(sH, sW)`. Default: :attr:`kernel_size`
    padding: implicit zero paddings on both sides of the input. Can be a
      single number or a tuple `(padH, padW)`. Default: 0
    ceil_mode: when True, will use `ceil` instead of `floor` in the formula
        to compute the output shape. Default: ``False``
    count_include_pad: when True, will include the zero-padding in the
        averaging calculation. Default: ``True``
    divisor_override: if specified, it will be used as divisor, otherwise
         size of the pooling region will be used. Default: None
""")

avg_pool3d = _add_docstr(torch._C._nn.avg_pool3d, r"""
avg_pool3d(input, kernel_size, stride=None, padding=0, ceil_mode=False, count_include_pad=True, divisor_override=None) -> Tensor

Applies 3D average-pooling operation in :math:`kT \times kH \times kW` regions by step
size :math:`sT \times sH \times sW` steps. The number of output features is equal to
:math:`\lfloor\frac{\text{input planes}}{sT}\rfloor`.

See :class:`~torch.nn.AvgPool3d` for details and output shape.

Args:
    input: input tensor :math:`(\text{minibatch} , \text{in\_channels} , iT \times iH , iW)`
    kernel_size: size of the pooling region. Can be a single number or a
      tuple `(kT, kH, kW)`
    stride: stride of the pooling operation. Can be a single number or a
      tuple `(sT, sH, sW)`. Default: :attr:`kernel_size`
    padding: implicit zero paddings on both sides of the input. Can be a
      single number or a tuple `(padT, padH, padW)`, Default: 0
    ceil_mode: when True, will use `ceil` instead of `floor` in the formula
        to compute the output shape
    count_include_pad: when True, will include the zero-padding in the
        averaging calculation
    divisor_override: if specified, it will be used as divisor, otherwise
        size of the pooling region will be used. Default: None
""")


def fractional_max_pool2d_with_indices(input, kernel_size, output_size=None,
                                       output_ratio=None, return_indices=False,
                                       _random_samples=None):
    # type: (Tensor, BroadcastingList2[int], Optional[BroadcastingList2[int]], Optional[BroadcastingList2[float]], bool, Optional[Tensor]) -> Tuple[Tensor, Tensor]  # noqa
    r"""Applies 2D fractional max pooling over an input signal composed of several input planes.

    Fractional MaxPooling is described in detail in the paper `Fractional MaxPooling`_ by Ben Graham

    The max-pooling operation is applied in :math:`kH \times kW` regions by a stochastic
    step size determined by the target output size.
    The number of output features is equal to the number of input planes.

    Args:
        kernel_size: the size of the window to take a max over.
                     Can be a single number :math:`k` (for a square kernel of :math:`k \times k`)
                     or a tuple `(kH, kW)`
        output_size: the target output size of the image of the form :math:`oH \times oW`.
                     Can be a tuple `(oH, oW)` or a single number :math:`oH` for a square image :math:`oH \times oH`
        output_ratio: If one wants to have an output size as a ratio of the input size, this option can be given.
                      This has to be a number or tuple in the range (0, 1)
        return_indices: if ``True``, will return the indices along with the outputs.
                        Useful to pass to :func:`~torch.nn.functional.max_unpool2d`.

    Examples::
        >>> input = torch.randn(20, 16, 50, 32)
        >>> # pool of square window of size=3, and target output size 13x12
        >>> F.fractional_max_pool2d(input, 3, output_size=(13, 12))
        >>> # pool of square window and target output size being half of input image size
        >>> F.fractional_max_pool2d(input, 3, output_ratio=(0.5, 0.5))

    .. _Fractional MaxPooling:
        http://arxiv.org/abs/1412.6071
    """
    if not torch.jit.is_scripting():
        if type(input) is not Tensor and has_torch_function((input,)):
            return handle_torch_function(
                fractional_max_pool2d_with_indices, (input,), input, kernel_size,
                output_size=output_size, output_ratio=output_ratio,
                return_indices=return_indices, _random_samples=_random_samples)
    if output_size is None and output_ratio is None:
        raise ValueError("fractional_max_pool2d requires specifying either "
                         "an output_size or an output_ratio")
    if output_size is None:
        assert output_ratio is not None
        _output_ratio = _pair(output_ratio)
        output_size = [int(input.size(2) * _output_ratio[0]),
                       int(input.size(3) * _output_ratio[1])]

    if _random_samples is None:
        _random_samples = torch.rand(input.size(0), input.size(1), 2, dtype=input.dtype, device=input.device)
    return torch._C._nn.fractional_max_pool2d(input, kernel_size, output_size, _random_samples)


def _fractional_max_pool2d(input, kernel_size, output_size=None,
                           output_ratio=None, return_indices=False,
                           _random_samples=None):
    # type: (Tensor, BroadcastingList2[int], Optional[BroadcastingList2[int]], Optional[BroadcastingList2[float]], bool, Optional[Tensor]) -> Tensor  # noqa
    if not torch.jit.is_scripting():
        if type(input) is not Tensor and has_torch_function((input,)):
            return handle_torch_function(
                fractional_max_pool2d, (input,), input, kernel_size,
                output_size=output_size, output_ratio=output_ratio,
                return_indices=return_indices, _random_samples=_random_samples)
    return fractional_max_pool2d_with_indices(input, kernel_size, output_size,
                                              output_ratio, return_indices,
                                              _random_samples)[0]

fractional_max_pool2d = boolean_dispatch(
    arg_name='return_indices',
    arg_index=4,
    default=False,
    if_true=fractional_max_pool2d_with_indices,
    if_false=_fractional_max_pool2d,
    module_name=__name__,
    func_name='fractional_max_pool2d')


def fractional_max_pool3d_with_indices(input, kernel_size, output_size=None,
                                       output_ratio=None, return_indices=False,
                                       _random_samples=None):
    # type: (Tensor, BroadcastingList3[int], Optional[BroadcastingList3[int]], Optional[BroadcastingList3[float]], bool, Optional[Tensor]) -> Tuple[Tensor, Tensor]  # noqa
    r"""Applies 3D fractional max pooling over an input signal composed of several input planes.

    Fractional MaxPooling is described in detail in the paper `Fractional MaxPooling`_ by Ben Graham

    The max-pooling operation is applied in :math:`kT \times kH \times kW` regions by a stochastic
    step size determined by the target output size.
    The number of output features is equal to the number of input planes.

    Args:
        kernel_size: the size of the window to take a max over.
                     Can be a single number :math:`k` (for a square kernel of :math:`k \times k \times k`)
                     or a tuple `(kT, kH, kW)`
        output_size: the target output size of the form :math:`oT \times oH \times oW`.
                     Can be a tuple `(oT, oH, oW)` or a single number :math:`oH` for a cubic output
                      :math:`oH \times oH \times oH`
        output_ratio: If one wants to have an output size as a ratio of the input size, this option can be given.
                      This has to be a number or tuple in the range (0, 1)
        return_indices: if ``True``, will return the indices along with the outputs.
                        Useful to pass to :func:`~torch.nn.functional.max_unpool3d`.

    Examples::
        >>> input = torch.randn(20, 16, 50, 32, 16)
        >>> # pool of cubic window of size=3, and target output size 13x12x11
        >>> F.fractional_max_pool3d(input, 3, output_size=(13, 12, 11))
        >>> # pool of cubic window and target output size being half of input size
        >>> F.fractional_max_pool3d(input, 3, output_ratio=(0.5, 0.5, 0.5))

    .. _Fractional MaxPooling:
        http://arxiv.org/abs/1412.6071
    """
    if not torch.jit.is_scripting():
        if type(input) is not Tensor and has_torch_function((input,)):
            return handle_torch_function(
                fractional_max_pool3d_with_indices, (input,), input, kernel_size,
                output_size=output_size, output_ratio=output_ratio,
                return_indices=return_indices, _random_samples=_random_samples)
    if output_size is None and output_ratio is None:
        raise ValueError("fractional_max_pool3d requires specifying either "
                         "an output_size or an output_ratio")
    if output_size is None:
        assert output_ratio is not None
        _output_ratio = _triple(output_ratio)
        output_size = [int(input.size(2) * _output_ratio[0]),
                       int(input.size(3) * _output_ratio[1]),
                       int(input.size(4) * _output_ratio[2])]

    if _random_samples is None:
        _random_samples = torch.rand(input.size(0), input.size(1), 3, dtype=input.dtype, device=input.device)
    return torch._C._nn.fractional_max_pool3d(input, kernel_size, output_size, _random_samples)


def _fractional_max_pool3d(input, kernel_size, output_size=None,
                           output_ratio=None, return_indices=False,
                           _random_samples=None):
    # type: (Tensor, BroadcastingList3[int], Optional[BroadcastingList3[int]], Optional[BroadcastingList3[float]], bool, Optional[Tensor]) -> Tensor  # noqa
    if not torch.jit.is_scripting():
        if type(input) is not Tensor and has_torch_function((input,)):
            return handle_torch_function(
                fractional_max_pool3d, (input,), input, kernel_size,
                output_size=output_size, output_ratio=output_ratio,
                return_indices=return_indices, _random_samples=_random_samples)
    return fractional_max_pool3d_with_indices(input, kernel_size, output_size,
                                              output_ratio, return_indices,
                                              _random_samples)[0]

fractional_max_pool3d = boolean_dispatch(
    arg_name='return_indices',
    arg_index=4,
    default=False,
    if_true=fractional_max_pool3d_with_indices,
    if_false=_fractional_max_pool3d,
    module_name=__name__,
    func_name='fractional_max_pool3d')


def max_pool1d_with_indices(input, kernel_size, stride=None, padding=0,
                            dilation=1, ceil_mode=False, return_indices=False):
    # type: (Tensor, BroadcastingList1[int], Optional[BroadcastingList1[int]], BroadcastingList1[int], BroadcastingList1[int], bool, bool) -> Tuple[Tensor, Tensor]  # noqa
    r"""Applies a 1D max pooling over an input signal composed of several input
    planes.

    See :class:`~torch.nn.MaxPool1d` for details.
    """
    if not torch.jit.is_scripting():
        if type(input) is not Tensor and has_torch_function((input,)):
            return handle_torch_function(
                max_pool1d_with_indices, (input,), input, kernel_size,
                stride=stride, padding=padding, dilation=dilation, ceil_mode=ceil_mode,
                return_indices=return_indices)
    if stride is None:
        stride = torch.jit.annotate(List[int], [])
    return torch.max_pool1d_with_indices(
        input, kernel_size, stride, padding, dilation, ceil_mode)


def _max_pool1d(input, kernel_size, stride=None, padding=0, dilation=1,
                ceil_mode=False, return_indices=False):
    # type: (Tensor, BroadcastingList1[int], Optional[BroadcastingList1[int]], BroadcastingList1[int], BroadcastingList1[int], bool, bool) -> Tensor  # noqa
    if not torch.jit.is_scripting():
        if type(input) is not Tensor and has_torch_function((input,)):
            return handle_torch_function(
                max_pool1d, (input,), input, kernel_size,
                stride=stride, padding=padding, dilation=dilation, ceil_mode=ceil_mode,
                return_indices=return_indices)
    if stride is None:
        stride = torch.jit.annotate(List[int], [])
    return torch.max_pool1d(
        input, kernel_size, stride, padding, dilation, ceil_mode)

max_pool1d = boolean_dispatch(
    arg_name='return_indices',
    arg_index=6,
    default=False,
    if_true=max_pool1d_with_indices,
    if_false=_max_pool1d,
    module_name=__name__,
    func_name='max_pool1d')


def max_pool2d_with_indices(input, kernel_size, stride=None, padding=0, dilation=1,
                            ceil_mode=False, return_indices=False):
    # type: (Tensor, BroadcastingList2[int], Optional[BroadcastingList2[int]], BroadcastingList2[int], BroadcastingList2[int], bool, bool) -> Tuple[Tensor, Tensor]  # noqa
    r"""Applies a 2D max pooling over an input signal composed of several input
    planes.

    See :class:`~torch.nn.MaxPool2d` for details.
    """
    if not torch.jit.is_scripting():
        if type(input) is not Tensor and has_torch_function((input,)):
            return handle_torch_function(
                max_pool2d_with_indices, (input,), input, kernel_size,
                stride=stride, padding=padding, dilation=dilation, ceil_mode=ceil_mode,
                return_indices=return_indices)
    if stride is None:
        stride = torch.jit.annotate(List[int], [])
    return torch._C._nn.max_pool2d_with_indices(input, kernel_size, stride, padding, dilation, ceil_mode)


def _max_pool2d(input, kernel_size, stride=None, padding=0, dilation=1,
                ceil_mode=False, return_indices=False):
    # type: (Tensor, BroadcastingList2[int], Optional[BroadcastingList2[int]], BroadcastingList2[int], BroadcastingList2[int], bool, bool) -> Tensor  # noqa
    if not torch.jit.is_scripting():
        if type(input) is not Tensor and has_torch_function((input,)):
            return handle_torch_function(
                max_pool2d, (input,), input, kernel_size,
                stride=stride, padding=padding, dilation=dilation, ceil_mode=ceil_mode,
                return_indices=return_indices)
    if stride is None:
        stride = torch.jit.annotate(List[int], [])
    return torch.max_pool2d(
        input, kernel_size, stride, padding, dilation, ceil_mode)

max_pool2d = boolean_dispatch(
    arg_name='return_indices',
    arg_index=6,
    default=False,
    if_true=max_pool2d_with_indices,
    if_false=_max_pool2d,
    module_name=__name__,
    func_name='max_pool2d')


def max_pool3d_with_indices(input, kernel_size, stride=None, padding=0,
                            dilation=1, ceil_mode=False, return_indices=False):
    # type: (Tensor, BroadcastingList3[int], Optional[BroadcastingList3[int]], BroadcastingList3[int], BroadcastingList3[int], bool, bool) -> Tuple[Tensor, Tensor]  # noqa
    r"""Applies a 3D max pooling over an input signal composed of several input
    planes.

    See :class:`~torch.nn.MaxPool3d` for details.
    """
    if not torch.jit.is_scripting():
        if type(input) is not Tensor and has_torch_function((input,)):
            return handle_torch_function(
                max_pool3d_with_indices, (input,), input, kernel_size,
                stride=stride, padding=padding, dilation=dilation, ceil_mode=ceil_mode,
                return_indices=return_indices)
    if stride is None:
        stride = torch.jit.annotate(List[int], [])
    return torch._C._nn.max_pool3d_with_indices(
        input, kernel_size, stride, padding, dilation, ceil_mode)


def _max_pool3d(input, kernel_size, stride=None, padding=0, dilation=1,
                ceil_mode=False, return_indices=False):
    # type: (Tensor, BroadcastingList3[int], Optional[BroadcastingList3[int]], BroadcastingList3[int], BroadcastingList3[int], bool, bool) -> Tensor  # noqa
    if not torch.jit.is_scripting():
        if type(input) is not Tensor and has_torch_function((input,)):
            return handle_torch_function(
                max_pool3d, (input,), input, kernel_size, stride=stride, padding=padding,
                dilation=dilation, ceil_mode=ceil_mode, return_indices=return_indices)
    if stride is None:
        stride = torch.jit.annotate(List[int], [])
    return torch.max_pool3d(
        input, kernel_size, stride, padding, dilation, ceil_mode)

max_pool3d = boolean_dispatch(
    arg_name='return_indices',
    arg_index=6,
    default=False,
    if_true=max_pool3d_with_indices,
    if_false=_max_pool3d,
    module_name=__name__,
    func_name='max_pool3d')


def _unpool_output_size(input, kernel_size, stride, padding, output_size):
    # type: (Tensor, List[int], List[int], List[int], Optional[List[int]]) -> List[int]
    input_size = input.size()
    default_size = torch.jit.annotate(List[int], [])
    for d in range(len(kernel_size)):
        default_size.append((input_size[d + 2] - 1) * stride[d] +
                            kernel_size[d] - 2 * padding[d])
    if output_size is None:
        ret = default_size
    else:
        if len(output_size) == len(kernel_size) + 2:
            output_size = output_size[2:]
        if len(output_size) != len(kernel_size):
            raise ValueError("output_size should be a sequence containing "
                             "{} or {} elements, but it has a length of '{}'"
                             .format(len(kernel_size), len(kernel_size) + 2,
                                     len(output_size)))
        for d in range(len(kernel_size)):
            min_size = default_size[d] - stride[d]
            max_size = default_size[d] + stride[d]
            if not (min_size < output_size[d] < max_size):
                raise ValueError(
                    'invalid output_size "{}" (dim {} must be between {} and {})'
                    .format(output_size, d, min_size, max_size))

        ret = output_size
    return ret


def max_unpool1d(input, indices, kernel_size, stride=None, padding=0,
                 output_size=None):
    # type: (Tensor, Tensor, BroadcastingList1[int], Optional[BroadcastingList1[int]], BroadcastingList1[int], Optional[BroadcastingList1[int]]) -> Tensor  # noqa
    r"""Computes a partial inverse of :class:`MaxPool1d`.

    See :class:`~torch.nn.MaxUnpool1d` for details.
    """
    if not torch.jit.is_scripting():
        if type(input) is not Tensor and has_torch_function((input,)):
            return handle_torch_function(
                max_unpool1d, (input,), input, indices, kernel_size,
                stride=stride, padding=padding, output_size=output_size)
    kernel_size = _single(kernel_size)
    if stride is not None:
        _stride = _single(stride)
    else:
        _stride = kernel_size
    padding = _single(padding)
    output_size = _unpool_output_size(input, kernel_size, _stride, padding,
                                      output_size)
    if isinstance(output_size, list):
        output_size = output_size + [1]
    else:
        output_size = output_size + (1,)
    return torch._C._nn.max_unpool2d(input.unsqueeze(3), indices.unsqueeze(3),
                                     output_size).squeeze(3)


def max_unpool2d(input, indices, kernel_size, stride=None, padding=0,
                 output_size=None):
    # type: (Tensor, Tensor, BroadcastingList2[int], Optional[BroadcastingList2[int]], BroadcastingList2[int], Optional[BroadcastingList2[int]]) -> Tensor  # noqa
    r"""Computes a partial inverse of :class:`MaxPool2d`.

    See :class:`~torch.nn.MaxUnpool2d` for details.
    """
    if not torch.jit.is_scripting():
        if type(input) is not Tensor and has_torch_function((input,)):
            return handle_torch_function(
                max_unpool2d, (input,), input, indices, kernel_size,
                stride=stride, padding=padding, output_size=output_size)
    kernel_size = _pair(kernel_size)
    if stride is not None:
        _stride = _pair(stride)
    else:
        _stride = kernel_size
    padding = _pair(padding)
    output_size = _unpool_output_size(input, kernel_size, _stride, padding,
                                      output_size)
    return torch._C._nn.max_unpool2d(input, indices, output_size)


def max_unpool3d(input, indices, kernel_size, stride=None, padding=0,
                 output_size=None):
    # type: (Tensor, Tensor, BroadcastingList3[int], Optional[BroadcastingList3[int]], BroadcastingList3[int], Optional[BroadcastingList3[int]]) -> Tensor  # noqa
    r"""Computes a partial inverse of :class:`MaxPool3d`.

    See :class:`~torch.nn.MaxUnpool3d` for details.
    """
    if not torch.jit.is_scripting():
        if type(input) is not Tensor and has_torch_function((input,)):
            return handle_torch_function(
                max_unpool3d, (input,), input, indices, kernel_size,
                stride=stride, padding=padding, output_size=output_size)
    kernel_size = _triple(kernel_size)
    if stride is not None:
        _stride = _triple(stride)
    else:
        _stride = kernel_size
    padding = _triple(padding)
    output_size = _unpool_output_size(input, kernel_size, _stride, padding,
                                      output_size)
    return torch._C._nn.max_unpool3d(
        input, indices, output_size, _stride, padding)


def lp_pool2d(input, norm_type, kernel_size, stride=None, ceil_mode=False):
    # type: (Tensor, float, int, Optional[BroadcastingList2[int]], bool) -> Tensor
    r"""Applies a 2D power-average pooling over an input signal composed of
    several input planes. If the sum of all inputs to the power of `p` is
    zero, the gradient is set to zero as well.

    See :class:`~torch.nn.LPPool2d` for details.
    """
    if not torch.jit.is_scripting():
        if type(input) is not Tensor and has_torch_function((input,)):
            return handle_torch_function(
                lp_pool2d, (input,), input, norm_type, kernel_size, stride=stride,
                ceil_mode=ceil_mode)
    kw, kh = utils._pair(kernel_size)
    if stride is not None:
        out = avg_pool2d(input.pow(norm_type), kernel_size, stride, 0, ceil_mode)
    else:
        out = avg_pool2d(input.pow(norm_type), kernel_size, padding=0, ceil_mode=ceil_mode)

    return (torch.sign(out) * relu(torch.abs(out))).mul(kw * kh).pow(1. / norm_type)


def lp_pool1d(input, norm_type, kernel_size, stride=None, ceil_mode=False):
    # type: (Tensor, float, int, Optional[BroadcastingList1[int]], bool) -> Tensor
    r"""Applies a 1D power-average pooling over an input signal composed of
    several input planes. If the sum of all inputs to the power of `p` is
    zero, the gradient is set to zero as well.

    See :class:`~torch.nn.LPPool1d` for details.
    """
    if not torch.jit.is_scripting():
        if type(input) is not Tensor and has_torch_function((input,)):
            return handle_torch_function(
                lp_pool1d, (input,), input, norm_type, kernel_size, stride=stride,
                ceil_mode=ceil_mode)
    if stride is not None:
        out = avg_pool1d(input.pow(norm_type), kernel_size, stride, 0, ceil_mode)
    else:
        out = avg_pool1d(input.pow(norm_type), kernel_size, padding=0, ceil_mode=ceil_mode)

    return (torch.sign(out) * relu(torch.abs(out))).mul(kernel_size).pow(1. / norm_type)


def adaptive_max_pool1d_with_indices(input, output_size, return_indices=False):
    # type: (Tensor, BroadcastingList1[int], bool) -> Tuple[Tensor, Tensor]
    r"""Applies a 1D adaptive max pooling over an input signal composed of
    several input planes.

    See :class:`~torch.nn.AdaptiveMaxPool1d` for details and output shape.

    Args:
        output_size: the target output size (single integer)
        return_indices: whether to return pooling indices. Default: ``False``
    """
    if not torch.jit.is_scripting():
        if type(input) is not Tensor and has_torch_function((input,)):
            return handle_torch_function(
                adaptive_max_pool1d_with_indices, (input,), input, output_size,
                return_indices=return_indices)
    return torch.adaptive_max_pool1d(input, output_size)


def _adaptive_max_pool1d(input, output_size, return_indices=False):
    # type: (Tensor, BroadcastingList1[int], bool) -> Tensor
    if not torch.jit.is_scripting():
        if type(input) is not Tensor and has_torch_function((input,)):
            return handle_torch_function(
                adaptive_max_pool1d, (input,), input, output_size,
                return_indices=return_indices)
    return adaptive_max_pool1d_with_indices(input, output_size)[0]

adaptive_max_pool1d = boolean_dispatch(
    arg_name='return_indices',
    arg_index=2,
    default=False,
    if_true=adaptive_max_pool1d_with_indices,
    if_false=_adaptive_max_pool1d,
    module_name=__name__,
    func_name='adaptive_max_pool1d')


def adaptive_max_pool2d_with_indices(input, output_size, return_indices=False):
    # type: (Tensor, BroadcastingList2[int], bool) -> Tuple[Tensor, Tensor]
    r"""Applies a 2D adaptive max pooling over an input signal composed of
    several input planes.

    See :class:`~torch.nn.AdaptiveMaxPool2d` for details and output shape.

    Args:
        output_size: the target output size (single integer or
            double-integer tuple)
        return_indices: whether to return pooling indices. Default: ``False``
    """
    if not torch.jit.is_scripting():
        if type(input) is not Tensor and has_torch_function((input,)):
            return handle_torch_function(
                adaptive_max_pool2d_with_indices, (input,), input, output_size,
                return_indices=return_indices)
    output_size = _list_with_default(output_size, input.size())
    return torch._C._nn.adaptive_max_pool2d(input, output_size)


def _adaptive_max_pool2d(input, output_size, return_indices=False):
    # type: (Tensor, BroadcastingList2[int], bool) -> Tensor
    if not torch.jit.is_scripting():
        if type(input) is not Tensor and has_torch_function((input,)):
            return handle_torch_function(
                adaptive_max_pool2d, (input,), input, output_size,
                return_indices=return_indices)
    return adaptive_max_pool2d_with_indices(input, output_size)[0]

adaptive_max_pool2d = boolean_dispatch(
    arg_name='return_indices',
    arg_index=2,
    default=False,
    if_true=adaptive_max_pool2d_with_indices,
    if_false=_adaptive_max_pool2d,
    module_name=__name__,
    func_name='adaptive_max_pool2d')


def adaptive_max_pool3d_with_indices(input, output_size, return_indices=False):
    # type: (Tensor, BroadcastingList3[int], bool) -> Tuple[Tensor, Tensor]
    r"""Applies a 3D adaptive max pooling over an input signal composed of
    several input planes.

    See :class:`~torch.nn.AdaptiveMaxPool3d` for details and output shape.

    Args:
        output_size: the target output size (single integer or
            triple-integer tuple)
        return_indices: whether to return pooling indices. Default: ``False``
    """
    if not torch.jit.is_scripting():
        if type(input) is not Tensor and has_torch_function((input,)):
            return handle_torch_function(
                adaptive_max_pool3d_with_indices, (input,), input, output_size,
                return_indices=return_indices)
    output_size = _list_with_default(output_size, input.size())
    return torch._C._nn.adaptive_max_pool3d(input, output_size)


def _adaptive_max_pool3d(input, output_size, return_indices=False):
    # type: (Tensor, BroadcastingList3[int], bool) -> Tensor
    if not torch.jit.is_scripting():
        if type(input) is not Tensor and has_torch_function((input,)):
            return handle_torch_function(
                adaptive_max_pool3d, (input,), input, output_size,
                return_indices=return_indices)
    return adaptive_max_pool3d_with_indices(input, output_size)[0]

adaptive_max_pool3d = boolean_dispatch(
    arg_name='return_indices',
    arg_index=2,
    default=False,
    if_true=adaptive_max_pool3d_with_indices,
    if_false=_adaptive_max_pool3d,
    module_name=__name__,
    func_name='adaptive_max_pool3d')


adaptive_avg_pool1d = _add_docstr(torch.adaptive_avg_pool1d, r"""
adaptive_avg_pool1d(input, output_size) -> Tensor

Applies a 1D adaptive average pooling over an input signal composed of
several input planes.

See :class:`~torch.nn.AdaptiveAvgPool1d` for details and output shape.

Args:
    output_size: the target output size (single integer)
""")


def adaptive_avg_pool2d(input, output_size):
    # type: (Tensor, BroadcastingList2[int]) -> Tensor
    r"""
    Applies a 2D adaptive average pooling over an input signal composed of
    several input planes.

    See :class:`~torch.nn.AdaptiveAvgPool2d` for details and output shape.

    Args:
        output_size: the target output size (single integer or
            double-integer tuple)
    """
    if not torch.jit.is_scripting():
        if type(input) is not Tensor and has_torch_function((input,)):
            return handle_torch_function(
                adaptive_avg_pool2d, (input,), input, output_size)
    _output_size = _list_with_default(output_size, input.size())
    return torch._C._nn.adaptive_avg_pool2d(input, _output_size)


def adaptive_avg_pool3d(input, output_size):
    # type: (Tensor, BroadcastingList3[int]) -> Tensor
    r"""
    Applies a 3D adaptive average pooling over an input signal composed of
    several input planes.

    See :class:`~torch.nn.AdaptiveAvgPool3d` for details and output shape.

    Args:
        output_size: the target output size (single integer or
            triple-integer tuple)
    """
    if not torch.jit.is_scripting():
        if type(input) is not Tensor and has_torch_function((input,)):
            return handle_torch_function(
                adaptive_avg_pool3d, (input,), input, output_size)
    _output_size = _list_with_default(output_size, input.size())
    return torch._C._nn.adaptive_avg_pool3d(input, _output_size)


# Activation functions
def dropout(input, p=0.5, training=True, inplace=False):
    # type: (Tensor, float, bool, bool) -> Tensor
    r"""
    During training, randomly zeroes some of the elements of the input
    tensor with probability :attr:`p` using samples from a Bernoulli
    distribution.

    See :class:`~torch.nn.Dropout` for details.

    Args:
        p: probability of an element to be zeroed. Default: 0.5
        training: apply dropout if is ``True``. Default: ``True``
        inplace: If set to ``True``, will do this operation in-place. Default: ``False``
    """
    if not torch.jit.is_scripting():
        if type(input) is not Tensor and has_torch_function((input,)):
            return handle_torch_function(
                dropout, (input,), input, p=p, training=training, inplace=inplace)
    if p < 0. or p > 1.:
        raise ValueError("dropout probability has to be between 0 and 1, "
                         "but got {}".format(p))
    return (_VF.dropout_(input, p, training)
            if inplace
            else _VF.dropout(input, p, training))


def alpha_dropout(input, p=0.5, training=False, inplace=False):
    # type: (Tensor, float, bool, bool) -> Tensor
    r"""Applies alpha dropout to the input.

    See :class:`~torch.nn.AlphaDropout` for details.
    """
    if not torch.jit.is_scripting():
        if type(input) is not Tensor and has_torch_function((input,)):
            return handle_torch_function(
                alpha_dropout, (input,), input, p=p, training=training, inplace=inplace)
    if p < 0. or p > 1.:
        raise ValueError("dropout probability has to be between 0 and 1, "
                         "but got {}".format(p))
    return (_VF.alpha_dropout_(input, p, training)
            if inplace
            else _VF.alpha_dropout(input, p, training))


def dropout2d(input, p=0.5, training=True, inplace=False):
    # type: (Tensor, float, bool, bool) -> Tensor
    r"""
    Randomly zero out entire channels (a channel is a 2D feature map,
    e.g., the :math:`j`-th channel of the :math:`i`-th sample in the
    batched input is a 2D tensor :math:`\text{input}[i, j]`) of the input tensor).
    Each channel will be zeroed out independently on every forward call with
    probability :attr:`p` using samples from a Bernoulli distribution.

    See :class:`~torch.nn.Dropout2d` for details.

    Args:
        p: probability of a channel to be zeroed. Default: 0.5
        training: apply dropout if is ``True``. Default: ``True``
        inplace: If set to ``True``, will do this operation in-place. Default: ``False``
    """
    if not torch.jit.is_scripting():
        if type(input) is not Tensor and has_torch_function((input,)):
            return handle_torch_function(
                dropout2d, (input,), input, p=p, training=training, inplace=inplace)
    if p < 0. or p > 1.:
        raise ValueError("dropout probability has to be between 0 and 1, "
                         "but got {}".format(p))
    return (_VF.feature_dropout_(input, p, training)
            if inplace
            else _VF.feature_dropout(input, p, training))


def dropout3d(input, p=0.5, training=True, inplace=False):
    # type: (Tensor, float, bool, bool) -> Tensor
    r"""
    Randomly zero out entire channels (a channel is a 3D feature map,
    e.g., the :math:`j`-th channel of the :math:`i`-th sample in the
    batched input is a 3D tensor :math:`\text{input}[i, j]`) of the input tensor).
    Each channel will be zeroed out independently on every forward call with
    probability :attr:`p` using samples from a Bernoulli distribution.

    See :class:`~torch.nn.Dropout3d` for details.

    Args:
        p: probability of a channel to be zeroed. Default: 0.5
        training: apply dropout if is ``True``. Default: ``True``
        inplace: If set to ``True``, will do this operation in-place. Default: ``False``
    """
    # This is 100% the same code as dropout2d. We duplicate this code so that
    # stack traces are not confusing.
    if not torch.jit.is_scripting():
        if type(input) is not Tensor and has_torch_function((input,)):
            return handle_torch_function(
                dropout3d, (input,), input, p=p, training=training, inplace=inplace)
    if p < 0. or p > 1.:
        raise ValueError("dropout probability has to be between 0 and 1, "
                         "but got {}".format(p))
    return (_VF.feature_dropout_(input, p, training)
            if inplace
            else _VF.feature_dropout(input, p, training))


def feature_alpha_dropout(input, p=0.5, training=False, inplace=False):
    # type: (Tensor, float, bool, bool) -> Tensor
    r"""
    Randomly masks out entire channels (a channel is a feature map,
    e.g. the :math:`j`-th channel of the :math:`i`-th sample in the batch input
    is a tensor :math:`\text{input}[i, j]`) of the input tensor). Instead of
    setting activations to zero, as in regular Dropout, the activations are set
    to the negative saturation value of the SELU activation function.

    Each element will be masked independently on every forward call with
    probability :attr:`p` using samples from a Bernoulli distribution.
    The elements to be masked are randomized on every forward call, and scaled
    and shifted to maintain zero mean and unit variance.

    See :class:`~torch.nn.FeatureAlphaDropout` for details.

    Args:
        p: dropout probability of a channel to be zeroed. Default: 0.5
        training: apply dropout if is ``True``. Default: ``True``
        inplace: If set to ``True``, will do this operation in-place. Default: ``False``
    """
    if not torch.jit.is_scripting():
        if type(input) is not Tensor and has_torch_function((input,)):
            return handle_torch_function(
                feature_alpha_dropout, (input,), input, p=p, training=training,
                inplace=inplace)
    if p < 0. or p > 1.:
        raise ValueError("dropout probability has to be between 0 and 1, "
                         "but got {}".format(p))
    return (_VF.feature_alpha_dropout_(input, p, training)
            if inplace
            else _VF.feature_alpha_dropout(input, p, training))


def _threshold(input, threshold, value, inplace=False):
    # type: (Tensor, float, float, bool) -> Tensor
    r"""Thresholds each element of the input Tensor.

    See :class:`~torch.nn.Threshold` for more details.
    """
    if not torch.jit.is_scripting():
        if type(input) is not Tensor and has_torch_function((input,)):
            return handle_torch_function(
                _threshold, (input,), input, threshold, value, inplace=inplace)
    if inplace:
        result = _VF.threshold_(input, threshold, value)
    else:
        result = _VF.threshold(input, threshold, value)
    return result

# We define this function as _threshold because it takes an argument
# named threshold, which clobbers the recursive reference to the
# function needed for __torch_function__ support
threshold = _threshold

threshold_ = _add_docstr(_VF.threshold_, r"""
threshold_(input, threshold, value) -> Tensor

In-place version of :func:`~threshold`.
""")


def relu(input: Tensor, inplace: bool = False) -> Tensor:
    r"""relu(input, inplace=False) -> Tensor

    Applies the rectified linear unit function element-wise. See
    :class:`~torch.nn.ReLU` for more details.
    """
    if not torch.jit.is_scripting():
        if type(input) is not Tensor and has_torch_function((input,)):
            return handle_torch_function(relu, (input,), input, inplace=inplace)
    if inplace:
        result = torch.relu_(input)
    else:
        result = torch.relu(input)
    return result


relu_ = _add_docstr(torch.relu_, r"""
relu_(input) -> Tensor

In-place version of :func:`~relu`.
""")


def glu(input: Tensor, dim: int = -1) -> Tensor:
    r"""
    glu(input, dim=-1) -> Tensor

    The gated linear unit. Computes:

    .. math ::
        \text{GLU}(a, b) = a \otimes \sigma(b)

    where `input` is split in half along `dim` to form `a` and `b`, :math:`\sigma`
    is the sigmoid function and :math:`\otimes` is the element-wise product between matrices.

    See `Language Modeling with Gated Convolutional Networks <https://arxiv.org/abs/1612.08083>`_.

    Args:
        input (Tensor): input tensor
        dim (int): dimension on which to split the input. Default: -1
    """
    if not torch.jit.is_scripting():
        if type(input) is not Tensor and has_torch_function((input,)):
            return handle_torch_function(glu, (input,), input, dim=dim)
    if input.dim() == 0:
        raise RuntimeError("glu does not support scalars because halving size must be even")
    return torch._C._nn.glu(input, dim)


def hardtanh(input: Tensor, min_val: float = -1., max_val: float = 1., inplace: bool = False) -> Tensor:
    r"""
    hardtanh(input, min_val=-1., max_val=1., inplace=False) -> Tensor

    Applies the HardTanh function element-wise. See :class:`~torch.nn.Hardtanh` for more
    details.
    """
    if not torch.jit.is_scripting():
        if type(input) is not Tensor and has_torch_function((input,)):
            return handle_torch_function(
                hardtanh, (input,), input, min_val=min_val, max_val=max_val,
                inplace=inplace)
    if inplace:
        result = torch._C._nn.hardtanh_(input, min_val, max_val)
    else:
        result = torch._C._nn.hardtanh(input, min_val, max_val)
    return result


hardtanh_ = _add_docstr(torch._C._nn.hardtanh_, r"""
hardtanh_(input, min_val=-1., max_val=1.) -> Tensor

In-place version of :func:`~hardtanh`.
""")


def relu6(input, inplace=False):
    # type: (Tensor, bool) -> Tensor
    r"""relu6(input, inplace=False) -> Tensor

    Applies the element-wise function :math:`\text{ReLU6}(x) = \min(\max(0,x), 6)`.

    See :class:`~torch.nn.ReLU6` for more details.
    """
    if not torch.jit.is_scripting():
        if type(input) is not Tensor and has_torch_function((input,)):
            return handle_torch_function(relu6, (input,), input, inplace=inplace)
    return hardtanh(input, 0., 6., inplace)


def elu(input, alpha=1., inplace=False):
    # type: (Tensor, float, bool) -> Tensor
    r"""Applies element-wise,
    :math:`\text{ELU}(x) = \max(0,x) + \min(0, \alpha * (\exp(x) - 1))`.

    See :class:`~torch.nn.ELU` for more details.
    """
    if not torch.jit.is_scripting():
        if type(input) is not Tensor and has_torch_function((input,)):
            return handle_torch_function(elu, (input,), input, alpha=alpha,
                                         inplace=inplace)
    if inplace:
        result = torch._C._nn.elu_(input, alpha)
    else:
        result = torch._C._nn.elu(input, alpha)
    return result


elu_ = _add_docstr(torch._C._nn.elu_, r"""
elu_(input, alpha=1.) -> Tensor

In-place version of :func:`~elu`.
""")


def selu(input, inplace=False):
    # type: (Tensor, bool) -> Tensor
    r"""selu(input, inplace=False) -> Tensor

    Applies element-wise,
    :math:`\text{SELU}(x) = scale * (\max(0,x) + \min(0, \alpha * (\exp(x) - 1)))`,
    with :math:`\alpha=1.6732632423543772848170429916717` and
    :math:`scale=1.0507009873554804934193349852946`.

    See :class:`~torch.nn.SELU` for more details.
    """
    if not torch.jit.is_scripting():
        if type(input) is not Tensor and has_torch_function((input,)):
            return handle_torch_function(selu, (input,), input, inplace=inplace)
    if inplace:
        result = torch.selu_(input)
    else:
        result = torch.selu(input)
    return result


selu_ = _add_docstr(torch.selu_, r"""
selu_(input) -> Tensor

In-place version of :func:`~selu`.
""")


def celu(input, alpha=1., inplace=False):
    # type: (Tensor, float, bool) -> Tensor
    r"""celu(input, alpha=1., inplace=False) -> Tensor

    Applies element-wise,
    :math:`\text{CELU}(x) = \max(0,x) + \min(0, \alpha * (\exp(x/\alpha) - 1))`.

    See :class:`~torch.nn.CELU` for more details.
    """
    if not torch.jit.is_scripting():
        if type(input) is not Tensor and has_torch_function((input,)):
            return handle_torch_function(celu, (input,), input, alpha=alpha,
                                         inplace=inplace)
    if inplace:
        result = torch.celu_(input, alpha)
    else:
        result = torch.celu(input, alpha)
    return result

celu_ = _add_docstr(torch.celu_, r"""
celu_(input, alpha=1.) -> Tensor

In-place version of :func:`~celu`.
""")


def leaky_relu(input, negative_slope=0.01, inplace=False):
    # type: (Tensor, float, bool) -> Tensor
    r"""
    leaky_relu(input, negative_slope=0.01, inplace=False) -> Tensor

    Applies element-wise,
    :math:`\text{LeakyReLU}(x) = \max(0, x) + \text{negative\_slope} * \min(0, x)`

    See :class:`~torch.nn.LeakyReLU` for more details.
    """
    if not torch.jit.is_scripting():
        if type(input) is not Tensor and has_torch_function((input,)):
            return handle_torch_function(
                leaky_relu, (input,), input, negative_slope=negative_slope,
                inplace=inplace)
    if inplace:
        result = torch._C._nn.leaky_relu_(input, negative_slope)
    else:
        result = torch._C._nn.leaky_relu(input, negative_slope)
    return result


leaky_relu_ = _add_docstr(torch._C._nn.leaky_relu_, r"""
leaky_relu_(input, negative_slope=0.01) -> Tensor

In-place version of :func:`~leaky_relu`.
""")


def prelu(input, weight):
    # type: (Tensor, Tensor) -> Tensor
    r"""prelu(input, weight) -> Tensor

    Applies element-wise the function
    :math:`\text{PReLU}(x) = \max(0,x) + \text{weight} * \min(0,x)` where weight is a
    learnable parameter.

    See :class:`~torch.nn.PReLU` for more details.
    """
    if not torch.jit.is_scripting():
        if type(input) is not Tensor and has_torch_function((input,)):
            return handle_torch_function(prelu, (input,), input, weight)
    return torch.prelu(input, weight)


def rrelu(input, lower=1. / 8, upper=1. / 3, training=False, inplace=False):
    # type: (Tensor, float, float, bool, bool) -> Tensor
    r"""rrelu(input, lower=1./8, upper=1./3, training=False, inplace=False) -> Tensor

    Randomized leaky ReLU.

    See :class:`~torch.nn.RReLU` for more details.
    """
    if not torch.jit.is_scripting():
        if type(input) is not Tensor and has_torch_function((input,)):
            return handle_torch_function(
                rrelu, (input,), input, lower=lower, upper=upper,
                training=training, inplace=inplace)
    if inplace:
        result = torch.rrelu_(input, lower, upper, training)
    else:
        result = torch.rrelu(input, lower, upper, training)
    return result


rrelu_ = _add_docstr(torch.rrelu_, r"""
rrelu_(input, lower=1./8, upper=1./3, training=False) -> Tensor

In-place version of :func:`~rrelu`.
""")

logsigmoid = _add_docstr(torch._C._nn.log_sigmoid, r"""
logsigmoid(input) -> Tensor

Applies element-wise :math:`\text{LogSigmoid}(x_i) = \log \left(\frac{1}{1 + \exp(-x_i)}\right)`

See :class:`~torch.nn.LogSigmoid` for more details.
""")

def gelu(input):
    r"""gelu(input) -> Tensor

    Applies element-wise the function
    :math:`\text{GELU}(x) = x * \Phi(x)`

    where :math:`\Phi(x)` is the Cumulative Distribution Function for Gaussian Distribution.

    See `Gaussian Error Linear Units (GELUs) <https://arxiv.org/abs/1606.08415>`_.
    """
    if not torch.jit.is_scripting():
        if type(input) is not Tensor and has_torch_function((input,)):
            return handle_torch_function(gelu, (input,), input)
    return torch._C._nn.gelu(input)


def hardshrink(input, lambd=0.5):
    # type: (Tensor, float) -> Tensor
    r"""
    hardshrink(input, lambd=0.5) -> Tensor

    Applies the hard shrinkage function element-wise

    See :class:`~torch.nn.Hardshrink` for more details.
    """
    if not torch.jit.is_scripting():
        if type(input) is not Tensor and has_torch_function((input,)):
            return handle_torch_function(hardshrink, (input,), input, lambd=lambd)
    return torch.hardshrink(input, lambd)


def tanhshrink(input):
    r"""tanhshrink(input) -> Tensor

    Applies element-wise, :math:`\text{Tanhshrink}(x) = x - \text{Tanh}(x)`

    See :class:`~torch.nn.Tanhshrink` for more details.
    """
    if not torch.jit.is_scripting():
        if type(input) is not Tensor and has_torch_function((input,)):
            return handle_torch_function(tanhshrink, (input,), input)
    return input - input.tanh()


def softsign(input):
    r"""softsign(input) -> Tensor

    Applies element-wise, the function :math:`\text{SoftSign}(x) = \frac{x}{1 + |x|}`

    See :class:`~torch.nn.Softsign` for more details.
    """
    if not torch.jit.is_scripting():
        if type(input) is not Tensor and has_torch_function((input,)):
            return handle_torch_function(softsign, (input,), input)
    return input / (input.abs() + 1)


softplus = _add_docstr(torch._C._nn.softplus, r"""
softplus(input, beta=1, threshold=20) -> Tensor

Applies element-wise, the function :math:`\text{Softplus}(x) = \frac{1}{\beta} * \log(1 + \exp(\beta * x))`.

For numerical stability the implementation reverts to the linear function
when :math:`input \times \beta > threshold`.

See :class:`~torch.nn.Softplus` for more details.
""")


def _get_softmax_dim(name, ndim, stacklevel):
    # type: (str, int, int) -> int
    warnings.warn("Implicit dimension choice for {} has been deprecated. "
                  "Change the call to include dim=X as an argument.".format(name), stacklevel=stacklevel)
    if ndim == 0 or ndim == 1 or ndim == 3:
        ret = 0
    else:
        ret = 1
    return ret


def softmin(input, dim=None, _stacklevel=3, dtype=None):
    # type: (Tensor, Optional[int], int, Optional[int]) -> Tensor
    r"""Applies a softmin function.

    Note that :math:`\text{Softmin}(x) = \text{Softmax}(-x)`. See softmax definition for mathematical formula.

    See :class:`~torch.nn.Softmin` for more details.

    Arguments:
        input (Tensor): input
        dim (int): A dimension along which softmin will be computed (so every slice
            along dim will sum to 1).
        dtype (:class:`torch.dtype`, optional): the desired data type of returned tensor.
          If specified, the input tensor is casted to :attr:`dtype` before the operation
          is performed. This is useful for preventing data type overflows. Default: None.
    """
    if not torch.jit.is_scripting():
        if type(input) is not Tensor and has_torch_function((input,)):
            return handle_torch_function(
                softmin, (input,), input, dim=dim, _stacklevel=_stacklevel, dtype=dtype)
    if dim is None:
        dim = _get_softmax_dim('softmin', input.dim(), _stacklevel)
    if dtype is None:
        ret = (-input).softmax(dim)
    else:
        ret = (-input).softmax(dim, dtype=dtype)
    return ret


def softmax(input, dim=None, _stacklevel=3, dtype=None):
    # type: (Tensor, Optional[int], int, Optional[int]) -> Tensor
    r"""Applies a softmax function.

    Softmax is defined as:

    :math:`\text{Softmax}(x_{i}) = \frac{\exp(x_i)}{\sum_j \exp(x_j)}`

    It is applied to all slices along dim, and will re-scale them so that the elements
    lie in the range `[0, 1]` and sum to 1.

    See :class:`~torch.nn.Softmax` for more details.

    Arguments:
        input (Tensor): input
        dim (int): A dimension along which softmax will be computed.
        dtype (:class:`torch.dtype`, optional): the desired data type of returned tensor.
          If specified, the input tensor is casted to :attr:`dtype` before the operation
          is performed. This is useful for preventing data type overflows. Default: None.

    .. note::
        This function doesn't work directly with NLLLoss,
        which expects the Log to be computed between the Softmax and itself.
        Use log_softmax instead (it's faster and has better numerical properties).

    """
    if not torch.jit.is_scripting():
        if type(input) is not Tensor and has_torch_function((input,)):
            return handle_torch_function(
                softmax, (input,), input, dim=dim, _stacklevel=_stacklevel, dtype=dtype)
    if dim is None:
        dim = _get_softmax_dim('softmax', input.dim(), _stacklevel)
    if dtype is None:
        ret = input.softmax(dim)
    else:
        ret = input.softmax(dim, dtype=dtype)
    return ret


def gumbel_softmax(logits, tau=1, hard=False, eps=1e-10, dim=-1):
    # type: (Tensor, float, bool, float, int) -> Tensor
    r"""
    Samples from the Gumbel-Softmax distribution (`Link 1`_  `Link 2`_) and optionally discretizes.

    Args:
      logits: `[..., num_features]` unnormalized log probabilities
      tau: non-negative scalar temperature
      hard: if ``True``, the returned samples will be discretized as one-hot vectors,
            but will be differentiated as if it is the soft sample in autograd
      dim (int): A dimension along which softmax will be computed. Default: -1.

    Returns:
      Sampled tensor of same shape as `logits` from the Gumbel-Softmax distribution.
      If ``hard=True``, the returned samples will be one-hot, otherwise they will
      be probability distributions that sum to 1 across `dim`.

    .. note::
      This function is here for legacy reasons, may be removed from nn.Functional in the future.

    .. note::
      The main trick for `hard` is to do  `y_hard - y_soft.detach() + y_soft`

      It achieves two things:
      - makes the output value exactly one-hot
      (since we add then subtract y_soft value)
      - makes the gradient equal to y_soft gradient
      (since we strip all other gradients)

    Examples::
        >>> logits = torch.randn(20, 32)
        >>> # Sample soft categorical using reparametrization trick:
        >>> F.gumbel_softmax(logits, tau=1, hard=False)
        >>> # Sample hard categorical using "Straight-through" trick:
        >>> F.gumbel_softmax(logits, tau=1, hard=True)

    .. _Link 1:
        https://arxiv.org/abs/1611.00712
    .. _Link 2:
        https://arxiv.org/abs/1611.01144
    """
    if not torch.jit.is_scripting():
        if type(logits) is not Tensor and has_torch_function((logits,)):
            return handle_torch_function(
                gumbel_softmax, (logits,), logits, tau=tau, hard=hard, eps=eps, dim=dim)
    if eps != 1e-10:
        warnings.warn("`eps` parameter is deprecated and has no effect.")

    gumbels = -torch.empty_like(logits, memory_format=torch.legacy_contiguous_format).exponential_().log()  # ~Gumbel(0,1)
    gumbels = (logits + gumbels) / tau  # ~Gumbel(logits,tau)
    y_soft = gumbels.softmax(dim)

    if hard:
        # Straight through.
        index = y_soft.max(dim, keepdim=True)[1]
        y_hard = torch.zeros_like(logits, memory_format=torch.legacy_contiguous_format).scatter_(dim, index, 1.0)
        ret = y_hard - y_soft.detach() + y_soft
    else:
        # Reparametrization trick.
        ret = y_soft
    return ret


def log_softmax(input, dim=None, _stacklevel=3, dtype=None):
    # type: (Tensor, Optional[int], int, Optional[int]) -> Tensor
    r"""Applies a softmax followed by a logarithm.

    While mathematically equivalent to log(softmax(x)), doing these two
    operations separately is slower, and numerically unstable. This function
    uses an alternative formulation to compute the output and gradient correctly.

    See :class:`~torch.nn.LogSoftmax` for more details.

    Arguments:
        input (Tensor): input
        dim (int): A dimension along which log_softmax will be computed.
        dtype (:class:`torch.dtype`, optional): the desired data type of returned tensor.
          If specified, the input tensor is casted to :attr:`dtype` before the operation
          is performed. This is useful for preventing data type overflows. Default: None.
    """
    if not torch.jit.is_scripting():
        if type(input) is not Tensor and has_torch_function((input,)):
            return handle_torch_function(
                log_softmax, (input,), input, dim=dim, _stacklevel=_stacklevel, dtype=dtype)
    if dim is None:
        dim = _get_softmax_dim('log_softmax', input.dim(), _stacklevel)
    if dtype is None:
        ret = input.log_softmax(dim)
    else:
        ret = input.log_softmax(dim, dtype=dtype)
    return ret


softshrink = _add_docstr(torch._C._nn.softshrink, r"""
softshrink(input, lambd=0.5) -> Tensor

Applies the soft shrinkage function elementwise

See :class:`~torch.nn.Softshrink` for more details.
""")


def tanh(input):
    r"""tanh(input) -> Tensor

    Applies element-wise,
    :math:`\text{Tanh}(x) = \tanh(x) = \frac{\exp(x) - \exp(-x)}{\exp(x) + \exp(-x)}`

    See :class:`~torch.nn.Tanh` for more details.
    """
    warnings.warn("nn.functional.tanh is deprecated. Use torch.tanh instead.")
    return input.tanh()


def sigmoid(input):
    r"""sigmoid(input) -> Tensor

    Applies the element-wise function :math:`\text{Sigmoid}(x) = \frac{1}{1 + \exp(-x)}`

    See :class:`~torch.nn.Sigmoid` for more details.
    """
    warnings.warn("nn.functional.sigmoid is deprecated. Use torch.sigmoid instead.")
    return input.sigmoid()


def hardsigmoid(input, inplace=False):
    # type: (Tensor, bool) -> Tensor
    r"""hardsigmoid(input) -> Tensor

    Applies the element-wise function

    .. math::
        \text{Hardsigmoid}(x) = \begin{cases}
            0 & \text{if~} x \le -3, \\
            1 & \text{if~} x \ge +3, \\
            x / 6 + 1 / 2 & \text{otherwise}
        \end{cases}

    Args:
        inplace: If set to ``True``, will do this operation in-place. Default: ``False``

    See :class:`~torch.nn.Hardsigmoid` for more details.
    """
    if not torch.jit.is_scripting():
        if type(input) is not Tensor and has_torch_function((input,)):
            return handle_torch_function(hardsigmoid, (input,), input, inplace=inplace)
    if inplace:
        return torch._C._nn.hardsigmoid_(input)
    return torch._C._nn.hardsigmoid(input)


def linear(input, weight, bias=None):
    # type: (Tensor, Tensor, Optional[Tensor]) -> Tensor
    r"""
    Applies a linear transformation to the incoming data: :math:`y = xA^T + b`.

    Shape:

        - Input: :math:`(N, *, in\_features)` N is the batch size, `*` means any number of
          additional dimensions
        - Weight: :math:`(out\_features, in\_features)`
        - Bias: :math:`(out\_features)`
        - Output: :math:`(N, *, out\_features)`
    """
    tens_ops = (input, weight)
    if not torch.jit.is_scripting():
        if any([type(t) is not Tensor for t in tens_ops]) and has_torch_function(tens_ops):
            return handle_torch_function(linear, tens_ops, input, weight, bias=bias)
    if input.dim() == 2 and bias is not None:
        # fused op is marginally faster
        ret = torch.addmm(bias, input, weight.t())
    else:
        output = input.matmul(weight.t())
        if bias is not None:
            output += bias
        ret = output
    return ret


def bilinear(input1, input2, weight, bias=None):
    # type: (Tensor, Tensor, Tensor, Optional[Tensor]) -> Tensor
    r"""
    Applies a bilinear transformation to the incoming data:
    :math:`y = x_1^T A x_2 + b`

    Shape:

        - input1: :math:`(N, *, H_{in1})` where :math:`H_{in1}=\text{in1\_features}`
          and :math:`*` means any number of additional dimensions.
          All but the last dimension of the inputs should be the same.
        - input2: :math:`(N, *, H_{in2})` where :math:`H_{in2}=\text{in2\_features}`
        - weight: :math:`(\text{out\_features}, \text{in1\_features},
          \text{in2\_features})`
        - bias: :math:`(\text{out\_features})`
        - output: :math:`(N, *, H_{out})` where :math:`H_{out}=\text{out\_features}`
          and all but the last dimension are the same shape as the input.
    """
    return torch.bilinear(input1, input2, weight, bias)

def silu(input, inplace=False):
    # type: (Tensor, bool) -> Tensor
    r"""Applies the silu function, element-wise.

    .. math::
        \text{silu}(x) = x * \sigma(x), \text{where } \sigma(x) \text{ is the logistic sigmoid.}

    .. note::
        See `Gaussian Error Linear Units (GELUs) <https://arxiv.org/abs/1606.08415>`_
        where the SiLU (Sigmoid Linear Unit) was originally coined, and see
        `Sigmoid-Weighted Linear Units for Neural Network Function Approximation
        in Reinforcement Learning <https://arxiv.org/abs/1702.03118>`_ and `Swish:
        a Self-Gated Activation Function <https://arxiv.org/abs/1710.05941v1>`_
        where the SiLU was experimented with later.

    See :class:`~torch.nn.SiLU` for more details.
    """
    if not torch.jit.is_scripting():
        if type(input) is not Tensor and has_torch_function((input,)):
            return handle_torch_function(silu, (input,), input, inplace=inplace)
    if inplace:
        return torch._C._nn.silu_(input)
    return torch._C._nn.silu(input)

def hardswish(input: Tensor, inplace: bool = False) -> Tensor:
    r"""Applies the hardswish function, element-wise, as described in the paper:

    `Searching for MobileNetV3`_.

    .. math::
        \text{Hardswish}(x) = \begin{cases}
            0 & \text{if~} x \le -3, \\
            x & \text{if~} x \ge +3, \\
            x \cdot (x + 3) /6 & \text{otherwise}
        \end{cases}

    See :class:`~torch.nn.Hardswish` for more details.

    .. _`Searching for MobileNetV3`:
        https://arxiv.org/abs/1905.02244
    """
    if not torch.jit.is_scripting():
        if type(input) is not Tensor and has_torch_function((input,)):
            return handle_torch_function(hardswish, (input,), input, inplace=inplace)
    if inplace:
        return torch._C._nn.hardswish_(input)
    return torch._C._nn.hardswish(input)


def _no_grad_embedding_renorm_(weight, input, max_norm, norm_type):
    # type: (Tensor, Tensor, float, float) -> Tensor
    with torch.no_grad():
        torch.embedding_renorm_(weight, input, max_norm, norm_type)


def embedding(input, weight, padding_idx=None, max_norm=None, norm_type=2.,
              scale_grad_by_freq=False, sparse=False):
    # type: (Tensor, Tensor, Optional[int], Optional[float], float, bool, bool) -> Tensor
    r"""A simple lookup table that looks up embeddings in a fixed dictionary and size.

    This module is often used to retrieve word embeddings using indices.
    The input to the module is a list of indices, and the embedding matrix,
    and the output is the corresponding word embeddings.

    See :class:`torch.nn.Embedding` for more details.

    Args:
        input (LongTensor): Tensor containing indices into the embedding matrix
        weight (Tensor): The embedding matrix with number of rows equal to the maximum possible index + 1,
            and number of columns equal to the embedding size
        padding_idx (int, optional): If given, pads the output with the embedding vector at :attr:`padding_idx`
                                         (initialized to zeros) whenever it encounters the index.
        max_norm (float, optional): If given, each embedding vector with norm larger than :attr:`max_norm`
                                    is renormalized to have norm :attr:`max_norm`.
                                    Note: this will modify :attr:`weight` in-place.
        norm_type (float, optional): The p of the p-norm to compute for the :attr:`max_norm` option. Default ``2``.
        scale_grad_by_freq (boolean, optional): If given, this will scale gradients by the inverse of frequency of
                                                the words in the mini-batch. Default ``False``.
        sparse (bool, optional): If ``True``, gradient w.r.t. :attr:`weight` will be a sparse tensor. See Notes under
                                 :class:`torch.nn.Embedding` for more details regarding sparse gradients.

    Shape:
        - Input: LongTensor of arbitrary shape containing the indices to extract
        - Weight: Embedding matrix of floating point type with shape `(V, embedding_dim)`,
                            where V = maximum index + 1 and embedding_dim = the embedding size
        - Output: `(*, embedding_dim)`, where `*` is the input shape

    Examples::

        >>> # a batch of 2 samples of 4 indices each
        >>> input = torch.tensor([[1,2,4,5],[4,3,2,9]])
        >>> # an embedding matrix containing 10 tensors of size 3
        >>> embedding_matrix = torch.rand(10, 3)
        >>> F.embedding(input, embedding_matrix)
        tensor([[[ 0.8490,  0.9625,  0.6753],
                 [ 0.9666,  0.7761,  0.6108],
                 [ 0.6246,  0.9751,  0.3618],
                 [ 0.4161,  0.2419,  0.7383]],

                [[ 0.6246,  0.9751,  0.3618],
                 [ 0.0237,  0.7794,  0.0528],
                 [ 0.9666,  0.7761,  0.6108],
                 [ 0.3385,  0.8612,  0.1867]]])

        >>> # example with padding_idx
        >>> weights = torch.rand(10, 3)
        >>> weights[0, :].zero_()
        >>> embedding_matrix = weights
        >>> input = torch.tensor([[0,2,0,5]])
        >>> F.embedding(input, embedding_matrix, padding_idx=0)
        tensor([[[ 0.0000,  0.0000,  0.0000],
                 [ 0.5609,  0.5384,  0.8720],
                 [ 0.0000,  0.0000,  0.0000],
                 [ 0.6262,  0.2438,  0.7471]]])
    """
    if padding_idx is not None:
        if padding_idx > 0:
            assert padding_idx < weight.size(0), 'Padding_idx must be within num_embeddings'
        elif padding_idx < 0:
            assert padding_idx >= -weight.size(0), 'Padding_idx must be within num_embeddings'
            padding_idx = weight.size(0) + padding_idx
    else:
        padding_idx = -1
    if max_norm is not None:
        # `embedding_renorm_` will call .contiguous() on input anyways, so we
        # call it here and take advantage of the improved locality in the
        # `embedding` call below too.
        input = input.contiguous()
        # XXX: equivalent to
        # with torch.no_grad():
        #   torch.nembedding_renorm_
        # remove once script supports set_grad_enabled
        _no_grad_embedding_renorm_(weight, input, max_norm, norm_type)
    return torch.embedding(weight, input, padding_idx, scale_grad_by_freq, sparse)


def embedding_bag(input, weight, offsets=None, max_norm=None, norm_type=2,
                  scale_grad_by_freq=False, mode='mean', sparse=False,
                  per_sample_weights=None, include_last_offset=False):
    # type: (Tensor, Tensor, Optional[Tensor], Optional[float], float, bool, str, bool, Optional[Tensor], bool) -> Tensor
    r"""Computes sums, means or maxes of `bags` of embeddings, without instantiating the
    intermediate embeddings.

    See :class:`torch.nn.EmbeddingBag` for more details.

    Note:
        When using the CUDA backend, this operation may induce nondeterministic
        behaviour in its backward pass that is not easily switched off.
        Please see the notes on :doc:`/notes/randomness` for background.

    Args:
        input (LongTensor): Tensor containing bags of indices into the embedding matrix
        weight (Tensor): The embedding matrix with number of rows equal to the maximum possible index + 1,
            and number of columns equal to the embedding size
        offsets (LongTensor, optional): Only used when :attr:`input` is 1D. :attr:`offsets` determines
                             the starting index position of each bag (sequence) in :attr:`input`.
        max_norm (float, optional): If given, each embedding vector with norm larger than :attr:`max_norm`
                                    is renormalized to have norm :attr:`max_norm`.
                                    Note: this will modify :attr:`weight` in-place.
        norm_type (float, optional): The ``p`` in the ``p``-norm to compute for the :attr:`max_norm` option.
                                     Default ``2``.
        scale_grad_by_freq (boolean, optional): if given, this will scale gradients by the inverse of frequency of
                                                the words in the mini-batch. Default ``False``.
                                                Note: this option is not supported when ``mode="max"``.
        mode (string, optional): ``"sum"``, ``"mean"`` or ``"max"``. Specifies the way to reduce the bag.
                                 Default: ``"mean"``
        sparse (bool, optional): if ``True``, gradient w.r.t. :attr:`weight` will be a sparse tensor. See Notes under
                                 :class:`torch.nn.Embedding` for more details regarding sparse gradients.
                                 Note: this option is not supported when ``mode="max"``.
        per_sample_weights (Tensor, optional): a tensor of float / double weights, or None
            to indicate all weights should be taken to be 1. If specified, :attr:`per_sample_weights`
            must have exactly the same shape as input and is treated as having the same
            :attr:`offsets`, if those are not None.

        include_last_offset (bool, optional): if ``True``, the size of offsets is equal to the number of bags + 1.
        The last element is the size of the input, or the ending index position of the last bag (sequence).


    Shape:

        - :attr:`input` (LongTensor) and :attr:`offsets` (LongTensor, optional)

          - If :attr:`input` is 2D of shape `(B, N)`,

            it will be treated as ``B`` bags (sequences) each of fixed length ``N``, and
            this will return ``B`` values aggregated in a way depending on the :attr:`mode`.
            :attr:`offsets` is ignored and required to be ``None`` in this case.

          - If :attr:`input` is 1D of shape `(N)`,

            it will be treated as a concatenation of multiple bags (sequences).
            :attr:`offsets` is required to be a 1D tensor containing the
            starting index positions of each bag in :attr:`input`. Therefore,
            for :attr:`offsets` of shape `(B)`, :attr:`input` will be viewed as
            having ``B`` bags. Empty bags (i.e., having 0-length) will have
            returned vectors filled by zeros.

        - :attr:`weight` (Tensor): the learnable weights of the module of
          shape `(num_embeddings, embedding_dim)`

        - :attr:`per_sample_weights` (Tensor, optional). Has the same shape as
          :attr:`input`.

        - :attr:`output`: aggregated embedding values of shape `(B, embedding_dim)`

    Examples::

        >>> # an Embedding module containing 10 tensors of size 3
        >>> embedding_matrix = torch.rand(10, 3)
        >>> # a batch of 2 samples of 4 indices each
        >>> input = torch.tensor([1,2,4,5,4,3,2,9])
        >>> offsets = torch.tensor([0,4])
        >>> F.embedding_bag(embedding_matrix, input, offsets)
        tensor([[ 0.3397,  0.3552,  0.5545],
                [ 0.5893,  0.4386,  0.5882]])
    """
    if not torch.jit.is_scripting():
        tens_ops = (input, weight)
        if any([type(t) is not Tensor for t in tens_ops]) and has_torch_function(tens_ops):
            return handle_torch_function(
                embedding_bag, tens_ops, input, weight, offsets=offsets, max_norm=max_norm,
                norm_type=norm_type, scale_grad_by_freq=scale_grad_by_freq, mode=mode,
                sparse=sparse, per_sample_weights=per_sample_weights,
                include_last_offset=include_last_offset)
    # Check for backward compatibility.
    # Used to be embedding_bag(weight, input, ...)
    # Now is     embedding_bag(input, weight, ...)
    if weight.dtype == torch.long and input.is_floating_point():
        warnings.warn("Argument order of nn.functional.embedding_bag was changed. "
                      "Usage `embedding_bag(weight, input, ...)` is deprecated, "
                      "and should now be `embedding_bag(input, weight, ...)`.")
        weight, input = input, weight

    if per_sample_weights is not None and input.size() != per_sample_weights.size():
        raise ValueError("embedding_bag: If per_sample_weights ({}) is not None, "
                         "then it must have the same shape as the input ({})"
                         .format(per_sample_weights.shape, input.shape))

    if input.dim() == 2:
        if offsets is not None:
            type_str = "<unknown>"
            # TODO: Remove this once script supports type() calls
            if not torch.jit.is_scripting():
                type_str = str(type(offsets))
            raise ValueError("if input is 2D, then offsets has to be None"
                             ", as input is treated is a mini-batch of"
                             " fixed length sequences. However, found "
                             "offsets of type {}".format(type_str))
        offsets = torch.arange(0, input.numel(), input.size(1),
                               dtype=torch.long, device=input.device)

        input = input.reshape(-1)
        if per_sample_weights is not None:
            per_sample_weights = per_sample_weights.reshape(-1)
    elif input.dim() == 1:
        if offsets is None:
            raise ValueError("offsets has to be a 1D Tensor but got None")
        if offsets.dim() != 1:
            raise ValueError("offsets has to be a 1D Tensor")
    else:
        raise ValueError("input has to be 1D or 2D Tensor,"
                         " but got Tensor of dimension {}".format(input.dim()))
    if mode == 'sum':
        mode_enum = 0
    elif mode == 'mean':
        mode_enum = 1
    elif mode == 'max':
        mode_enum = 2

        if scale_grad_by_freq:
            raise ValueError("max mode does not support scaling the gradient by the frequency")

        if sparse:
            raise ValueError("max mode does not support sparse weights")

    else:
        raise ValueError("mode has to be one of sum, mean or max")

    if max_norm is not None:
        # XXX: equivalent to
        # with torch.no_grad():
        #   torch.nembedding_renorm_
        # remove once script supports set_grad_enabled
        _no_grad_embedding_renorm_(weight, input, max_norm, norm_type)

    if per_sample_weights is not None and mode != 'sum':
        raise NotImplementedError("embedding_bag: per_sample_weights was not None. "
                                  "per_sample_weights is only supported for mode='sum' "
                                  "(got mode='{}'). Please open a feature request on GitHub."
                                  .format(mode))

    ret, _, _, _ = torch.embedding_bag(
        weight,
        input,
        offsets,
        scale_grad_by_freq,
        mode_enum,
        sparse,
        per_sample_weights,
        include_last_offset)
    return ret


def _verify_batch_size(size):
    # type: (List[int]) -> None
    # XXX: JIT script does not support the reduce from functools, and mul op is a
    # builtin, which cannot be used as a value to a func yet, so rewrite this size
    # check to a simple equivalent for loop
    #
    # TODO: make use of reduce like below when JIT is ready with the missing features:
    # from operator import mul
    # from functools import reduce
    #
    #   if reduce(mul, size[2:], size[0]) == 1
    size_prods = size[0]
    for i in range(len(size) - 2):
        size_prods *= size[i + 2]
    if size_prods == 1:
        raise ValueError('Expected more than 1 value per channel when training, got input size {}'.format(size))


def batch_norm(input, running_mean, running_var, weight=None, bias=None,
               training=False, momentum=0.1, eps=1e-5):
    # type: (Tensor, Optional[Tensor], Optional[Tensor], Optional[Tensor], Optional[Tensor], bool, float, float) -> Tensor  # noqa
    r"""Applies Batch Normalization for each channel across a batch of data.

    See :class:`~torch.nn.BatchNorm1d`, :class:`~torch.nn.BatchNorm2d`,
    :class:`~torch.nn.BatchNorm3d` for details.
    """
    if not torch.jit.is_scripting():
        if type(input) is not Tensor and has_torch_function((input,)):
            return handle_torch_function(
                batch_norm, (input,), input, running_mean, running_var, weight=weight,
                bias=bias, training=training, momentum=momentum, eps=eps)
    if training:
        _verify_batch_size(input.size())

    return torch.batch_norm(
        input, weight, bias, running_mean, running_var,
        training, momentum, eps, torch.backends.cudnn.enabled
    )


def instance_norm(input, running_mean=None, running_var=None, weight=None,
                  bias=None, use_input_stats=True, momentum=0.1, eps=1e-5):
    # type: (Tensor, Optional[Tensor], Optional[Tensor], Optional[Tensor], Optional[Tensor], bool, float, float) -> Tensor  # noqa
    r"""Applies Instance Normalization for each channel in each data sample in a
    batch.

    See :class:`~torch.nn.InstanceNorm1d`, :class:`~torch.nn.InstanceNorm2d`,
    :class:`~torch.nn.InstanceNorm3d` for details.
    """
    if not torch.jit.is_scripting():
        if type(input) is not Tensor and has_torch_function((input,)):
            return handle_torch_function(
                instance_norm, (input,), input, running_mean=running_mean,
                running_var=running_var, weight=weight, bias=bias,
                use_input_stats=use_input_stats, momentum=momentum, eps=eps)
    _verify_batch_size(input.size())
    return torch.instance_norm(
        input, weight, bias, running_mean, running_var,
        use_input_stats, momentum, eps, torch.backends.cudnn.enabled
    )


def layer_norm(input, normalized_shape, weight=None, bias=None, eps=1e-5):
    # type: (Tensor, List[int], Optional[Tensor], Optional[Tensor], float) -> Tensor
    r"""Applies Layer Normalization for last certain number of dimensions.

    See :class:`~torch.nn.LayerNorm` for details.
    """
    if not torch.jit.is_scripting():
        if type(input) is not Tensor and has_torch_function((input,)):
            return handle_torch_function(
                layer_norm, (input,), input, normalized_shape, weight=weight, bias=bias, eps=eps)
    return torch.layer_norm(input, normalized_shape, weight, bias, eps,
                            torch.backends.cudnn.enabled)


def group_norm(input, num_groups, weight=None, bias=None, eps=1e-5):
    # type: (Tensor, int, Optional[Tensor], Optional[Tensor], float) -> Tensor
    r"""Applies Group Normalization for last certain number of dimensions.

    See :class:`~torch.nn.GroupNorm` for details.
    """
    if not torch.jit.is_scripting():
        if type(input) is not Tensor and has_torch_function((input,)):
            return handle_torch_function(
                group_norm, (input,), input, num_groups, weight=weight, bias=bias, eps=eps)
    _verify_batch_size([
        input.size(0) * input.size(1) // num_groups, num_groups]
        + list(input.size()[2:]))
    return torch.group_norm(input, num_groups, weight, bias, eps,
                            torch.backends.cudnn.enabled)


def local_response_norm(input, size, alpha=1e-4, beta=0.75, k=1.):
    # type: (Tensor, int, float, float, float) -> Tensor
    r"""Applies local response normalization over an input signal composed of
    several input planes, where channels occupy the second dimension.
    Applies normalization across channels.

    See :class:`~torch.nn.LocalResponseNorm` for details.
    """
    if not torch.jit.is_scripting():
        if type(input) is not Tensor and has_torch_function((input,)):
            return handle_torch_function(
                local_response_norm, (input,), input, size, alpha=alpha, beta=beta, k=k)
    dim = input.dim()
    if dim < 3:
        raise ValueError('Expected 3D or higher dimensionality \
                         input (got {} dimensions)'.format(dim))
    div = input.mul(input).unsqueeze(1)
    if dim == 3:
        div = pad(div, (0, 0, size // 2, (size - 1) // 2))
        div = avg_pool2d(div, (size, 1), stride=1).squeeze(1)
    else:
        sizes = input.size()
        div = div.view(sizes[0], 1, sizes[1], sizes[2], -1)
        div = pad(div, (0, 0, 0, 0, size // 2, (size - 1) // 2))
        div = avg_pool3d(div, (size, 1, 1), stride=1).squeeze(1)
        div = div.view(sizes)
    div = div.mul(alpha).add(k).pow(beta)
    return input / div


# loss

def ctc_loss(log_probs, targets, input_lengths, target_lengths, blank=0,
             reduction='mean', zero_infinity=False):
    # type: (Tensor, Tensor, Tensor, Tensor, int, str, bool) -> Tensor
    r"""The Connectionist Temporal Classification loss.

    See :class:`~torch.nn.CTCLoss` for details.

    Note:
        In some circumstances when using the CUDA backend with CuDNN, this operator
        may select a nondeterministic algorithm to increase performance. If this is
        undesirable, you can try to make the operation deterministic (potentially at
        a performance cost) by setting ``torch.backends.cudnn.deterministic =
        True``.
        Please see the notes on :doc:`/notes/randomness` for background.

    Note:
        When using the CUDA backend, this operation may induce nondeterministic
        behaviour in its backward pass that is not easily switched off.
        Please see the notes on :doc:`/notes/randomness` for background.

    Args:
        log_probs: :math:`(T, N, C)` where `C = number of characters in alphabet including blank`,
            `T = input length`, and `N = batch size`.
            The logarithmized probabilities of the outputs
            (e.g. obtained with :func:`torch.nn.functional.log_softmax`).
        targets: :math:`(N, S)` or `(sum(target_lengths))`.
            Targets cannot be blank. In the second form, the targets are assumed to be concatenated.
        input_lengths: :math:`(N)`.
            Lengths of the inputs (must each be :math:`\leq T`)
        target_lengths: :math:`(N)`.
            Lengths of the targets
        blank (int, optional):
            Blank label. Default :math:`0`.
        reduction (string, optional): Specifies the reduction to apply to the output:
            ``'none'`` | ``'mean'`` | ``'sum'``. ``'none'``: no reduction will be applied,
            ``'mean'``: the output losses will be divided by the target lengths and
            then the mean over the batch is taken, ``'sum'``: the output will be
            summed. Default: ``'mean'``
        zero_infinity (bool, optional):
            Whether to zero infinite losses and the associated gradients.
            Default: ``False``
            Infinite losses mainly occur when the inputs are too short
            to be aligned to the targets.

    Example::

        >>> log_probs = torch.randn(50, 16, 20).log_softmax(2).detach().requires_grad_()
        >>> targets = torch.randint(1, 20, (16, 30), dtype=torch.long)
        >>> input_lengths = torch.full((16,), 50, dtype=torch.long)
        >>> target_lengths = torch.randint(10,30,(16,), dtype=torch.long)
        >>> loss = F.ctc_loss(log_probs, targets, input_lengths, target_lengths)
        >>> loss.backward()
    """
    return torch.ctc_loss(log_probs, targets, input_lengths, target_lengths, blank, _Reduction.get_enum(reduction),
                          zero_infinity)


def nll_loss(input, target, weight=None, size_average=None, ignore_index=-100,
             reduce=None, reduction='mean'):
    # type: (Tensor, Tensor, Optional[Tensor], Optional[bool], int, Optional[bool], str) -> Tensor
    r"""The negative log likelihood loss.

    See :class:`~torch.nn.NLLLoss` for details.

    Args:
        input: :math:`(N, C)` where `C = number of classes` or :math:`(N, C, H, W)`
            in case of 2D Loss, or :math:`(N, C, d_1, d_2, ..., d_K)` where :math:`K \geq 1`
            in the case of K-dimensional loss.
        target: :math:`(N)` where each value is :math:`0 \leq \text{targets}[i] \leq C-1`,
            or :math:`(N, d_1, d_2, ..., d_K)` where :math:`K \geq 1` for
            K-dimensional loss.
        weight (Tensor, optional): a manual rescaling weight given to each
            class. If given, has to be a Tensor of size `C`
        size_average (bool, optional): Deprecated (see :attr:`reduction`). By default,
            the losses are averaged over each loss element in the batch. Note that for
            some losses, there multiple elements per sample. If the field :attr:`size_average`
            is set to ``False``, the losses are instead summed for each minibatch. Ignored
            when reduce is ``False``. Default: ``True``
        ignore_index (int, optional): Specifies a target value that is ignored
            and does not contribute to the input gradient. When :attr:`size_average` is
            ``True``, the loss is averaged over non-ignored targets. Default: -100
        reduce (bool, optional): Deprecated (see :attr:`reduction`). By default, the
            losses are averaged or summed over observations for each minibatch depending
            on :attr:`size_average`. When :attr:`reduce` is ``False``, returns a loss per
            batch element instead and ignores :attr:`size_average`. Default: ``True``
        reduction (string, optional): Specifies the reduction to apply to the output:
            ``'none'`` | ``'mean'`` | ``'sum'``. ``'none'``: no reduction will be applied,
            ``'mean'``: the sum of the output will be divided by the number of
            elements in the output, ``'sum'``: the output will be summed. Note: :attr:`size_average`
            and :attr:`reduce` are in the process of being deprecated, and in the meantime,
            specifying either of those two args will override :attr:`reduction`. Default: ``'mean'``

    Example::

        >>> # input is of size N x C = 3 x 5
        >>> input = torch.randn(3, 5, requires_grad=True)
        >>> # each element in target has to have 0 <= value < C
        >>> target = torch.tensor([1, 0, 4])
        >>> output = F.nll_loss(F.log_softmax(input), target)
        >>> output.backward()
    """
    if not torch.jit.is_scripting():
        tens_ops = (input, target)
        if any([type(t) is not Tensor for t in tens_ops]) and has_torch_function(tens_ops):
            return handle_torch_function(
                nll_loss, tens_ops, input, target, weight=weight, size_average=size_average,
                ignore_index=ignore_index, reduce=reduce, reduction=reduction)
    if size_average is not None or reduce is not None:
        reduction = _Reduction.legacy_get_string(size_average, reduce)
    dim = input.dim()
    if dim < 2:
        raise ValueError('Expected 2 or more dimensions (got {})'.format(dim))

    if input.size(0) != target.size(0):
        raise ValueError('Expected input batch_size ({}) to match target batch_size ({}).'
                         .format(input.size(0), target.size(0)))
    if dim == 2:
        ret = torch._C._nn.nll_loss(input, target, weight, _Reduction.get_enum(reduction), ignore_index)
    elif dim == 4:
        ret = torch._C._nn.nll_loss2d(input, target, weight, _Reduction.get_enum(reduction), ignore_index)
    else:
        # dim == 3 or dim > 4
        n = input.size(0)
        c = input.size(1)
        out_size = (n,) + input.size()[2:]
        if target.size()[1:] != input.size()[2:]:
            raise ValueError('Expected target size {}, got {}'.format(
                out_size, target.size()))
        input = input.contiguous()
        target = target.contiguous()
        # support empty batches, see #15870
        if input.numel() > 0:
            input = input.view(n, c, 1, -1)
        else:
            input = input.view(n, c, 0, 0)
        if target.numel() > 0:
            target = target.view(n, 1, -1)
        else:
            target = target.view(n, 0, 0)
        reduction_enum = _Reduction.get_enum(reduction)
        if reduction != 'none':
            ret = torch._C._nn.nll_loss2d(
                input, target, weight, reduction_enum, ignore_index)
        else:
            out = torch._C._nn.nll_loss2d(
                input, target, weight, reduction_enum, ignore_index)
            ret = out.view(out_size)
    return ret


def poisson_nll_loss(input, target, log_input=True, full=False, size_average=None, eps=1e-8,
                     reduce=None, reduction='mean'):
    # type: (Tensor, Tensor, bool, bool, Optional[bool], float, Optional[bool], str) -> Tensor
    r"""Poisson negative log likelihood loss.

    See :class:`~torch.nn.PoissonNLLLoss` for details.

    Args:
        input: expectation of underlying Poisson distribution.
        target: random sample :math:`target \sim \text{Poisson}(input)`.
        log_input: if ``True`` the loss is computed as
            :math:`\exp(\text{input}) - \text{target} * \text{input}`, if ``False`` then loss is
            :math:`\text{input} - \text{target} * \log(\text{input}+\text{eps})`. Default: ``True``
        full: whether to compute full loss, i. e. to add the Stirling
            approximation term. Default: ``False``
            :math:`\text{target} * \log(\text{target}) - \text{target} + 0.5 * \log(2 * \pi * \text{target})`.
        size_average (bool, optional): Deprecated (see :attr:`reduction`). By default,
            the losses are averaged over each loss element in the batch. Note that for
            some losses, there multiple elements per sample. If the field :attr:`size_average`
            is set to ``False``, the losses are instead summed for each minibatch. Ignored
            when reduce is ``False``. Default: ``True``
        eps (float, optional): Small value to avoid evaluation of :math:`\log(0)` when
            :attr:`log_input`=``False``. Default: 1e-8
        reduce (bool, optional): Deprecated (see :attr:`reduction`). By default, the
            losses are averaged or summed over observations for each minibatch depending
            on :attr:`size_average`. When :attr:`reduce` is ``False``, returns a loss per
            batch element instead and ignores :attr:`size_average`. Default: ``True``
        reduction (string, optional): Specifies the reduction to apply to the output:
            ``'none'`` | ``'mean'`` | ``'sum'``. ``'none'``: no reduction will be applied,
            ``'mean'``: the sum of the output will be divided by the number of
            elements in the output, ``'sum'``: the output will be summed. Note: :attr:`size_average`
            and :attr:`reduce` are in the process of being deprecated, and in the meantime,
            specifying either of those two args will override :attr:`reduction`. Default: ``'mean'``

    """
    if not torch.jit.is_scripting():
        tens_ops = (input, target)
        if any([type(t) is not Tensor for t in tens_ops]) and has_torch_function(tens_ops):
            return handle_torch_function(
                poisson_nll_loss, tens_ops, input, target, log_input=log_input, full=full,
                size_average=size_average, eps=eps, reduce=reduce, reduction=reduction)
    if size_average is not None or reduce is not None:
        reduction = _Reduction.legacy_get_string(size_average, reduce)
    if reduction != 'none' and reduction != 'mean' and reduction != 'sum':
        ret = input
        raise ValueError(reduction + " is not valid")

    ret = torch.poisson_nll_loss(input, target, log_input, full, eps, _Reduction.get_enum(reduction))
    return ret


def kl_div(input, target, size_average=None, reduce=None, reduction='mean', log_target=False):
    # type: (Tensor, Tensor, Optional[bool], Optional[bool], str, bool) -> Tensor
    r"""The `Kullback-Leibler divergence Loss
    <https://en.wikipedia.org/wiki/Kullback-Leibler_divergence>`__

    See :class:`~torch.nn.KLDivLoss` for details.

    Args:
        input: Tensor of arbitrary shape
        target: Tensor of the same shape as input
        size_average (bool, optional): Deprecated (see :attr:`reduction`). By default,
            the losses are averaged over each loss element in the batch. Note that for
            some losses, there multiple elements per sample. If the field :attr:`size_average`
            is set to ``False``, the losses are instead summed for each minibatch. Ignored
            when reduce is ``False``. Default: ``True``
        reduce (bool, optional): Deprecated (see :attr:`reduction`). By default, the
            losses are averaged or summed over observations for each minibatch depending
            on :attr:`size_average`. When :attr:`reduce` is ``False``, returns a loss per
            batch element instead and ignores :attr:`size_average`. Default: ``True``
        reduction (string, optional): Specifies the reduction to apply to the output:
            ``'none'`` | ``'batchmean'`` | ``'sum'`` | ``'mean'``.
            ``'none'``: no reduction will be applied
            ``'batchmean'``: the sum of the output will be divided by the batchsize
            ``'sum'``: the output will be summed
            ``'mean'``: the output will be divided by the number of elements in the output
            Default: ``'mean'``
        log_target (bool): A flag indicating whether ``target`` is passed in the log space.
            It is recommended to pass certain distributions (like ``softmax``)
            in the log space to avoid numerical issues caused by explicit ``log``.
            Default: ``False``

    .. note::
        :attr:`size_average` and :attr:`reduce` are in the process of being deprecated,
        and in the meantime, specifying either of those two args will override :attr:`reduction`.

    .. note::
        :attr:``reduction`` = ``'mean'`` doesn't return the true kl divergence value, please use
        :attr:``reduction`` = ``'batchmean'`` which aligns with KL math definition.
        In the next major release, ``'mean'`` will be changed to be the same as 'batchmean'.
    """
    if not torch.jit.is_scripting():
        tens_ops = (input, target)
        if any([type(t) is not Tensor for t in tens_ops]) and has_torch_function(tens_ops):
            return handle_torch_function(
                kl_div, tens_ops, input, target, size_average=size_average,
                reduce=reduce, reduction=reduction, log_target=log_target)
    if size_average is not None or reduce is not None:
        reduction_enum = _Reduction.legacy_get_enum(size_average, reduce)
    else:
        if reduction == 'mean':
            warnings.warn("reduction: 'mean' divides the total loss by both the batch size and the support size."
                          "'batchmean' divides only by the batch size, and aligns with the KL div math definition."
                          "'mean' will be changed to behave the same as 'batchmean' in the next major release.")

        # special case for batchmean
        if reduction == 'batchmean':
            reduction_enum = _Reduction.get_enum('sum')
        else:
            reduction_enum = _Reduction.get_enum(reduction)

    reduced = torch.kl_div(input, target, reduction_enum, log_target=log_target)

    if reduction == 'batchmean' and input.dim() != 0:
        reduced = reduced / input.size()[0]

    return reduced


def cross_entropy(input, target, weight=None, size_average=None, ignore_index=-100,
                  reduce=None, reduction='mean'):
    # type: (Tensor, Tensor, Optional[Tensor], Optional[bool], int, Optional[bool], str) -> Tensor
    r"""This criterion combines `log_softmax` and `nll_loss` in a single
    function.

    See :class:`~torch.nn.CrossEntropyLoss` for details.

    Args:
        input (Tensor) : :math:`(N, C)` where `C = number of classes` or :math:`(N, C, H, W)`
            in case of 2D Loss, or :math:`(N, C, d_1, d_2, ..., d_K)` where :math:`K \geq 1`
            in the case of K-dimensional loss.
        target (Tensor) : :math:`(N)` where each value is :math:`0 \leq \text{targets}[i] \leq C-1`,
            or :math:`(N, d_1, d_2, ..., d_K)` where :math:`K \geq 1` for
            K-dimensional loss.
        weight (Tensor, optional): a manual rescaling weight given to each
            class. If given, has to be a Tensor of size `C`
        size_average (bool, optional): Deprecated (see :attr:`reduction`). By default,
            the losses are averaged over each loss element in the batch. Note that for
            some losses, there multiple elements per sample. If the field :attr:`size_average`
            is set to ``False``, the losses are instead summed for each minibatch. Ignored
            when reduce is ``False``. Default: ``True``
        ignore_index (int, optional): Specifies a target value that is ignored
            and does not contribute to the input gradient. When :attr:`size_average` is
            ``True``, the loss is averaged over non-ignored targets. Default: -100
        reduce (bool, optional): Deprecated (see :attr:`reduction`). By default, the
            losses are averaged or summed over observations for each minibatch depending
            on :attr:`size_average`. When :attr:`reduce` is ``False``, returns a loss per
            batch element instead and ignores :attr:`size_average`. Default: ``True``
        reduction (string, optional): Specifies the reduction to apply to the output:
            ``'none'`` | ``'mean'`` | ``'sum'``. ``'none'``: no reduction will be applied,
            ``'mean'``: the sum of the output will be divided by the number of
            elements in the output, ``'sum'``: the output will be summed. Note: :attr:`size_average`
            and :attr:`reduce` are in the process of being deprecated, and in the meantime,
            specifying either of those two args will override :attr:`reduction`. Default: ``'mean'``

    Examples::

        >>> input = torch.randn(3, 5, requires_grad=True)
        >>> target = torch.randint(5, (3,), dtype=torch.int64)
        >>> loss = F.cross_entropy(input, target)
        >>> loss.backward()
    """
    if not torch.jit.is_scripting():
        tens_ops = (input, target)
        if any([type(t) is not Tensor for t in tens_ops]) and has_torch_function(tens_ops):
            return handle_torch_function(
                cross_entropy, tens_ops, input, target, weight=weight,
                size_average=size_average, ignore_index=ignore_index, reduce=reduce,
                reduction=reduction)
    if size_average is not None or reduce is not None:
        reduction = _Reduction.legacy_get_string(size_average, reduce)
    return nll_loss(log_softmax(input, 1), target, weight, None, ignore_index, None, reduction)


def binary_cross_entropy(input, target, weight=None, size_average=None,
                         reduce=None, reduction='mean'):
    # type: (Tensor, Tensor, Optional[Tensor], Optional[bool], Optional[bool], str) -> Tensor
    r"""Function that measures the Binary Cross Entropy
    between the target and the output.

    See :class:`~torch.nn.BCELoss` for details.

    Args:
        input: Tensor of arbitrary shape
        target: Tensor of the same shape as input
        weight (Tensor, optional): a manual rescaling weight
                if provided it's repeated to match input tensor shape
        size_average (bool, optional): Deprecated (see :attr:`reduction`). By default,
            the losses are averaged over each loss element in the batch. Note that for
            some losses, there multiple elements per sample. If the field :attr:`size_average`
            is set to ``False``, the losses are instead summed for each minibatch. Ignored
            when reduce is ``False``. Default: ``True``
        reduce (bool, optional): Deprecated (see :attr:`reduction`). By default, the
            losses are averaged or summed over observations for each minibatch depending
            on :attr:`size_average`. When :attr:`reduce` is ``False``, returns a loss per
            batch element instead and ignores :attr:`size_average`. Default: ``True``
        reduction (string, optional): Specifies the reduction to apply to the output:
            ``'none'`` | ``'mean'`` | ``'sum'``. ``'none'``: no reduction will be applied,
            ``'mean'``: the sum of the output will be divided by the number of
            elements in the output, ``'sum'``: the output will be summed. Note: :attr:`size_average`
            and :attr:`reduce` are in the process of being deprecated, and in the meantime,
            specifying either of those two args will override :attr:`reduction`. Default: ``'mean'``

    Examples::

        >>> input = torch.randn((3, 2), requires_grad=True)
        >>> target = torch.rand((3, 2), requires_grad=False)
        >>> loss = F.binary_cross_entropy(F.sigmoid(input), target)
        >>> loss.backward()
    """
    if not torch.jit.is_scripting():
        tens_ops = (input, target)
        if any([type(t) is not Tensor for t in tens_ops]) and has_torch_function(tens_ops):
            return handle_torch_function(
                binary_cross_entropy, tens_ops, input, target, weight=weight,
                size_average=size_average, reduce=reduce, reduction=reduction)
    if size_average is not None or reduce is not None:
        reduction_enum = _Reduction.legacy_get_enum(size_average, reduce)
    else:
        reduction_enum = _Reduction.get_enum(reduction)
    if target.size() != input.size():
        raise ValueError("Using a target size ({}) that is different to the input size ({}) is deprecated. "
                         "Please ensure they have the same size.".format(target.size(), input.size()))

    if weight is not None:
        new_size = _infer_size(target.size(), weight.size())
        weight = weight.expand(new_size)

    return torch._C._nn.binary_cross_entropy(
        input, target, weight, reduction_enum)


def binary_cross_entropy_with_logits(input, target, weight=None, size_average=None,
                                     reduce=None, reduction='mean', pos_weight=None):
    # type: (Tensor, Tensor, Optional[Tensor], Optional[bool], Optional[bool], str, Optional[Tensor]) -> Tensor
    r"""Function that measures Binary Cross Entropy between target and output
    logits.

    See :class:`~torch.nn.BCEWithLogitsLoss` for details.

    Args:
        input: Tensor of arbitrary shape
        target: Tensor of the same shape as input
        weight (Tensor, optional): a manual rescaling weight
            if provided it's repeated to match input tensor shape
        size_average (bool, optional): Deprecated (see :attr:`reduction`). By default,
            the losses are averaged over each loss element in the batch. Note that for
            some losses, there multiple elements per sample. If the field :attr:`size_average`
            is set to ``False``, the losses are instead summed for each minibatch. Ignored
            when reduce is ``False``. Default: ``True``
        reduce (bool, optional): Deprecated (see :attr:`reduction`). By default, the
            losses are averaged or summed over observations for each minibatch depending
            on :attr:`size_average`. When :attr:`reduce` is ``False``, returns a loss per
            batch element instead and ignores :attr:`size_average`. Default: ``True``
        reduction (string, optional): Specifies the reduction to apply to the output:
            ``'none'`` | ``'mean'`` | ``'sum'``. ``'none'``: no reduction will be applied,
            ``'mean'``: the sum of the output will be divided by the number of
            elements in the output, ``'sum'``: the output will be summed. Note: :attr:`size_average`
            and :attr:`reduce` are in the process of being deprecated, and in the meantime,
            specifying either of those two args will override :attr:`reduction`. Default: ``'mean'``
        pos_weight (Tensor, optional): a weight of positive examples.
                Must be a vector with length equal to the number of classes.

    Examples::

         >>> input = torch.randn(3, requires_grad=True)
         >>> target = torch.empty(3).random_(2)
         >>> loss = F.binary_cross_entropy_with_logits(input, target)
         >>> loss.backward()
    """
    if not torch.jit.is_scripting():
        tens_ops = (input, target)
        if any([type(t) is not Tensor for t in tens_ops]) and has_torch_function(tens_ops):
            return handle_torch_function(
                binary_cross_entropy_with_logits, tens_ops, input, target, weight=weight,
                size_average=size_average, reduce=reduce, reduction=reduction,
                pos_weight=pos_weight)
    if size_average is not None or reduce is not None:
        reduction_enum = _Reduction.legacy_get_enum(size_average, reduce)
    else:
        reduction_enum = _Reduction.get_enum(reduction)

    if not (target.size() == input.size()):
        raise ValueError("Target size ({}) must be the same as input size ({})".format(target.size(), input.size()))

    return torch.binary_cross_entropy_with_logits(input, target, weight, pos_weight, reduction_enum)


def _smooth_l1_loss(input, target):
    # type: (Tensor, Tensor) -> Tensor
    t = torch.abs(input - target)
    return torch.where(t < 1, 0.5 * t ** 2, t - 0.5)


def smooth_l1_loss(input, target, size_average=None, reduce=None, reduction='mean'):
    # type: (Tensor, Tensor, Optional[bool], Optional[bool], str) -> Tensor
    r"""Function that uses a squared term if the absolute
    element-wise error falls below 1 and an L1 term otherwise.

    See :class:`~torch.nn.SmoothL1Loss` for details.
    """
    if not torch.jit.is_scripting():
        tens_ops = (input, target)
        if any([type(t) is not Tensor for t in tens_ops]) and has_torch_function(tens_ops):
            return handle_torch_function(
                smooth_l1_loss, tens_ops, input, target, size_average=size_average,
                reduce=reduce, reduction=reduction)
    if not (target.size() == input.size()):
        warnings.warn("Using a target size ({}) that is different to the input size ({}). "
                      "This will likely lead to incorrect results due to broadcasting. "
                      "Please ensure they have the same size.".format(target.size(), input.size()),
                      stacklevel=2)
    if size_average is not None or reduce is not None:
        reduction = _Reduction.legacy_get_string(size_average, reduce)
    if target.requires_grad:
        _Reduction.get_enum(reduction)  # throw an error if reduction is invalid
        ret = _smooth_l1_loss(input, target)
        if reduction != 'none':
            ret = torch.mean(ret) if reduction == 'mean' else torch.sum(ret)
    else:
        expanded_input, expanded_target = torch.broadcast_tensors(input, target)
        ret = torch._C._nn.smooth_l1_loss(expanded_input, expanded_target, _Reduction.get_enum(reduction))
    return ret


def l1_loss(input, target, size_average=None, reduce=None, reduction='mean'):
    # type: (Tensor, Tensor, Optional[bool], Optional[bool], str) -> Tensor
    r"""l1_loss(input, target, size_average=None, reduce=None, reduction='mean') -> Tensor

    Function that takes the mean element-wise absolute value difference.

    See :class:`~torch.nn.L1Loss` for details.
    """
    if not torch.jit.is_scripting():
        tens_ops = (input, target)
        if any([type(t) is not Tensor for t in tens_ops]) and has_torch_function(tens_ops):
            return handle_torch_function(
                l1_loss, tens_ops, input, target, size_average=size_average, reduce=reduce,
                reduction=reduction)
    if not (target.size() == input.size()):
        warnings.warn("Using a target size ({}) that is different to the input size ({}). "
                      "This will likely lead to incorrect results due to broadcasting. "
                      "Please ensure they have the same size.".format(target.size(), input.size()),
                      stacklevel=2)
    if size_average is not None or reduce is not None:
        reduction = _Reduction.legacy_get_string(size_average, reduce)
    if target.requires_grad:
        _Reduction.get_enum(reduction)  # throw an error if reduction is invalid
        ret = torch.abs(input - target)
        if reduction != 'none':
            ret = torch.mean(ret) if reduction == 'mean' else torch.sum(ret)
    else:
        expanded_input, expanded_target = torch.broadcast_tensors(input, target)
        ret = torch._C._nn.l1_loss(expanded_input, expanded_target, _Reduction.get_enum(reduction))
    return ret


def mse_loss(input, target, size_average=None, reduce=None, reduction='mean'):
    # type: (Tensor, Tensor, Optional[bool], Optional[bool], str) -> Tensor
    r"""mse_loss(input, target, size_average=None, reduce=None, reduction='mean') -> Tensor

    Measures the element-wise mean squared error.

    See :class:`~torch.nn.MSELoss` for details.
    """
    if not torch.jit.is_scripting():
        tens_ops = (input, target)
        if any([type(t) is not Tensor for t in tens_ops]) and has_torch_function(tens_ops):
            return handle_torch_function(
                mse_loss, tens_ops, input, target, size_average=size_average, reduce=reduce,
                reduction=reduction)
    if not (target.size() == input.size()):
        warnings.warn("Using a target size ({}) that is different to the input size ({}). "
                      "This will likely lead to incorrect results due to broadcasting. "
                      "Please ensure they have the same size.".format(target.size(), input.size()),
                      stacklevel=2)
    if size_average is not None or reduce is not None:
        reduction = _Reduction.legacy_get_string(size_average, reduce)
    if target.requires_grad:
        _Reduction.get_enum(reduction)  # throw an error if reduction is invalid
        ret = (input - target) ** 2
        if reduction != 'none':
            ret = torch.mean(ret) if reduction == 'mean' else torch.sum(ret)
    else:
        expanded_input, expanded_target = torch.broadcast_tensors(input, target)
        ret = torch._C._nn.mse_loss(expanded_input, expanded_target, _Reduction.get_enum(reduction))
    return ret


def margin_ranking_loss(input1, input2, target, margin=0, size_average=None,
                        reduce=None, reduction='mean'):
    # type: (Tensor, Tensor, Tensor, float, Optional[bool], Optional[bool], str) -> Tensor
    r"""margin_ranking_loss(input1, input2, target, margin=0, size_average=None, reduce=None, reduction='mean') -> Tensor

    See :class:`~torch.nn.MarginRankingLoss` for details.
    """  # noqa
    if not torch.jit.is_scripting():
        tens_ops = (input1, input2, target)
        if any([type(t) is not Tensor for t in tens_ops]) and has_torch_function(tens_ops):
            return handle_torch_function(
                margin_ranking_loss, tens_ops, input1, input2, target, margin=margin,
                size_average=size_average, reduce=reduce, reduction=reduction)
    if size_average is not None or reduce is not None:
        reduction_enum = _Reduction.legacy_get_enum(size_average, reduce)
    else:
        reduction_enum = _Reduction.get_enum(reduction)
    if input1.dim() == 0 or input2.dim() == 0 or target.dim() == 0:
        raise RuntimeError(("margin_ranking_loss does not support scalars, got sizes: "
                            "input1: {}, input2: {}, target: {} ".format(input1.size(), input2.size(), target.size())))
    return torch.margin_ranking_loss(input1, input2, target, margin, reduction_enum)


def hinge_embedding_loss(input, target, margin=1.0, size_average=None,
                         reduce=None, reduction='mean'):
    # type: (Tensor, Tensor, float, Optional[bool], Optional[bool], str) -> Tensor
    r"""hinge_embedding_loss(input, target, margin=1.0, size_average=None, reduce=None, reduction='mean') -> Tensor

    See :class:`~torch.nn.HingeEmbeddingLoss` for details.
    """  # noqa
    if not torch.jit.is_scripting():
        tens_ops = (input, target)
        if any([type(t) is not Tensor for t in tens_ops]) and has_torch_function(tens_ops):
            return handle_torch_function(
                hinge_embedding_loss, tens_ops, input, target, margin=margin,
                size_average=size_average, reduce=reduce, reduction=reduction)
    if size_average is not None or reduce is not None:
        reduction_enum = _Reduction.legacy_get_enum(size_average, reduce)
    else:
        reduction_enum = _Reduction.get_enum(reduction)
    return torch.hinge_embedding_loss(input, target, margin, reduction_enum)


def multilabel_margin_loss(input, target, size_average=None, reduce=None, reduction='mean'):
    # type: (Tensor, Tensor, Optional[bool], Optional[bool], str) -> Tensor
    r"""multilabel_margin_loss(input, target, size_average=None, reduce=None, reduction='mean') -> Tensor

    See :class:`~torch.nn.MultiLabelMarginLoss` for details.
    """
    if not torch.jit.is_scripting():
        tens_ops = (input, target)
        if any([type(t) is not Tensor for t in tens_ops]) and has_torch_function(tens_ops):
            return handle_torch_function(
                multilabel_margin_loss, tens_ops, input, target, size_average=size_average,
                reduce=reduce, reduction=reduction)
    if size_average is not None or reduce is not None:
        reduction_enum = _Reduction.legacy_get_enum(size_average, reduce)
    else:
        reduction_enum = _Reduction.get_enum(reduction)
    return torch._C._nn.multilabel_margin_loss(input, target, reduction_enum)


def soft_margin_loss(input, target, size_average=None, reduce=None, reduction='mean'):
    # type: (Tensor, Tensor, Optional[bool], Optional[bool], str) -> Tensor
    r"""soft_margin_loss(input, target, size_average=None, reduce=None, reduction='mean') -> Tensor

    See :class:`~torch.nn.SoftMarginLoss` for details.
    """
    if not torch.jit.is_scripting():
        tens_ops = (input, target)
        if any([type(t) is not Tensor for t in tens_ops]) and has_torch_function(tens_ops):
            return handle_torch_function(
                soft_margin_loss, tens_ops, input, target, size_average=size_average,
                reduce=reduce, reduction=reduction)
    if size_average is not None or reduce is not None:
        reduction_enum = _Reduction.legacy_get_enum(size_average, reduce)
    else:
        reduction_enum = _Reduction.get_enum(reduction)
    return torch._C._nn.soft_margin_loss(input, target, reduction_enum)


def multilabel_soft_margin_loss(input, target, weight=None, size_average=None,
                                reduce=None, reduction='mean'):
    # type: (Tensor, Tensor, Optional[Tensor], Optional[bool], Optional[bool], str) -> Tensor
    r"""multilabel_soft_margin_loss(input, target, weight=None, size_average=None) -> Tensor

    See :class:`~torch.nn.MultiLabelSoftMarginLoss` for details.
    """
    if not torch.jit.is_scripting():
        tens_ops = (input, target)
        if any([type(t) is not Tensor for t in tens_ops]) and has_torch_function(tens_ops):
            return handle_torch_function(
                multilabel_soft_margin_loss, tens_ops, input, target, weight=weight,
                size_average=size_average, reduce=reduce, reduction=reduction)
    if size_average is not None or reduce is not None:
        reduction = _Reduction.legacy_get_string(size_average, reduce)

    loss = -(target * logsigmoid(input) + (1 - target) * logsigmoid(-input))

    if weight is not None:
        loss = loss * weight

    loss = loss.sum(dim=1) / input.size(1)  # only return N loss values

    if reduction == 'none':
        ret = loss
    elif reduction == 'mean':
        ret = loss.mean()
    elif reduction == 'sum':
        ret = loss.sum()
    else:
        ret = input
        raise ValueError(reduction + " is not valid")
    return ret


def cosine_embedding_loss(input1, input2, target, margin=0, size_average=None,
                          reduce=None, reduction='mean'):
    # type: (Tensor, Tensor, Tensor, float, Optional[bool], Optional[bool], str) -> Tensor
    r"""cosine_embedding_loss(input1, input2, target, margin=0, size_average=None, reduce=None, reduction='mean') -> Tensor

    See :class:`~torch.nn.CosineEmbeddingLoss` for details.
    """  # noqa
    if not torch.jit.is_scripting():
        tens_ops = (input1, input2, target)
        if any([type(t) is not Tensor for t in tens_ops]) and has_torch_function(tens_ops):
            return handle_torch_function(
                cosine_embedding_loss, tens_ops, input1, input2, target, margin=margin,
                size_average=size_average, reduce=reduce, reduction=reduction)
    if size_average is not None or reduce is not None:
        reduction_enum = _Reduction.legacy_get_enum(size_average, reduce)
    else:
        reduction_enum = _Reduction.get_enum(reduction)
    return torch.cosine_embedding_loss(input1, input2, target, margin, reduction_enum)


def multi_margin_loss(input, target, p=1, margin=1., weight=None, size_average=None,
                      reduce=None, reduction='mean'):
    # type: (Tensor, Tensor, int, float, Optional[Tensor], Optional[bool], Optional[bool], str) -> Tensor
    r"""multi_margin_loss(input, target, p=1, margin=1, weight=None, size_average=None,
                          reduce=None, reduction='mean') -> Tensor

    See :class:`~torch.nn.MultiMarginLoss` for details.
    """
    if not torch.jit.is_scripting():
        tens_ops = (input, target)
        if any([type(t) is not Tensor for t in tens_ops]) and has_torch_function(tens_ops):
            return handle_torch_function(
                multi_margin_loss, tens_ops, input, target, p=p, margin=margin,
                weight=weight, size_average=size_average, reduce=reduce,
                reduction=reduction)
    if size_average is not None or reduce is not None:
        reduction_enum = _Reduction.legacy_get_enum(size_average, reduce)
    else:
        reduction_enum = _Reduction.get_enum(reduction)
    if p != 1 and p != 2:
        raise ValueError('only p == 1 and p == 2 supported')
    if weight is not None:
        if weight.dim() != 1:
            raise ValueError('weight must be one-dimensional')

    return torch._C._nn.multi_margin_loss(input, target, p, margin, weight, reduction_enum)


pixel_shuffle = _add_docstr(torch.pixel_shuffle, r"""
Rearranges elements in a tensor of shape :math:`(*, C \times r^2, H, W)` to a
tensor of shape :math:`(*, C, H \times r, W \times r)`.

See :class:`~torch.nn.PixelShuffle` for details.

Args:
    input (Tensor): the input tensor
    upscale_factor (int): factor to increase spatial resolution by

Examples::

    >>> input = torch.randn(1, 9, 4, 4)
    >>> output = torch.nn.functional.pixel_shuffle(input, 3)
    >>> print(output.size())
    torch.Size([1, 1, 12, 12])
""")

channel_shuffle = _add_docstr(torch.channel_shuffle, r"""
Divide the channels in a tensor of shape :math:`(*, C , H, W)`
into g groups and rearrange them as :math:`(*, C \frac g, g, H, W)`,
while keeping the original tensor shape.

See :class:`~torch.nn.ChannelShuffle` for details.

Args:
    input (Tensor): the input tensor
    groups (int): number of groups to divide channels in and rearrange.

Examples::

    >>> input = torch.randn(1, 4, 2, 2)
    >>> print(input)
    [[[[1, 2],
       [3, 4]],
      [[5, 6],
       [7, 8]],
      [[9, 10],
       [11, 12]],
      [[13, 14],
       [15, 16]],
     ]]
    >>> output = torch.nn.functional.channel_shuffle(input, 2)
    >>> print(output)
    [[[[1, 2],
       [3, 4]],
      [[9, 10],
       [11, 12]],
      [[5, 6],
       [7, 8]],
      [[13, 14],
       [15, 16]],
     ]]
""")

@_overload  # noqa: F811
def upsample(input, size=None, scale_factor=None, mode='nearest', align_corners=None):  # noqa: F811
    # type: (Tensor, Optional[int], Optional[float], str, Optional[bool]) -> Tensor
    pass

@_overload  # noqa: F811
def upsample(input, size=None, scale_factor=None, mode='nearest', align_corners=None):  # noqa: F811
    # type: (Tensor, Optional[List[int]], Optional[float], str, Optional[bool]) -> Tensor
    pass


def upsample(input, size=None, scale_factor=None, mode='nearest', align_corners=None):  # noqa: F811
    r"""Upsamples the input to either the given :attr:`size` or the given
    :attr:`scale_factor`

    .. warning::
        This function is deprecated in favor of :func:`torch.nn.functional.interpolate`.
        This is equivalent with ``nn.functional.interpolate(...)``.

    Note:
        When using the CUDA backend, this operation may induce nondeterministic
        behaviour in its backward pass that is not easily switched off.
        Please see the notes on :doc:`/notes/randomness` for background.

    The algorithm used for upsampling is determined by :attr:`mode`.

    Currently temporal, spatial and volumetric upsampling are supported, i.e.
    expected inputs are 3-D, 4-D or 5-D in shape.

    The input dimensions are interpreted in the form:
    `mini-batch x channels x [optional depth] x [optional height] x width`.

    The modes available for upsampling are: `nearest`, `linear` (3D-only),
    `bilinear`, `bicubic` (4D-only), `trilinear` (5D-only)

    Args:
        input (Tensor): the input tensor
        size (int or Tuple[int] or Tuple[int, int] or Tuple[int, int, int]):
            output spatial size.
        scale_factor (float or Tuple[float]): multiplier for spatial size. Has to match input size if it is a tuple.
        mode (string): algorithm used for upsampling:
            ``'nearest'`` | ``'linear'`` | ``'bilinear'`` | ``'bicubic'`` |
            ``'trilinear'``. Default: ``'nearest'``
        align_corners (bool, optional): Geometrically, we consider the pixels of the
            input and output as squares rather than points.
            If set to ``True``, the input and output tensors are aligned by the
            center points of their corner pixels, preserving the values at the corner pixels.
            If set to ``False``, the input and output tensors are aligned by the corner
            points of their corner pixels, and the interpolation uses edge value padding
            for out-of-boundary values, making this operation *independent* of input size
            when :attr:`scale_factor` is kept the same. This only has an effect when :attr:`mode`
            is ``'linear'``, ``'bilinear'``, ``'bicubic'`` or ``'trilinear'``.
            Default: ``False``

    .. note::
        With ``mode='bicubic'``, it's possible to cause overshoot, in other words it can produce
        negative values or values greater than 255 for images.
        Explicitly call ``result.clamp(min=0, max=255)`` if you want to reduce the overshoot
        when displaying the image.

    .. warning::
        With ``align_corners = True``, the linearly interpolating modes
        (`linear`, `bilinear`, and `trilinear`) don't proportionally align the
        output and input pixels, and thus the output values can depend on the
        input size. This was the default behavior for these modes up to version
        0.3.1. Since then, the default behavior is ``align_corners = False``.
        See :class:`~torch.nn.Upsample` for concrete examples on how this
        affects the outputs.

    """
    warnings.warn("nn.functional.upsample is deprecated. Use nn.functional.interpolate instead.")
    return interpolate(input, size, scale_factor, mode, align_corners)

@_overload  # noqa: F811
def interpolate(input, size=None, scale_factor=None, mode='nearest', align_corners=None, recompute_scale_factor=None):  # noqa: F811
    # type: (Tensor, Optional[int], Optional[List[float]], str, Optional[bool], Optional[bool]) -> Tensor
    pass

@_overload  # noqa: F811
def interpolate(input, size=None, scale_factor=None, mode='nearest', align_corners=None, recompute_scale_factor=None):  # noqa: F811
    # type: (Tensor, Optional[List[int]], Optional[List[float]], str, Optional[bool], Optional[bool]) -> Tensor
    pass

@_overload  # noqa: F811
def interpolate(input, size=None, scale_factor=None, mode='nearest', align_corners=None, recompute_scale_factor=None):  # noqa: F811
    # type: (Tensor, Optional[int], Optional[float], str, Optional[bool], Optional[bool]) -> Tensor
    pass

@_overload  # noqa: F811
def interpolate(input, size=None, scale_factor=None, mode='nearest', align_corners=None, recompute_scale_factor=None):  # noqa: F811
    # type: (Tensor, Optional[List[int]], Optional[float], str, Optional[bool], Optional[bool]) -> Tensor
    pass

def interpolate(input, size=None, scale_factor=None, mode='nearest', align_corners=None, recompute_scale_factor=None):  # noqa: F811
    # type: (Tensor, Optional[int], Optional[List[float]], str, Optional[bool], Optional[bool]) -> Tensor
    r"""Down/up samples the input to either the given :attr:`size` or the given
    :attr:`scale_factor`

    The algorithm used for interpolation is determined by :attr:`mode`.

    Currently temporal, spatial and volumetric sampling are supported, i.e.
    expected inputs are 3-D, 4-D or 5-D in shape.

    The input dimensions are interpreted in the form:
    `mini-batch x channels x [optional depth] x [optional height] x width`.

    The modes available for resizing are: `nearest`, `linear` (3D-only),
    `bilinear`, `bicubic` (4D-only), `trilinear` (5D-only), `area`

    Args:
        input (Tensor): the input tensor
        size (int or Tuple[int] or Tuple[int, int] or Tuple[int, int, int]):
            output spatial size.
        scale_factor (float or Tuple[float]): multiplier for spatial size. Has to match input size if it is a tuple.
        mode (str): algorithm used for upsampling:
            ``'nearest'`` | ``'linear'`` | ``'bilinear'`` | ``'bicubic'`` |
            ``'trilinear'`` | ``'area'``. Default: ``'nearest'``
        align_corners (bool, optional): Geometrically, we consider the pixels of the
            input and output as squares rather than points.
            If set to ``True``, the input and output tensors are aligned by the
            center points of their corner pixels, preserving the values at the corner pixels.
            If set to ``False``, the input and output tensors are aligned by the corner
            points of their corner pixels, and the interpolation uses edge value padding
            for out-of-boundary values, making this operation *independent* of input size
            when :attr:`scale_factor` is kept the same. This only has an effect when :attr:`mode`
            is ``'linear'``, ``'bilinear'``, ``'bicubic'`` or ``'trilinear'``.
            Default: ``False``
        recompute_scale_factor (bool, optional): recompute the scale_factor for use in the
            interpolation calculation.  When `scale_factor` is passed as a parameter, it is used
            to compute the `output_size`.  If `recompute_scale_factor` is ```False`` or not specified,
            the passed-in `scale_factor` will be used in the interpolation computation.
            Otherwise, a new `scale_factor` will be computed based on the output and input sizes for
            use in the interpolation computation (i.e. the computation will be identical to if the computed
            `output_size` were passed-in explicitly).  Note that when `scale_factor` is floating-point,
            the recomputed scale_factor may differ from the one passed in due to rounding and precision
            issues.

    .. note::
        With ``mode='bicubic'``, it's possible to cause overshoot, in other words it can produce
        negative values or values greater than 255 for images.
        Explicitly call ``result.clamp(min=0, max=255)`` if you want to reduce the overshoot
        when displaying the image.

    .. warning::
        With ``align_corners = True``, the linearly interpolating modes
        (`linear`, `bilinear`, and `trilinear`) don't proportionally align the
        output and input pixels, and thus the output values can depend on the
        input size. This was the default behavior for these modes up to version
        0.3.1. Since then, the default behavior is ``align_corners = False``.
        See :class:`~torch.nn.Upsample` for concrete examples on how this
        affects the outputs.

    .. warning::
        When scale_factor is specified, if recompute_scale_factor=True,
        scale_factor is used to compute the output_size which will then
        be used to infer new scales for the interpolation.
        The default behavior for recompute_scale_factor changed to False
        in 1.6.0, and scale_factor is used in the interpolation
        calculation.

    Note:
        When using the CUDA backend, this operation may induce nondeterministic
        behaviour in its backward pass that is not easily switched off.
        Please see the notes on :doc:`/notes/randomness` for background.
    """
    if not torch.jit.is_scripting():
        if type(input) is not Tensor and has_torch_function((input,)):
            return handle_torch_function(
                interpolate, (input,), input, size=size, scale_factor=scale_factor,
                mode=mode, align_corners=align_corners,
                recompute_scale_factor=recompute_scale_factor)

    if mode in ('nearest', 'area'):
        if align_corners is not None:
            raise ValueError("align_corners option can only be set with the "
                             "interpolating modes: linear | bilinear | bicubic | trilinear")
    else:
        if align_corners is None:
            warnings.warn("Default upsampling behavior when mode={} is changed "
                          "to align_corners=False since 0.4.0. Please specify "
                          "align_corners=True if the old behavior is desired. "
                          "See the documentation of nn.Upsample for details.".format(mode))
            align_corners = False

    scale_factor_len = input.dim() - 2
    scale_factor_list = torch.jit.annotate(List[Optional[float]], [None for _ in range(scale_factor_len)])
    # default value of recompute_scale_factor is False
    if scale_factor is not None and (recompute_scale_factor is False or recompute_scale_factor is None):
        if isinstance(scale_factor, (list, tuple)):
            _scale_factor_repeated = scale_factor
        else:
            _scale_factor_repeated = [scale_factor for _ in range(scale_factor_len)]  # noqa: C416
        scale_factor_list = torch.jit.annotate(List[Optional[float]], [elem for elem in _scale_factor_repeated])  # noqa: C416

    # Give this variable a short name because it has to be repeated multiple times below.
    sfl = scale_factor_list

    dim = input.dim() - 2
    if size is None and scale_factor is None:
        raise ValueError('either size or scale_factor should be defined')
    if size is not None and scale_factor is not None:
        raise ValueError('only one of size or scale_factor should be defined')
    if scale_factor is not None:
        if isinstance(scale_factor, (list, tuple)):
            if len(scale_factor) != dim:
                raise ValueError('scale_factor shape must match input shape. '
                                 'Input is {}D, scale_factor size is {}'.format(dim, len(scale_factor)))

    if size is not None:
        if isinstance(size, (list, tuple)):
            output_size = size
        else:
            output_size = [size for i in range(dim)]
    else:
        assert scale_factor is not None
        if isinstance(scale_factor, (list, tuple)):
            scale_factors = scale_factor
        else:
            scale_factors = [scale_factor for _ in range(dim)]

        if recompute_scale_factor is None:
            # only warn when the scales have floating values since
            # the result for ints is the same with/without recompute_scale_factor

            is_float_scale_factor = False
            for scale in scale_factors:
                is_float_scale_factor = math.floor(scale) != scale
                if is_float_scale_factor:
                    break

            if is_float_scale_factor:
                warnings.warn("The default behavior for interpolate/upsample with float scale_factor will change "
                              "in 1.6.0 to align with other frameworks/libraries, and use scale_factor directly, "
                              "instead of relying on the computed output size. "
                              "If you wish to keep the old behavior, please set recompute_scale_factor=True. "
                              "See the documentation of nn.Upsample for details. ")

        if not torch.jit.is_scripting() and torch._C._get_tracing_state():
            # make scale_factor a tensor in tracing so constant doesn't get baked in
            output_size = [(torch.floor((input.size(i + 2).float() * torch.tensor(scale_factors[i],
                           dtype=torch.float32)).float())) for i in range(dim)]
        else:
            output_size = [int(math.floor(float(input.size(i + 2)) * scale_factors[i])) for i in range(dim)]

    if input.dim() == 3 and mode == 'nearest':
        return torch._C._nn.upsample_nearest1d(input, output_size, sfl[0])
    if input.dim() == 4 and mode == 'nearest':
        return torch._C._nn.upsample_nearest2d(input, output_size, sfl[0], sfl[1])
    if input.dim() == 5 and mode == 'nearest':
        return torch._C._nn.upsample_nearest3d(input, output_size, sfl[0], sfl[1], sfl[2])
    if input.dim() == 3 and mode == 'area':
        return adaptive_avg_pool1d(input, output_size)
    if input.dim() == 4 and mode == 'area':
        return adaptive_avg_pool2d(input, output_size)
    if input.dim() == 5 and mode == 'area':
        return adaptive_avg_pool3d(input, output_size)
    if input.dim() == 3 and mode == 'linear':
        assert align_corners is not None
        return torch._C._nn.upsample_linear1d(input, output_size, align_corners, sfl[0])
    if input.dim() == 4 and mode == 'bilinear':
        assert align_corners is not None
        return torch._C._nn.upsample_bilinear2d(input, output_size, align_corners, sfl[0], sfl[1])
    if input.dim() == 5 and mode == 'trilinear':
        assert align_corners is not None
        return torch._C._nn.upsample_trilinear3d(input, output_size, align_corners, sfl[0], sfl[1], sfl[2])
    if input.dim() == 4 and mode == 'bicubic':
        assert align_corners is not None
        return torch._C._nn.upsample_bicubic2d(input, output_size, align_corners, sfl[0], sfl[1])

    if input.dim() == 3 and mode == 'bilinear':
        raise NotImplementedError("Got 3D input, but bilinear mode needs 4D input")
    if input.dim() == 3 and mode == 'trilinear':
        raise NotImplementedError("Got 3D input, but trilinear mode needs 5D input")
    if input.dim() == 4 and mode == 'linear':
        raise NotImplementedError("Got 4D input, but linear mode needs 3D input")
    if input.dim() == 4 and mode == 'trilinear':
        raise NotImplementedError("Got 4D input, but trilinear mode needs 5D input")
    if input.dim() == 5 and mode == 'linear':
        raise NotImplementedError("Got 5D input, but linear mode needs 3D input")
    if input.dim() == 5 and mode == 'bilinear':
        raise NotImplementedError("Got 5D input, but bilinear mode needs 4D input")

    raise NotImplementedError("Input Error: Only 3D, 4D and 5D input Tensors supported"
                              " (got {}D) for the modes: nearest | linear | bilinear | bicubic | trilinear"
                              " (got {})".format(input.dim(), mode))

@_overload  # noqa: F811
def upsample_nearest(input, size=None, scale_factor=None):  # noqa: F811
    # type: (Tensor, Optional[int], Optional[float]) -> Tensor
    pass

@_overload  # noqa: F811
def upsample_nearest(input, size=None, scale_factor=None):  # noqa: F811
    # type: (Tensor, Optional[List[int]], Optional[float]) -> Tensor
    pass

def upsample_nearest(input, size=None, scale_factor=None):  # noqa: F811
    r"""Upsamples the input, using nearest neighbours' pixel values.

    .. warning::
        This function is deprecated in favor of :func:`torch.nn.functional.interpolate`.
        This is equivalent with ``nn.functional.interpolate(..., mode='nearest')``.

    Currently spatial and volumetric upsampling are supported (i.e. expected
    inputs are 4 or 5 dimensional).

    Args:
        input (Tensor): input
        size (int or Tuple[int, int] or Tuple[int, int, int]): output spatia
            size.
        scale_factor (int): multiplier for spatial size. Has to be an integer.

    Note:
        When using the CUDA backend, this operation may induce nondeterministic
        behaviour in its backward pass that is not easily switched off.
        Please see the notes on :doc:`/notes/randomness` for background.
    """
    # DeprecationWarning is ignored by default
    warnings.warn("nn.functional.upsample_nearest is deprecated. Use nn.functional.interpolate instead.")
    return interpolate(input, size, scale_factor, mode='nearest')

@_overload  # noqa: F811
def upsample_bilinear(input, size=None, scale_factor=None):  # noqa: F811
    # type: (Tensor, Optional[int], Optional[float]) -> Tensor
    pass

@_overload  # noqa: F811
def upsample_bilinear(input, size=None, scale_factor=None):  # noqa: F811
    # type: (Tensor, Optional[List[int]], Optional[float]) -> Tensor
    pass

@_overload  # noqa: F811
def upsample_bilinear(input, size=None, scale_factor=None):  # noqa: F811
    # type: (Tensor, Optional[int], Optional[List[float]]) -> Tensor
    pass

@_overload  # noqa: F811
def upsample_bilinear(input, size=None, scale_factor=None):  # noqa: F811
    # type: (Tensor, Optional[List[int]], Optional[List[float]]) -> Tensor
    pass

def upsample_bilinear(input, size=None, scale_factor=None):  # noqa: F811
    r"""Upsamples the input, using bilinear upsampling.

    .. warning::
        This function is deprecated in favor of :func:`torch.nn.functional.interpolate`.
        This is equivalent with
        ``nn.functional.interpolate(..., mode='bilinear', align_corners=True)``.

    Expected inputs are spatial (4 dimensional). Use `upsample_trilinear` fo
    volumetric (5 dimensional) inputs.

    Args:
        input (Tensor): input
        size (int or Tuple[int, int]): output spatial size.
        scale_factor (int or Tuple[int, int]): multiplier for spatial size

    Note:
        When using the CUDA backend, this operation may induce nondeterministic
        behaviour in its backward pass that is not easily switched off.
        Please see the notes on :doc:`/notes/randomness` for background.
    """
    # DeprecationWarning is ignored by default
    warnings.warn("nn.functional.upsample_bilinear is deprecated. Use nn.functional.interpolate instead.")
    return interpolate(input, size, scale_factor, mode='bilinear', align_corners=True)


GRID_SAMPLE_INTERPOLATION_MODES = {
    'bilinear': 0,
    'nearest': 1,
}

GRID_SAMPLE_PADDING_MODES = {
    'zeros': 0,
    'border': 1,
    'reflection': 2,
}


def grid_sample(input, grid, mode='bilinear', padding_mode='zeros', align_corners=None):
    # type: (Tensor, Tensor, str, str, Optional[bool]) -> Tensor
    r"""Given an :attr:`input` and a flow-field :attr:`grid`, computes the
    ``output`` using :attr:`input` values and pixel locations from :attr:`grid`.

    Currently, only spatial (4-D) and volumetric (5-D) :attr:`input` are
    supported.

    In the spatial (4-D) case, for :attr:`input` with shape
    :math:`(N, C, H_\text{in}, W_\text{in})` and :attr:`grid` with shape
    :math:`(N, H_\text{out}, W_\text{out}, 2)`, the output will have shape
    :math:`(N, C, H_\text{out}, W_\text{out})`.

    For each output location ``output[n, :, h, w]``, the size-2 vector
    ``grid[n, h, w]`` specifies :attr:`input` pixel locations ``x`` and ``y``,
    which are used to interpolate the output value ``output[n, :, h, w]``.
    In the case of 5D inputs, ``grid[n, d, h, w]`` specifies the
    ``x``, ``y``, ``z`` pixel locations for interpolating
    ``output[n, :, d, h, w]``. :attr:`mode` argument specifies ``nearest`` or
    ``bilinear`` interpolation method to sample the input pixels.

    :attr:`grid` specifies the sampling pixel locations normalized by the
    :attr:`input` spatial dimensions. Therefore, it should have most values in
    the range of ``[-1, 1]``. For example, values ``x = -1, y = -1`` is the
    left-top pixel of :attr:`input`, and values  ``x = 1, y = 1`` is the
    right-bottom pixel of :attr:`input`.

    If :attr:`grid` has values outside the range of ``[-1, 1]``, the corresponding
    outputs are handled as defined by :attr:`padding_mode`. Options are

        * ``padding_mode="zeros"``: use ``0`` for out-of-bound grid locations,
        * ``padding_mode="border"``: use border values for out-of-bound grid locations,
        * ``padding_mode="reflection"``: use values at locations reflected by
          the border for out-of-bound grid locations. For location far away
          from the border, it will keep being reflected until becoming in bound,
          e.g., (normalized) pixel location ``x = -3.5`` reflects by border ``-1``
          and becomes ``x' = 1.5``, then reflects by border ``1`` and becomes
          ``x'' = -0.5``.

    Note:
        This function is often used in conjunction with :func:`affine_grid`
        to build `Spatial Transformer Networks`_ .

    Note:
        When using the CUDA backend, this operation may induce nondeterministic
        behaviour in its backward pass that is not easily switched off.
        Please see the notes on :doc:`/notes/randomness` for background.

    Note:
        NaN values in :attr:`grid` would be interpreted as ``-1``.

    Args:
        input (Tensor): input of shape :math:`(N, C, H_\text{in}, W_\text{in})` (4-D case)
                        or :math:`(N, C, D_\text{in}, H_\text{in}, W_\text{in})` (5-D case)
        grid (Tensor): flow-field of shape :math:`(N, H_\text{out}, W_\text{out}, 2)` (4-D case)
                       or :math:`(N, D_\text{out}, H_\text{out}, W_\text{out}, 3)` (5-D case)
        mode (str): interpolation mode to calculate output values
            ``'bilinear'`` | ``'nearest'``. Default: ``'bilinear'``
        padding_mode (str): padding mode for outside grid values
            ``'zeros'`` | ``'border'`` | ``'reflection'``. Default: ``'zeros'``
        align_corners (bool, optional): Geometrically, we consider the pixels of the
            input  as squares rather than points.
            If set to ``True``, the extrema (``-1`` and ``1``) are considered as referring
            to the center points of the input's corner pixels. If set to ``False``, they
            are instead considered as referring to the corner points of the input's corner
            pixels, making the sampling more resolution agnostic.
            This option parallels the ``align_corners`` option in
            :func:`interpolate`, and so whichever option is used here
            should also be used there to resize the input image before grid sampling.
            Default: ``False``

    Returns:
        output (Tensor): output Tensor

    .. _`Spatial Transformer Networks`:
        https://arxiv.org/abs/1506.02025

    .. warning::
        When ``align_corners = True``, the grid positions depend on the pixel
        size relative to the input image size, and so the locations sampled by
        :func:`grid_sample` will differ for the same input given at different
        resolutions (that is, after being upsampled or downsampled).
        The default behavior up to version 1.2.0 was ``align_corners = True``.
        Since then, the default behavior has been changed to ``align_corners = False``,
        in order to bring it in line with the default for :func:`interpolate`.
    """
    if not torch.jit.is_scripting():
        tens_ops = (input, grid)
        if any([type(t) is not Tensor for t in tens_ops]) and has_torch_function(tens_ops):
            return handle_torch_function(
                grid_sample, tens_ops, input, grid, mode=mode, padding_mode=padding_mode,
                align_corners=align_corners)
    if mode != 'bilinear' and mode != 'nearest':
        raise ValueError("nn.functional.grid_sample(): expected mode to be "
                         "'bilinear' or 'nearest', but got: '{}'".format(mode))
    if padding_mode != 'zeros' and padding_mode != 'border' and padding_mode != 'reflection':
        raise ValueError("nn.functional.grid_sample(): expected padding_mode "
                         "to be 'zeros', 'border', or 'reflection', "
                         "but got: '{}'".format(padding_mode))

    if mode == 'bilinear':
        mode_enum = 0
    else:  # mode == 'nearest'
        mode_enum = 1

    if padding_mode == 'zeros':
        padding_mode_enum = 0
    elif padding_mode == 'border':
        padding_mode_enum = 1
    else:  # padding_mode == 'reflection'
        padding_mode_enum = 2

    if align_corners is None:
        warnings.warn("Default grid_sample and affine_grid behavior has changed "
                      "to align_corners=False since 1.3.0. Please specify "
                      "align_corners=True if the old behavior is desired. "
                      "See the documentation of grid_sample for details.")
        align_corners = False

    return torch.grid_sampler(input, grid, mode_enum, padding_mode_enum, align_corners)


def affine_grid(theta, size, align_corners=None):
    # type: (Tensor, List[int], Optional[bool]) -> Tensor
    r"""Generates a 2D or 3D flow field (sampling grid), given a batch of
    affine matrices :attr:`theta`.

    .. note::
        This function is often used in conjunction with :func:`grid_sample`
        to build `Spatial Transformer Networks`_ .

    Args:
        theta (Tensor): input batch of affine matrices with shape
            (:math:`N \times 2 \times 3`) for 2D or
            (:math:`N \times 3 \times 4`) for 3D
        size (torch.Size): the target output image size.
            (:math:`N \times C \times H \times W` for 2D or
            :math:`N \times C \times D \times H \times W` for 3D)
            Example: torch.Size((32, 3, 24, 24))
        align_corners (bool, optional): if ``True``, consider ``-1`` and ``1``
            to refer to the centers of the corner pixels rather than the image corners.
            Refer to :func:`grid_sample` for a more complete description.
            A grid generated by :func:`affine_grid` should be passed to :func:`grid_sample`
            with the same setting for this option.
            Default: ``False``

    Returns:
        output (Tensor): output Tensor of size (:math:`N \times H \times W \times 2`)

    .. _`Spatial Transformer Networks`:
        https://arxiv.org/abs/1506.02025

    .. warning::
        When ``align_corners = True``, the grid positions depend on the pixel
        size relative to the input image size, and so the locations sampled by
        :func:`grid_sample` will differ for the same input given at different
        resolutions (that is, after being upsampled or downsampled).
        The default behavior up to version 1.2.0 was ``align_corners = True``.
        Since then, the default behavior has been changed to ``align_corners = False``,
        in order to bring it in line with the default for :func:`interpolate`.
    .. warning::
        When ``align_corners = True``, 2D affine transforms on 1D data and
        3D affine transforms on 2D data (that is, when one of the spatial
        dimensions has unit size) are ill-defined, and not an intended use case.
        This is not a problem when ``align_corners = False``.
        Up to version 1.2.0, all grid points along a unit dimension were
        considered arbitrarily to be at ``-1``.
        From version 1.3.0, under ``align_corners = True`` all grid points
<<<<<<< HEAD
        along a unit dimension are condsidered to be at ``0``
=======
        along a unit dimension are considered to be at ```0``
>>>>>>> 626e410e
        (the center of the input image).
    """
    if not torch.jit.is_scripting():
        if type(theta) is not Tensor and has_torch_function((theta,)):
            return handle_torch_function(
                affine_grid, (theta,), theta, size, align_corners=align_corners)
    if align_corners is None:
        warnings.warn("Default grid_sample and affine_grid behavior has changed "
                      "to align_corners=False since 1.3.0. Please specify "
                      "align_corners=True if the old behavior is desired. "
                      "See the documentation of grid_sample for details.")
        align_corners = False

    # enforce floating point dtype on theta
    if not theta.is_floating_point():
        raise ValueError("Expected theta to have floating point type, but got {}"
                         .format(theta.dtype))
    # check that shapes and sizes match
    if len(size) == 4:
        if theta.dim() != 3 or theta.shape[-2] != 2 or theta.shape[-1] != 3:
            raise ValueError("Expected a batch of 2D affine matrices of shape Nx2x3 "
                             "for size {}. Got {}.".format(size, theta.shape))
        spatial_size = size[-2:]  # spatial dimension sizes
    elif len(size) == 5:
        if theta.dim() != 3 or theta.shape[-2] != 3 or theta.shape[-1] != 4:
            raise ValueError("Expected a batch of 3D affine matrices of shape Nx3x4 "
                             "for size {}. Got {}.".format(size, theta.shape))
        spatial_size = size[-3:]  # spatial dimension sizes
    else:
        raise NotImplementedError("affine_grid only supports 4D and 5D sizes, "
                                  "for 2D and 3D affine transforms, respectively. "
                                  "Got size {}.".format(size))
    # check for empty span
    if align_corners and min(spatial_size) == 1:
        warnings.warn("Since version 1.3.0, affine_grid behavior has changed "
                      "for unit-size grids when align_corners=True. "
                      "This is not an intended use case of affine_grid. "
                      "See the documentation of affine_grid for details.")
    elif min(size) <= 0:
        raise ValueError("Expected non-zero, positive output size. Got {}"
                         .format(size))

    return torch.affine_grid_generator(theta, size, align_corners)


def _pad(input, pad, mode='constant', value=0):
    # type: (Tensor, List[int], str, float) -> Tensor
    r"""Pads tensor.

    Padding size:
        The padding size by which to pad some dimensions of :attr:`input`
        are described starting from the last dimension and moving forward.
        :math:`\left\lfloor\frac{\text{len(pad)}}{2}\right\rfloor` dimensions
        of ``input`` will be padded.
        For example, to pad only the last dimension of the input tensor, then
        :attr:`pad` has the form
        :math:`(\text{padding\_left}, \text{padding\_right})`;
        to pad the last 2 dimensions of the input tensor, then use
        :math:`(\text{padding\_left}, \text{padding\_right},`
        :math:`\text{padding\_top}, \text{padding\_bottom})`;
        to pad the last 3 dimensions, use
        :math:`(\text{padding\_left}, \text{padding\_right},`
        :math:`\text{padding\_top}, \text{padding\_bottom}`
        :math:`\text{padding\_front}, \text{padding\_back})`.

    Padding mode:
        See :class:`torch.nn.ConstantPad2d`, :class:`torch.nn.ReflectionPad2d`, and
        :class:`torch.nn.ReplicationPad2d` for concrete examples on how each of the
        padding modes works. Constant padding is implemented for arbitrary dimensions.
        Replicate padding is implemented for padding the last 3 dimensions of 5D input
        tensor, or the last 2 dimensions of 4D input tensor, or the last dimension of
        3D input tensor. Reflect padding is only implemented for padding the last 2
        dimensions of 4D input tensor, or the last dimension of 3D input tensor.

    Note:
        When using the CUDA backend, this operation may induce nondeterministic
        behaviour in its backward pass that is not easily switched off.
        Please see the notes on :doc:`/notes/randomness` for background.

    Args:
        input (Tensor): N-dimensional tensor
        pad (tuple): m-elements tuple, where
            :math:`\frac{m}{2} \leq` input dimensions and :math:`m` is even.
        mode: ``'constant'``, ``'reflect'``, ``'replicate'`` or ``'circular'``.
            Default: ``'constant'``
        value: fill value for ``'constant'`` padding. Default: ``0``

    Examples::

        >>> t4d = torch.empty(3, 3, 4, 2)
        >>> p1d = (1, 1) # pad last dim by 1 on each side
        >>> out = F.pad(t4d, p1d, "constant", 0)  # effectively zero padding
        >>> print(out.size())
        torch.Size([3, 3, 4, 4])
        >>> p2d = (1, 1, 2, 2) # pad last dim by (1, 1) and 2nd to last by (2, 2)
        >>> out = F.pad(t4d, p2d, "constant", 0)
        >>> print(out.size())
        torch.Size([3, 3, 8, 4])
        >>> t4d = torch.empty(3, 3, 4, 2)
        >>> p3d = (0, 1, 2, 1, 3, 3) # pad by (0, 1), (2, 1), and (3, 3)
        >>> out = F.pad(t4d, p3d, "constant", 0)
        >>> print(out.size())
        torch.Size([3, 9, 7, 3])

    """
    if not torch.jit.is_scripting():
        if type(input) is not Tensor and has_torch_function((input,)):
            return handle_torch_function(
                _pad, (input,), input, pad, mode=mode, value=value)
    assert len(pad) % 2 == 0, 'Padding length must be divisible by 2'
    assert len(pad) // 2 <= input.dim(), 'Padding length too large'
    if mode == 'constant':
        return _VF.constant_pad_nd(input, pad, value)
    else:
        assert value == 0, 'Padding mode "{}"" doesn\'t take in value argument'.format(mode)
        if input.dim() == 3:
            assert len(pad) == 2, '3D tensors expect 2 values for padding'
            if mode == 'reflect':
                return torch._C._nn.reflection_pad1d(input, pad)
            elif mode == 'replicate':
                return torch._C._nn.replication_pad1d(input, pad)
            elif mode == 'circular':
                return _pad_circular(input, pad)
            else:
                raise NotImplementedError

        elif input.dim() == 4:
            assert len(pad) == 4, '4D tensors expect 4 values for padding'
            if mode == 'reflect':
                return torch._C._nn.reflection_pad2d(input, pad)
            elif mode == 'replicate':
                return torch._C._nn.replication_pad2d(input, pad)
            elif mode == 'circular':
                return _pad_circular(input, pad)
            else:
                raise NotImplementedError

        elif input.dim() == 5:
            assert len(pad) == 6, '5D tensors expect 6 values for padding'
            if mode == 'reflect':
                raise NotImplementedError
            elif mode == 'replicate':
                return torch._C._nn.replication_pad3d(input, pad)
            elif mode == 'circular':
                return _pad_circular(input, pad)
            else:
                raise NotImplementedError
        else:
            raise NotImplementedError("Only 3D, 4D, 5D padding with non-constant padding are supported for now")

# We define this function as _pad because it takes an argument
# named pad, which clobbers the recursive reference to the pad
# function needed for __torch_function__ support
pad = _pad

# distance


def pairwise_distance(x1, x2, p=2., eps=1e-6, keepdim=False):
    # type: (Tensor, Tensor, float, float, bool) -> Tensor
    r"""
    See :class:`torch.nn.PairwiseDistance` for details
    """
    return torch.pairwise_distance(x1, x2, p, eps, keepdim)


pdist = _add_docstr(torch.pdist, r"""
pdist(input, p=2) -> Tensor

Computes the p-norm distance between every pair of row vectors in the input.
This is identical to the upper triangular portion, excluding the diagonal, of
`torch.norm(input[:, None] - input, dim=2, p=p)`. This function will be faster
if the rows are contiguous.

If input has shape :math:`N \times M` then the output will have shape
:math:`\frac{1}{2} N (N - 1)`.

This function is equivalent to `scipy.spatial.distance.pdist(input,
'minkowski', p=p)` if :math:`p \in (0, \infty)`. When :math:`p = 0` it is
equivalent to `scipy.spatial.distance.pdist(input, 'hamming') * M`.
When :math:`p = \infty`, the closest scipy function is
`scipy.spatial.distance.pdist(xn, lambda x, y: np.abs(x - y).max())`.

Args:
    input: input tensor of shape :math:`N \times M`.
    p: p value for the p-norm distance to calculate between each vector pair
        :math:`\in [0, \infty]`.
""")


cosine_similarity = _add_docstr(torch.cosine_similarity, r"""
cosine_similarity(x1, x2, dim=1, eps=1e-8) -> Tensor

Returns cosine similarity between x1 and x2, computed along dim.

.. math ::
    \text{similarity} = \dfrac{x_1 \cdot x_2}{\max(\Vert x_1 \Vert _2 \cdot \Vert x_2 \Vert _2, \epsilon)}

Args:
    x1 (Tensor): First input.
    x2 (Tensor): Second input (of size matching x1).
    dim (int, optional): Dimension of vectors. Default: 1
    eps (float, optional): Small value to avoid division by zero.
        Default: 1e-8

Shape:
    - Input: :math:`(\ast_1, D, \ast_2)` where D is at position `dim`.
    - Output: :math:`(\ast_1, \ast_2)` where 1 is at position `dim`.

Example::

    >>> input1 = torch.randn(100, 128)
    >>> input2 = torch.randn(100, 128)
    >>> output = F.cosine_similarity(input1, input2)
    >>> print(output)
""")


one_hot = _add_docstr(torch._C._nn.one_hot, r"""
one_hot(tensor, num_classes=-1) -> LongTensor

Takes LongTensor with index values of shape ``(*)`` and returns a tensor
of shape ``(*, num_classes)`` that have zeros everywhere except where the
index of last dimension matches the corresponding value of the input tensor,
in which case it will be 1.

See also `One-hot on Wikipedia`_ .

.. _One-hot on Wikipedia:
    https://en.wikipedia.org/wiki/One-hot

Arguments:
    tensor (LongTensor): class values of any shape.
    num_classes (int):  Total number of classes. If set to -1, the number
        of classes will be inferred as one greater than the largest class
        value in the input tensor.

Returns:
    LongTensor that has one more dimension with 1 values at the
    index of last dimension indicated by the input, and 0 everywhere
    else.

Examples:
    >>> F.one_hot(torch.arange(0, 5) % 3)
    tensor([[1, 0, 0],
            [0, 1, 0],
            [0, 0, 1],
            [1, 0, 0],
            [0, 1, 0]])
    >>> F.one_hot(torch.arange(0, 5) % 3, num_classes=5)
    tensor([[1, 0, 0, 0, 0],
            [0, 1, 0, 0, 0],
            [0, 0, 1, 0, 0],
            [1, 0, 0, 0, 0],
            [0, 1, 0, 0, 0]])
    >>> F.one_hot(torch.arange(0, 6).view(3,2) % 3)
    tensor([[[1, 0, 0],
             [0, 1, 0]],
            [[0, 0, 1],
             [1, 0, 0]],
            [[0, 1, 0],
             [0, 0, 1]]])
""")


def triplet_margin_loss(anchor, positive, negative, margin=1.0, p=2, eps=1e-6, swap=False, size_average=None,
                        reduce=None, reduction="mean"):
    # type: (Tensor, Tensor, Tensor, float, float, float, bool, Optional[bool], Optional[bool], str) -> Tensor
    r"""
    See :class:`~torch.nn.TripletMarginLoss` for details
    """
    if not torch.jit.is_scripting():
        tens_ops = (anchor, positive, negative)
        if any([type(t) is not Tensor for t in tens_ops]) and has_torch_function(tens_ops):
            return handle_torch_function(
                triplet_margin_loss, tens_ops, anchor, positive, negative, margin=margin,
                p=p, eps=eps, swap=swap, size_average=size_average, reduce=reduce,
                reduction=reduction)
    if size_average is not None or reduce is not None:
        reduction_enum = _Reduction.legacy_get_enum(size_average, reduce)
    else:
        reduction_enum = _Reduction.get_enum(reduction)
    return torch.triplet_margin_loss(anchor, positive, negative, margin, p, eps,
                                     swap, reduction_enum)


def normalize(input, p=2, dim=1, eps=1e-12, out=None):
    # type: (Tensor, float, int, float, Optional[Tensor]) -> Tensor
    r"""Performs :math:`L_p` normalization of inputs over specified dimension.

    For a tensor :attr:`input` of sizes :math:`(n_0, ..., n_{dim}, ..., n_k)`, each
    :math:`n_{dim}` -element vector :math:`v` along dimension :attr:`dim` is transformed as

    .. math::
        v = \frac{v}{\max(\lVert v \rVert_p, \epsilon)}.

    With the default arguments it uses the Euclidean norm over vectors along dimension :math:`1` for normalization.

    Args:
        input: input tensor of any shape
        p (float): the exponent value in the norm formulation. Default: 2
        dim (int): the dimension to reduce. Default: 1
        eps (float): small value to avoid division by zero. Default: 1e-12
        out (Tensor, optional): the output tensor. If :attr:`out` is used, this
                                operation won't be differentiable.
    """
    if not torch.jit.is_scripting():
        if type(input) is not Tensor and has_torch_function((input,)):
            return handle_torch_function(
                normalize, (input,), input, p=p, dim=dim, eps=eps, out=out)
    if out is None:
        denom = input.norm(p, dim, keepdim=True).clamp_min(eps).expand_as(input)
        return input / denom
    else:
        denom = input.norm(p, dim, keepdim=True).clamp_min_(eps).expand_as(input)
        return torch.div(input, denom, out=out)


def assert_int_or_pair(arg, arg_name, message):
    # type: (List[int], str, str) -> None
    assert isinstance(arg, int) or len(arg) == 2, message.format(arg_name)


def unfold(input, kernel_size, dilation=1, padding=0, stride=1):
    # type: (Tensor, BroadcastingList2[int], BroadcastingList2[int], BroadcastingList2[int], BroadcastingList2[int]) -> Tensor  # noqa
    r"""Extracts sliding local blocks from an batched input tensor.

    .. warning::
        Currently, only 4-D input tensors (batched image-like tensors) are
        supported.

    .. warning::

        More than one element of the unfolded tensor may refer to a single
        memory location. As a result, in-place operations (especially ones that
        are vectorized) may result in incorrect behavior. If you need to write
        to the tensor, please clone it first.


    See :class:`torch.nn.Unfold` for details
    """
    if not torch.jit.is_scripting():
        if type(input) is not Tensor and has_torch_function((input,)):
            return handle_torch_function(
                unfold, (input,), input, kernel_size, dilation=dilation,
                padding=padding, stride=stride)
    if input.dim() == 4:
        msg = '{} must be int or 2-tuple for 4D input'
        assert_int_or_pair(kernel_size, 'kernel_size', msg)
        assert_int_or_pair(dilation, 'dilation', msg)
        assert_int_or_pair(padding, 'padding', msg)
        assert_int_or_pair(stride, 'stride', msg)

        return torch._C._nn.im2col(input, _pair(kernel_size),
                                   _pair(dilation), _pair(padding), _pair(stride))
    else:
        raise NotImplementedError("Input Error: Only 4D input Tensors are supported (got {}D)".format(input.dim()))


def fold(input, output_size, kernel_size, dilation=1, padding=0, stride=1):
    # type: (Tensor, BroadcastingList2[int], BroadcastingList2[int], BroadcastingList2[int], BroadcastingList2[int], BroadcastingList2[int]) -> Tensor  # noqa
    r"""Combines an array of sliding local blocks into a large containing
    tensor.

    .. warning::
        Currently, only 3-D output tensors (unfolded batched image-like tensors) are
        supported.

    See :class:`torch.nn.Fold` for details
    """
    if not torch.jit.is_scripting():
        if type(input) is not Tensor and has_torch_function((input,)):
            return handle_torch_function(
                fold, (input,), input, output_size, kernel_size, dilation=dilation,
                padding=padding, stride=stride)
    if input.dim() == 3:
        msg = '{} must be int or 2-tuple for 3D input'
        assert_int_or_pair(output_size, 'output_size', msg)
        assert_int_or_pair(kernel_size, 'kernel_size', msg)
        assert_int_or_pair(dilation, 'dilation', msg)
        assert_int_or_pair(padding, 'padding', msg)
        assert_int_or_pair(stride, 'stride', msg)

        return torch._C._nn.col2im(input, _pair(output_size), _pair(kernel_size),
                                   _pair(dilation), _pair(padding), _pair(stride))
    else:
        raise NotImplementedError("Input Error: Only 3D input Tensors are supported (got {}D)".format(input.dim()))


def _pad_circular(input, padding):
    # type: (Tensor, List[int]) -> Tensor
    """
    Arguments
        :param input: tensor of shape :math:`(N, C_{\text{in}}, H, [W, D]))`
        :param padding: (tuple): m-elem tuple where m is the degree of convolution
    Returns
        :return: tensor of shape :math:`(N, C_{\text{in}}, [D + 2 * padding[0],
                 H + 2 * padding[1]], W + 2 * padding[2]))`
    """

    input = torch.cat([input, input[:, :, 0:padding[-1]]], dim=2)
    input = torch.cat([input[:, :, -(padding[-1] + padding[-2]):-padding[-1]], input], dim=2)

    if len(padding) > 2:
        input = torch.cat([input, input[:, :, :, 0:padding[-3]]], dim=3)
        input = torch.cat([input[:, :, :, -(padding[-3] + padding[-4]):-padding[-3]], input], dim=3)

    if len(padding) > 4:
        input = torch.cat([input, input[:, :, :, :, 0:padding[-5]]], dim=4)
        input = torch.cat([input[:, :, :, :, -(padding[-5] + padding[-6]):-padding[-5]], input], dim=4)

    return input


def multi_head_attention_forward(query: Tensor,
                                 key: Tensor,
                                 value: Tensor,
                                 embed_dim_to_check: int,
                                 num_heads: int,
                                 in_proj_weight: Tensor,
                                 in_proj_bias: Tensor,
                                 bias_k: Optional[Tensor],
                                 bias_v: Optional[Tensor],
                                 add_zero_attn: bool,
                                 dropout_p: float,
                                 out_proj_weight: Tensor,
                                 out_proj_bias: Tensor,
                                 training: bool = True,
                                 key_padding_mask: Optional[Tensor] = None,
                                 need_weights: bool = True,
                                 attn_mask: Optional[Tensor] = None,
                                 use_separate_proj_weight: bool = False,
                                 q_proj_weight: Optional[Tensor] = None,
                                 k_proj_weight: Optional[Tensor] = None,
                                 v_proj_weight: Optional[Tensor] = None,
                                 static_k: Optional[Tensor] = None,
                                 static_v: Optional[Tensor] = None
                                 ) -> Tuple[Tensor, Optional[Tensor]]:
    r"""
    Args:
        query, key, value: map a query and a set of key-value pairs to an output.
            See "Attention Is All You Need" for more details.
        embed_dim_to_check: total dimension of the model.
        num_heads: parallel attention heads.
        in_proj_weight, in_proj_bias: input projection weight and bias.
        bias_k, bias_v: bias of the key and value sequences to be added at dim=0.
        add_zero_attn: add a new batch of zeros to the key and
                       value sequences at dim=1.
        dropout_p: probability of an element to be zeroed.
        out_proj_weight, out_proj_bias: the output projection weight and bias.
        training: apply dropout if is ``True``.
        key_padding_mask: if provided, specified padding elements in the key will
            be ignored by the attention. This is an binary mask. When the value is True,
            the corresponding value on the attention layer will be filled with -inf.
        need_weights: output attn_output_weights.
        attn_mask: 2D or 3D mask that prevents attention to certain positions. A 2D mask will be broadcasted for all
            the batches while a 3D mask allows to specify a different mask for the entries of each batch.
        use_separate_proj_weight: the function accept the proj. weights for query, key,
            and value in different forms. If false, in_proj_weight will be used, which is
            a combination of q_proj_weight, k_proj_weight, v_proj_weight.
        q_proj_weight, k_proj_weight, v_proj_weight, in_proj_bias: input projection weight and bias.
        static_k, static_v: static key and value used for attention operators.


    Shape:
        Inputs:
        - query: :math:`(L, N, E)` where L is the target sequence length, N is the batch size, E is
          the embedding dimension.
        - key: :math:`(S, N, E)`, where S is the source sequence length, N is the batch size, E is
          the embedding dimension.
        - value: :math:`(S, N, E)` where S is the source sequence length, N is the batch size, E is
          the embedding dimension.
        - key_padding_mask: :math:`(N, S)` where N is the batch size, S is the source sequence length.
          If a ByteTensor is provided, the non-zero positions will be ignored while the zero positions
          will be unchanged. If a BoolTensor is provided, the positions with the
          value of ``True`` will be ignored while the position with the value of ``False`` will be unchanged.
        - attn_mask: 2D mask :math:`(L, S)` where L is the target sequence length, S is the source sequence length.
          3D mask :math:`(N*num_heads, L, S)` where N is the batch size, L is the target sequence length,
          S is the source sequence length. attn_mask ensures that position i is allowed to attend the unmasked
          positions. If a ByteTensor is provided, the non-zero positions are not allowed to attend
          while the zero positions will be unchanged. If a BoolTensor is provided, positions with ``True``
          are not allowed to attend while ``False`` values will be unchanged. If a FloatTensor
          is provided, it will be added to the attention weight.
        - static_k: :math:`(N*num_heads, S, E/num_heads)`, where S is the source sequence length,
          N is the batch size, E is the embedding dimension. E/num_heads is the head dimension.
        - static_v: :math:`(N*num_heads, S, E/num_heads)`, where S is the source sequence length,
          N is the batch size, E is the embedding dimension. E/num_heads is the head dimension.

        Outputs:
        - attn_output: :math:`(L, N, E)` where L is the target sequence length, N is the batch size,
          E is the embedding dimension.
        - attn_output_weights: :math:`(N, L, S)` where N is the batch size,
          L is the target sequence length, S is the source sequence length.
    """
    if not torch.jit.is_scripting():
        tens_ops = (query, key, value, in_proj_weight, in_proj_bias, bias_k, bias_v,
                    out_proj_weight, out_proj_bias)
        if any([type(t) is not Tensor for t in tens_ops]) and has_torch_function(tens_ops):
            return handle_torch_function(
                multi_head_attention_forward, tens_ops, query, key, value,
                embed_dim_to_check, num_heads, in_proj_weight, in_proj_bias,
                bias_k, bias_v, add_zero_attn, dropout_p, out_proj_weight,
                out_proj_bias, training=training, key_padding_mask=key_padding_mask,
                need_weights=need_weights, attn_mask=attn_mask,
                use_separate_proj_weight=use_separate_proj_weight,
                q_proj_weight=q_proj_weight, k_proj_weight=k_proj_weight,
                v_proj_weight=v_proj_weight, static_k=static_k, static_v=static_v)
    tgt_len, bsz, embed_dim = query.size()
    assert embed_dim == embed_dim_to_check
    # allow MHA to have different sizes for the feature dimension
    assert key.size(0) == value.size(0) and key.size(1) == value.size(1)

    head_dim = embed_dim // num_heads
    assert head_dim * num_heads == embed_dim, "embed_dim must be divisible by num_heads"
    scaling = float(head_dim) ** -0.5

    if not use_separate_proj_weight:
        if torch.equal(query, key) and torch.equal(key, value):
            # self-attention
            q, k, v = linear(query, in_proj_weight, in_proj_bias).chunk(3, dim=-1)

        elif torch.equal(key, value):
            # encoder-decoder attention
            # This is inline in_proj function with in_proj_weight and in_proj_bias
            _b = in_proj_bias
            _start = 0
            _end = embed_dim
            _w = in_proj_weight[_start:_end, :]
            if _b is not None:
                _b = _b[_start:_end]
            q = linear(query, _w, _b)

            if key is None:
                assert value is None
                k = None
                v = None
            else:

                # This is inline in_proj function with in_proj_weight and in_proj_bias
                _b = in_proj_bias
                _start = embed_dim
                _end = None
                _w = in_proj_weight[_start:, :]
                if _b is not None:
                    _b = _b[_start:]
                k, v = linear(key, _w, _b).chunk(2, dim=-1)

        else:
            # This is inline in_proj function with in_proj_weight and in_proj_bias
            _b = in_proj_bias
            _start = 0
            _end = embed_dim
            _w = in_proj_weight[_start:_end, :]
            if _b is not None:
                _b = _b[_start:_end]
            q = linear(query, _w, _b)

            # This is inline in_proj function with in_proj_weight and in_proj_bias
            _b = in_proj_bias
            _start = embed_dim
            _end = embed_dim * 2
            _w = in_proj_weight[_start:_end, :]
            if _b is not None:
                _b = _b[_start:_end]
            k = linear(key, _w, _b)

            # This is inline in_proj function with in_proj_weight and in_proj_bias
            _b = in_proj_bias
            _start = embed_dim * 2
            _end = None
            _w = in_proj_weight[_start:, :]
            if _b is not None:
                _b = _b[_start:]
            v = linear(value, _w, _b)
    else:
        q_proj_weight_non_opt = torch.jit._unwrap_optional(q_proj_weight)
        len1, len2 = q_proj_weight_non_opt.size()
        assert len1 == embed_dim and len2 == query.size(-1)

        k_proj_weight_non_opt = torch.jit._unwrap_optional(k_proj_weight)
        len1, len2 = k_proj_weight_non_opt.size()
        assert len1 == embed_dim and len2 == key.size(-1)

        v_proj_weight_non_opt = torch.jit._unwrap_optional(v_proj_weight)
        len1, len2 = v_proj_weight_non_opt.size()
        assert len1 == embed_dim and len2 == value.size(-1)

        if in_proj_bias is not None:
            q = linear(query, q_proj_weight_non_opt, in_proj_bias[0:embed_dim])
            k = linear(key, k_proj_weight_non_opt, in_proj_bias[embed_dim:(embed_dim * 2)])
            v = linear(value, v_proj_weight_non_opt, in_proj_bias[(embed_dim * 2):])
        else:
            q = linear(query, q_proj_weight_non_opt, in_proj_bias)
            k = linear(key, k_proj_weight_non_opt, in_proj_bias)
            v = linear(value, v_proj_weight_non_opt, in_proj_bias)
    q = q * scaling

    if attn_mask is not None:
        assert attn_mask.dtype == torch.float32 or attn_mask.dtype == torch.float64 or \
            attn_mask.dtype == torch.float16 or attn_mask.dtype == torch.uint8 or attn_mask.dtype == torch.bool, \
            'Only float, byte, and bool types are supported for attn_mask, not {}'.format(attn_mask.dtype)
        if attn_mask.dtype == torch.uint8:
            warnings.warn("Byte tensor for attn_mask in nn.MultiheadAttention is deprecated. Use bool tensor instead.")
            attn_mask = attn_mask.to(torch.bool)

        if attn_mask.dim() == 2:
            attn_mask = attn_mask.unsqueeze(0)
            if list(attn_mask.size()) != [1, query.size(0), key.size(0)]:
                raise RuntimeError('The size of the 2D attn_mask is not correct.')
        elif attn_mask.dim() == 3:
            if list(attn_mask.size()) != [bsz * num_heads, query.size(0), key.size(0)]:
                raise RuntimeError('The size of the 3D attn_mask is not correct.')
        else:
            raise RuntimeError("attn_mask's dimension {} is not supported".format(attn_mask.dim()))
        # attn_mask's dim is 3 now.

    # convert ByteTensor key_padding_mask to bool
    if key_padding_mask is not None and key_padding_mask.dtype == torch.uint8:
        warnings.warn("Byte tensor for key_padding_mask in nn.MultiheadAttention is deprecated. Use bool tensor instead.")
        key_padding_mask = key_padding_mask.to(torch.bool)

    if bias_k is not None and bias_v is not None:
        if static_k is None and static_v is None:
            k = torch.cat([k, bias_k.repeat(1, bsz, 1)])
            v = torch.cat([v, bias_v.repeat(1, bsz, 1)])
            if attn_mask is not None:
                attn_mask = pad(attn_mask, (0, 1))
            if key_padding_mask is not None:
                key_padding_mask = pad(key_padding_mask, (0, 1))
        else:
            assert static_k is None, "bias cannot be added to static key."
            assert static_v is None, "bias cannot be added to static value."
    else:
        assert bias_k is None
        assert bias_v is None

    q = q.contiguous().view(tgt_len, bsz * num_heads, head_dim).transpose(0, 1)
    if k is not None:
        k = k.contiguous().view(-1, bsz * num_heads, head_dim).transpose(0, 1)
    if v is not None:
        v = v.contiguous().view(-1, bsz * num_heads, head_dim).transpose(0, 1)

    if static_k is not None:
        assert static_k.size(0) == bsz * num_heads
        assert static_k.size(2) == head_dim
        k = static_k

    if static_v is not None:
        assert static_v.size(0) == bsz * num_heads
        assert static_v.size(2) == head_dim
        v = static_v

    src_len = k.size(1)

    if key_padding_mask is not None:
        assert key_padding_mask.size(0) == bsz
        assert key_padding_mask.size(1) == src_len

    if add_zero_attn:
        src_len += 1
        k = torch.cat([k, torch.zeros((k.size(0), 1) + k.size()[2:], dtype=k.dtype, device=k.device)], dim=1)
        v = torch.cat([v, torch.zeros((v.size(0), 1) + v.size()[2:], dtype=v.dtype, device=v.device)], dim=1)
        if attn_mask is not None:
            attn_mask = pad(attn_mask, (0, 1))
        if key_padding_mask is not None:
            key_padding_mask = pad(key_padding_mask, (0, 1))

    attn_output_weights = torch.bmm(q, k.transpose(1, 2))
    assert list(attn_output_weights.size()) == [bsz * num_heads, tgt_len, src_len]

    if attn_mask is not None:
        if attn_mask.dtype == torch.bool:
            attn_output_weights.masked_fill_(attn_mask, float('-inf'))
        else:
            attn_output_weights += attn_mask


    if key_padding_mask is not None:
        attn_output_weights = attn_output_weights.view(bsz, num_heads, tgt_len, src_len)
        attn_output_weights = attn_output_weights.masked_fill(
            key_padding_mask.unsqueeze(1).unsqueeze(2),
            float('-inf'),
        )
        attn_output_weights = attn_output_weights.view(bsz * num_heads, tgt_len, src_len)

    attn_output_weights = softmax(
        attn_output_weights, dim=-1)
    attn_output_weights = dropout(attn_output_weights, p=dropout_p, training=training)

    attn_output = torch.bmm(attn_output_weights, v)
    assert list(attn_output.size()) == [bsz * num_heads, tgt_len, head_dim]
    attn_output = attn_output.transpose(0, 1).contiguous().view(tgt_len, bsz, embed_dim)
    attn_output = linear(attn_output, out_proj_weight, out_proj_bias)

    if need_weights:
        # average attention weights over heads
        attn_output_weights = attn_output_weights.view(bsz, num_heads, tgt_len, src_len)
        return attn_output, attn_output_weights.sum(dim=1) / num_heads
    else:
        return attn_output, None<|MERGE_RESOLUTION|>--- conflicted
+++ resolved
@@ -3438,11 +3438,7 @@
         Up to version 1.2.0, all grid points along a unit dimension were
         considered arbitrarily to be at ``-1``.
         From version 1.3.0, under ``align_corners = True`` all grid points
-<<<<<<< HEAD
-        along a unit dimension are condsidered to be at ``0``
-=======
-        along a unit dimension are considered to be at ```0``
->>>>>>> 626e410e
+        along a unit dimension are considered to be at ``0``
         (the center of the input image).
     """
     if not torch.jit.is_scripting():
