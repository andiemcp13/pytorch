r"""Functional interface"""
from typing import Callable, List, Optional, Tuple
import math
import warnings

import torch
from torch import _VF
from torch._C import _infer_size, _add_docstr
from torch._torch_docs import reproducibility_notes, tf32_notes
# A workaround to support both TorchScript and MyPy:
from typing import TYPE_CHECKING
if TYPE_CHECKING:
    from torch.types import _dtype as DType
else:
    # The JIT doesn't understand Union, nor torch.dtype here
    DType = int

from .._jit_internal import boolean_dispatch, _overload, BroadcastingList1, BroadcastingList2, BroadcastingList3
from ..overrides import (
    has_torch_function, has_torch_function_unary, has_torch_function_variadic,
    handle_torch_function)
from . import _reduction as _Reduction
from . import grad  # noqa: F401
from .modules import utils
from .modules.utils import _single, _pair, _triple, _list_with_default


Tensor = torch.Tensor

conv1d = _add_docstr(
    torch.conv1d,
    r"""
conv1d(input, weight, bias=None, stride=1, padding=0, dilation=1, groups=1) -> Tensor

Applies a 1D convolution over an input signal composed of several input
planes.

{tf32_note}

See :class:`~torch.nn.Conv1d` for details and output shape.

Note:
    {cudnn_reproducibility_note}
""".format(
        **reproducibility_notes, **tf32_notes
    )
    + r"""

Args:
    input: input tensor of shape :math:`(\text{minibatch} , \text{in\_channels} , iW)`
    weight: filters of shape :math:`(\text{out\_channels} , \frac{\text{in\_channels}}{\text{groups}} , kW)`
    bias: optional bias of shape :math:`(\text{out\_channels})`. Default: ``None``
    stride: the stride of the convolving kernel. Can be a single number or
      a one-element tuple `(sW,)`. Default: 1
    padding: implicit paddings on both sides of the input. Can be a string {'valid', 'same'},
      single number or a one-element tuple `(padW,)`. Default: 0
      ``padding='valid'`` is the same as no padding. ``padding='same'`` pads
      the input so the output has the same shape as the input. However, this mode
      doesn't support any stride values other than 1.

      .. warning::
          For ``padding='same'``, if the ``weight`` is even-length and
          ``dilation`` is odd in any dimension, a full :func:`pad` operation
          may be needed internally. Lowering performance.
    dilation: the spacing between kernel elements. Can be a single number or
      a one-element tuple `(dW,)`. Default: 1
    groups: split input into groups, :math:`\text{in\_channels}` should be divisible by
      the number of groups. Default: 1

Examples::

    >>> inputs = torch.randn(33, 16, 30)
    >>> filters = torch.randn(20, 16, 5)
    >>> F.conv1d(inputs, filters)
""",
)

conv2d = _add_docstr(
    torch.conv2d,
    r"""
conv2d(input, weight, bias=None, stride=1, padding=0, dilation=1, groups=1) -> Tensor

Applies a 2D convolution over an input image composed of several input
planes.

{tf32_note}

See :class:`~torch.nn.Conv2d` for details and output shape.

Note:
    {cudnn_reproducibility_note}
""".format(
        **reproducibility_notes, **tf32_notes
    )
    + r"""

Args:
    input: input tensor of shape :math:`(\text{minibatch} , \text{in\_channels} , iH , iW)`
    weight: filters of shape :math:`(\text{out\_channels} , \frac{\text{in\_channels}}{\text{groups}} , kH , kW)`
    bias: optional bias tensor of shape :math:`(\text{out\_channels})`. Default: ``None``
    stride: the stride of the convolving kernel. Can be a single number or a
      tuple `(sH, sW)`. Default: 1
    padding: implicit paddings on both sides of the input. Can be a string {'valid', 'same'},
      single number or a tuple `(padH, padW)`. Default: 0
      ``padding='valid'`` is the same as no padding. ``padding='same'`` pads
      the input so the output has the same shape as the input. However, this mode
      doesn't support any stride values other than 1.

      .. warning::
          For ``padding='same'``, if the ``weight`` is even-length and
          ``dilation`` is odd in any dimension, a full :func:`pad` operation
          may be needed internally. Lowering performance.

    dilation: the spacing between kernel elements. Can be a single number or
      a tuple `(dH, dW)`. Default: 1
    groups: split input into groups, :math:`\text{in\_channels}` should be divisible by the
      number of groups. Default: 1

Examples::

    >>> # With square kernels and equal stride
    >>> filters = torch.randn(8, 4, 3, 3)
    >>> inputs = torch.randn(1, 4, 5, 5)
    >>> F.conv2d(inputs, filters, padding=1)
""",
)  # noqa: E501

conv3d = _add_docstr(
    torch.conv3d,
    r"""
conv3d(input, weight, bias=None, stride=1, padding=0, dilation=1, groups=1) -> Tensor

Applies a 3D convolution over an input image composed of several input
planes.

{tf32_note}

See :class:`~torch.nn.Conv3d` for details and output shape.

Note:
    {cudnn_reproducibility_note}
""".format(
        **reproducibility_notes, **tf32_notes
    )
    + r"""

Args:
    input: input tensor of shape :math:`(\text{minibatch} , \text{in\_channels} , iT , iH , iW)`
    weight: filters of shape :math:`(\text{out\_channels} , \frac{\text{in\_channels}}{\text{groups}} , kT , kH , kW)`
    bias: optional bias tensor of shape :math:`(\text{out\_channels})`. Default: None
    stride: the stride of the convolving kernel. Can be a single number or a
      tuple `(sT, sH, sW)`. Default: 1
    padding: implicit paddings on both sides of the input. Can be a string {'valid', 'same'},
      single number or a tuple `(padT, padH, padW)`. Default: 0
      ``padding='valid'`` is the same as no padding. ``padding='same'`` pads
      the input so the output has the same shape as the input. However, this mode
      doesn't support any stride values other than 1.

      .. warning::
          For ``padding='same'``, if the ``weight`` is even-length and
          ``dilation`` is odd in any dimension, a full :func:`pad` operation
          may be needed internally. Lowering performance.

    dilation: the spacing between kernel elements. Can be a single number or
      a tuple `(dT, dH, dW)`. Default: 1
    groups: split input into groups, :math:`\text{in\_channels}` should be divisible by
      the number of groups. Default: 1

Examples::

    >>> filters = torch.randn(33, 16, 3, 3, 3)
    >>> inputs = torch.randn(20, 16, 50, 10, 20)
    >>> F.conv3d(inputs, filters)
""",
)  # noqa: E501

conv_transpose1d = _add_docstr(
    torch.conv_transpose1d,
    r"""
conv_transpose1d(input, weight, bias=None, stride=1, padding=0, output_padding=0, groups=1, dilation=1) -> Tensor

Applies a 1D transposed convolution operator over an input signal
composed of several input planes, sometimes also called "deconvolution".

{tf32_note}

See :class:`~torch.nn.ConvTranspose1d` for details and output shape.

Note:
    {cudnn_reproducibility_note}
""".format(
        **reproducibility_notes, **tf32_notes
    )
    + r"""

Args:
    input: input tensor of shape :math:`(\text{minibatch} , \text{in\_channels} , iW)`
    weight: filters of shape :math:`(\text{in\_channels} , \frac{\text{out\_channels}}{\text{groups}} , kW)`
    bias: optional bias of shape :math:`(\text{out\_channels})`. Default: None
    stride: the stride of the convolving kernel. Can be a single number or a
      tuple ``(sW,)``. Default: 1
    padding: ``dilation * (kernel_size - 1) - padding`` zero-padding will be added to both
      sides of each dimension in the input. Can be a single number or a tuple
      ``(padW,)``. Default: 0
    output_padding: additional size added to one side of each dimension in the
      output shape. Can be a single number or a tuple ``(out_padW)``. Default: 0
    groups: split input into groups, :math:`\text{in\_channels}` should be divisible by the
      number of groups. Default: 1
    dilation: the spacing between kernel elements. Can be a single number or
      a tuple ``(dW,)``. Default: 1

Examples::

    >>> inputs = torch.randn(20, 16, 50)
    >>> weights = torch.randn(16, 33, 5)
    >>> F.conv_transpose1d(inputs, weights)
""",
)

conv_transpose2d = _add_docstr(
    torch.conv_transpose2d,
    r"""
conv_transpose2d(input, weight, bias=None, stride=1, padding=0, output_padding=0, groups=1, dilation=1) -> Tensor

Applies a 2D transposed convolution operator over an input image
composed of several input planes, sometimes also called "deconvolution".

{tf32_note}

See :class:`~torch.nn.ConvTranspose2d` for details and output shape.

Note:
    {cudnn_reproducibility_note}
""".format(
        **reproducibility_notes, **tf32_notes
    )
    + r"""

Args:
    input: input tensor of shape :math:`(\text{minibatch} , \text{in\_channels} , iH , iW)`
    weight: filters of shape :math:`(\text{in\_channels} , \frac{\text{out\_channels}}{\text{groups}} , kH , kW)`
    bias: optional bias of shape :math:`(\text{out\_channels})`. Default: None
    stride: the stride of the convolving kernel. Can be a single number or a
      tuple ``(sH, sW)``. Default: 1
    padding: ``dilation * (kernel_size - 1) - padding`` zero-padding will be added to both
      sides of each dimension in the input. Can be a single number or a tuple
      ``(padH, padW)``. Default: 0
    output_padding: additional size added to one side of each dimension in the
      output shape. Can be a single number or a tuple ``(out_padH, out_padW)``.
      Default: 0
    groups: split input into groups, :math:`\text{in\_channels}` should be divisible by the
      number of groups. Default: 1
    dilation: the spacing between kernel elements. Can be a single number or
      a tuple ``(dH, dW)``. Default: 1

Examples::

    >>> # With square kernels and equal stride
    >>> inputs = torch.randn(1, 4, 5, 5)
    >>> weights = torch.randn(4, 8, 3, 3)
    >>> F.conv_transpose2d(inputs, weights, padding=1)
""",
)  # noqa: E501

conv_transpose3d = _add_docstr(
    torch.conv_transpose3d,
    r"""
conv_transpose3d(input, weight, bias=None, stride=1, padding=0, output_padding=0, groups=1, dilation=1) -> Tensor

Applies a 3D transposed convolution operator over an input image
composed of several input planes, sometimes also called "deconvolution"

{tf32_note}

See :class:`~torch.nn.ConvTranspose3d` for details and output shape.

Note:
    {cudnn_reproducibility_note}
""".format(
        **reproducibility_notes, **tf32_notes
    )
    + r"""

Args:
    input: input tensor of shape :math:`(\text{minibatch} , \text{in\_channels} , iT , iH , iW)`
    weight: filters of shape :math:`(\text{in\_channels} , \frac{\text{out\_channels}}{\text{groups}} , kT , kH , kW)`
    bias: optional bias of shape :math:`(\text{out\_channels})`. Default: None
    stride: the stride of the convolving kernel. Can be a single number or a
      tuple ``(sT, sH, sW)``. Default: 1
    padding: ``dilation * (kernel_size - 1) - padding`` zero-padding will be added to both
      sides of each dimension in the input. Can be a single number or a tuple
      ``(padT, padH, padW)``. Default: 0
    output_padding: additional size added to one side of each dimension in the
      output shape. Can be a single number or a tuple
      ``(out_padT, out_padH, out_padW)``. Default: 0
    groups: split input into groups, :math:`\text{in\_channels}` should be divisible by the
      number of groups. Default: 1
    dilation: the spacing between kernel elements. Can be a single number or
      a tuple `(dT, dH, dW)`. Default: 1

Examples::

    >>> inputs = torch.randn(20, 16, 50, 10, 20)
    >>> weights = torch.randn(16, 33, 3, 3, 3)
    >>> F.conv_transpose3d(inputs, weights)
""",
)  # noqa: E501

conv_tbc = _add_docstr(
    torch.conv_tbc,
    r"""
Applies a 1-dimensional sequence convolution over an input sequence.
Input and output dimensions are (Time, Batch, Channels) - hence TBC.

Args:
    input: input tensor of shape :math:`(\text{sequence length} \times batch \times \text{in\_channels})`
    weight: filter of shape (:math:`\text{kernel width} \times \text{in\_channels} \times \text{out\_channels}`)
    bias: bias of shape (:math:`\text{out\_channels}`)
    pad: number of timesteps to pad. Default: 0
""",
)


# Pooling
avg_pool1d = _add_docstr(
    torch.avg_pool1d,
    r"""
avg_pool1d(input, kernel_size, stride=None, padding=0, ceil_mode=False, count_include_pad=True) -> Tensor

Applies a 1D average pooling over an input signal composed of several
input planes.

See :class:`~torch.nn.AvgPool1d` for details and output shape.

Args:
    input: input tensor of shape :math:`(\text{minibatch} , \text{in\_channels} , iW)`
    kernel_size: the size of the window. Can be a single number or a
      tuple `(kW,)`
    stride: the stride of the window. Can be a single number or a tuple
      `(sW,)`. Default: :attr:`kernel_size`
    padding: implicit zero paddings on both sides of the input. Can be a
      single number or a tuple `(padW,)`. Default: 0
    ceil_mode: when True, will use `ceil` instead of `floor` to compute the
        output shape. Default: ``False``
    count_include_pad: when True, will include the zero-padding in the
        averaging calculation. Default: ``True``

Examples::

    >>> # pool of square window of size=3, stride=2
    >>> input = torch.tensor([[[1, 2, 3, 4, 5, 6, 7]]], dtype=torch.float32)
    >>> F.avg_pool1d(input, kernel_size=3, stride=2)
    tensor([[[ 2.,  4.,  6.]]])

""",
)


avg_pool2d = _add_docstr(
    torch._C._nn.avg_pool2d,
    r"""
avg_pool2d(input, kernel_size, stride=None, padding=0, ceil_mode=False, count_include_pad=True, divisor_override=None) -> Tensor

Applies 2D average-pooling operation in :math:`kH \times kW` regions by step size
:math:`sH \times sW` steps. The number of output features is equal to the number of
input planes.

See :class:`~torch.nn.AvgPool2d` for details and output shape.

Args:
    input: input tensor :math:`(\text{minibatch} , \text{in\_channels} , iH , iW)`
    kernel_size: size of the pooling region. Can be a single number or a
      tuple `(kH, kW)`
    stride: stride of the pooling operation. Can be a single number or a
      tuple `(sH, sW)`. Default: :attr:`kernel_size`
    padding: implicit zero paddings on both sides of the input. Can be a
      single number or a tuple `(padH, padW)`. Default: 0
    ceil_mode: when True, will use `ceil` instead of `floor` in the formula
        to compute the output shape. Default: ``False``
    count_include_pad: when True, will include the zero-padding in the
        averaging calculation. Default: ``True``
    divisor_override: if specified, it will be used as divisor, otherwise
         size of the pooling region will be used. Default: None
""",
)

avg_pool3d = _add_docstr(
    torch._C._nn.avg_pool3d,
    r"""
avg_pool3d(input, kernel_size, stride=None, padding=0, ceil_mode=False, count_include_pad=True, divisor_override=None) -> Tensor

Applies 3D average-pooling operation in :math:`kT \times kH \times kW` regions by step
size :math:`sT \times sH \times sW` steps. The number of output features is equal to
:math:`\lfloor\frac{\text{input planes}}{sT}\rfloor`.

See :class:`~torch.nn.AvgPool3d` for details and output shape.

Args:
    input: input tensor :math:`(\text{minibatch} , \text{in\_channels} , iT \times iH , iW)`
    kernel_size: size of the pooling region. Can be a single number or a
      tuple `(kT, kH, kW)`
    stride: stride of the pooling operation. Can be a single number or a
      tuple `(sT, sH, sW)`. Default: :attr:`kernel_size`
    padding: implicit zero paddings on both sides of the input. Can be a
      single number or a tuple `(padT, padH, padW)`, Default: 0
    ceil_mode: when True, will use `ceil` instead of `floor` in the formula
        to compute the output shape
    count_include_pad: when True, will include the zero-padding in the
        averaging calculation
    divisor_override: if specified, it will be used as divisor, otherwise
        size of the pooling region will be used. Default: None
""",
)


def fractional_max_pool2d_with_indices(
    input: Tensor, kernel_size: BroadcastingList2[int],
    output_size: Optional[BroadcastingList2[int]] = None,
    output_ratio: Optional[BroadcastingList2[float]] = None,
    return_indices: bool = False,
    _random_samples: Optional[Tensor] = None
) -> Tuple[Tensor, Tensor]:
    r"""Applies 2D fractional max pooling over an input signal composed of several input planes.

    Fractional MaxPooling is described in detail in the paper `Fractional MaxPooling`_ by Ben Graham

    The max-pooling operation is applied in :math:`kH \times kW` regions by a stochastic
    step size determined by the target output size.
    The number of output features is equal to the number of input planes.

    Args:
        kernel_size: the size of the window to take a max over.
                     Can be a single number :math:`k` (for a square kernel of :math:`k \times k`)
                     or a tuple `(kH, kW)`
        output_size: the target output size of the image of the form :math:`oH \times oW`.
                     Can be a tuple `(oH, oW)` or a single number :math:`oH` for a square image :math:`oH \times oH`
        output_ratio: If one wants to have an output size as a ratio of the input size, this option can be given.
                      This has to be a number or tuple in the range (0, 1)
        return_indices: if ``True``, will return the indices along with the outputs.
                        Useful to pass to :func:`~torch.nn.functional.max_unpool2d`.

    Examples::
        >>> input = torch.randn(20, 16, 50, 32)
        >>> # pool of square window of size=3, and target output size 13x12
        >>> F.fractional_max_pool2d(input, 3, output_size=(13, 12))
        >>> # pool of square window and target output size being half of input image size
        >>> F.fractional_max_pool2d(input, 3, output_ratio=(0.5, 0.5))

    .. _Fractional MaxPooling:
        http://arxiv.org/abs/1412.6071
    """
    if has_torch_function_variadic(input, _random_samples):
        return handle_torch_function(
            fractional_max_pool2d_with_indices,
            (input, _random_samples),
            input,
            kernel_size,
            output_size=output_size,
            output_ratio=output_ratio,
            return_indices=return_indices,
            _random_samples=_random_samples,
        )
    if output_size is None and output_ratio is None:
        raise ValueError("fractional_max_pool2d requires specifying either " "an output_size or an output_ratio")
    if output_size is None:
        assert output_ratio is not None
        _output_ratio = _pair(output_ratio)
        output_size = [int(input.size(-2) * _output_ratio[0]), int(input.size(-1) * _output_ratio[1])]

    if _random_samples is None:
        n_batch = 1 if input.dim() == 3 else input.size(0)
        _random_samples = torch.rand(n_batch, input.size(-3), 2, dtype=input.dtype, device=input.device)
    return torch._C._nn.fractional_max_pool2d(input, kernel_size, output_size, _random_samples)


def _fractional_max_pool2d(
    input: Tensor, kernel_size: BroadcastingList2[int],
    output_size: Optional[BroadcastingList2[int]] = None,
    output_ratio: Optional[BroadcastingList2[float]] = None,
    return_indices: bool = False,
    _random_samples: Optional[Tensor] = None
) -> Tensor:
    if has_torch_function_variadic(input, _random_samples):
        return handle_torch_function(
            fractional_max_pool2d,
            (input, _random_samples),
            input,
            kernel_size,
            output_size=output_size,
            output_ratio=output_ratio,
            return_indices=return_indices,
            _random_samples=_random_samples,
        )
    return fractional_max_pool2d_with_indices(
        input, kernel_size, output_size, output_ratio, return_indices, _random_samples
    )[0]


fractional_max_pool2d = boolean_dispatch(
    arg_name="return_indices",
    arg_index=4,
    default=False,
    if_true=fractional_max_pool2d_with_indices,
    if_false=_fractional_max_pool2d,
    module_name=__name__,
    func_name="fractional_max_pool2d",
)


def fractional_max_pool3d_with_indices(
    input: Tensor, kernel_size: BroadcastingList3[int],
    output_size: Optional[BroadcastingList3[int]] = None,
    output_ratio: Optional[BroadcastingList3[float]] = None,
    return_indices: bool = False,
    _random_samples: Optional[Tensor] = None
) -> Tuple[Tensor, Tensor]:
    r"""Applies 3D fractional max pooling over an input signal composed of several input planes.

    Fractional MaxPooling is described in detail in the paper `Fractional MaxPooling`_ by Ben Graham

    The max-pooling operation is applied in :math:`kT \times kH \times kW` regions by a stochastic
    step size determined by the target output size.
    The number of output features is equal to the number of input planes.

    Args:
        kernel_size: the size of the window to take a max over.
                     Can be a single number :math:`k` (for a square kernel of :math:`k \times k \times k`)
                     or a tuple `(kT, kH, kW)`
        output_size: the target output size of the form :math:`oT \times oH \times oW`.
                     Can be a tuple `(oT, oH, oW)` or a single number :math:`oH` for a cubic output
                     :math:`oH \times oH \times oH`
        output_ratio: If one wants to have an output size as a ratio of the input size, this option can be given.
                      This has to be a number or tuple in the range (0, 1)
        return_indices: if ``True``, will return the indices along with the outputs.
                        Useful to pass to :func:`~torch.nn.functional.max_unpool3d`.

    Shape:
        - Input: :math:`(N, C, T_{in}, H_{in}, W_{in})` or :math:`(C, T_{in}, H_{in}, W_{in})`.
        - Output: :math:`(N, C, T_{out}, H_{out}, W_{out})` or :math:`(C, T_{out}, H_{out}, W_{out})`, where
          :math:`(T_{out}, H_{out}, W_{out})=\text{output\_size}` or
          :math:`(T_{out}, H_{out}, W_{out})=\text{output\_ratio} \times (T_{in}, H_{in}, W_{in})`

    Examples::
        >>> input = torch.randn(20, 16, 50, 32, 16)
        >>> # pool of cubic window of size=3, and target output size 13x12x11
        >>> F.fractional_max_pool3d(input, 3, output_size=(13, 12, 11))
        >>> # pool of cubic window and target output size being half of input size
        >>> F.fractional_max_pool3d(input, 3, output_ratio=(0.5, 0.5, 0.5))

    .. _Fractional MaxPooling:
        http://arxiv.org/abs/1412.6071
    """
    if has_torch_function_variadic(input, _random_samples):
        return handle_torch_function(
            fractional_max_pool3d_with_indices,
            (input, _random_samples),
            input,
            kernel_size,
            output_size=output_size,
            output_ratio=output_ratio,
            return_indices=return_indices,
            _random_samples=_random_samples,
        )
    if output_size is None and output_ratio is None:
        raise ValueError("fractional_max_pool3d requires specifying either " "an output_size or an output_ratio")
    if output_size is None:
        assert output_ratio is not None
        _output_ratio = _triple(output_ratio)
        output_size = [
            int(input.size(-3) * _output_ratio[0]),
            int(input.size(-2) * _output_ratio[1]),
            int(input.size(-1) * _output_ratio[2]),
        ]

    if _random_samples is None:
        n_batch = 1 if input.dim() == 4 else input.size(0)
        _random_samples = torch.rand(n_batch, input.size(-4), 3, dtype=input.dtype, device=input.device)
    return torch._C._nn.fractional_max_pool3d(input, kernel_size, output_size, _random_samples)


def _fractional_max_pool3d(
    input: Tensor, kernel_size: BroadcastingList3[int],
    output_size: Optional[BroadcastingList3[int]] = None,
    output_ratio: Optional[BroadcastingList3[float]] = None,
    return_indices: bool = False,
    _random_samples: Optional[Tensor] = None
) -> Tensor:
    if has_torch_function_variadic(input, _random_samples):
        return handle_torch_function(
            fractional_max_pool3d,
            (input, _random_samples),
            input,
            kernel_size,
            output_size=output_size,
            output_ratio=output_ratio,
            return_indices=return_indices,
            _random_samples=_random_samples,
        )
    return fractional_max_pool3d_with_indices(
        input, kernel_size, output_size, output_ratio, return_indices, _random_samples
    )[0]


fractional_max_pool3d = boolean_dispatch(
    arg_name="return_indices",
    arg_index=4,
    default=False,
    if_true=fractional_max_pool3d_with_indices,
    if_false=_fractional_max_pool3d,
    module_name=__name__,
    func_name="fractional_max_pool3d",
)


def max_pool1d_with_indices(
    input: Tensor, kernel_size: BroadcastingList1[int],
    stride: Optional[BroadcastingList1[int]] = None,
    padding: BroadcastingList1[int] = 0,
    dilation: BroadcastingList1[int] = 1,
    ceil_mode: bool = False,
    return_indices: bool = False
) -> Tuple[Tensor, Tensor]:
    r"""
    max_pool1d(input, kernel_size, stride=None, padding=0, dilation=1, ceil_mode=False, return_indices=False)

    Applies a 1D max pooling over an input signal composed of several input
    planes.

    .. note::
        The order of :attr:`ceil_mode` and :attr:`return_indices` is different from
        what seen in :class:`~torch.nn.MaxPool1d`, and will change in a future release.

    See :class:`~torch.nn.MaxPool1d` for details.

    Args:
        input: input tensor of shape :math:`(\text{minibatch} , \text{in\_channels} , iW)`, minibatch dim optional.
        kernel_size: the size of the window. Can be a single number or a
            tuple `(kW,)`
        stride: the stride of the window. Can be a single number or a tuple
            `(sW,)`. Default: :attr:`kernel_size`
        padding: Implicit negative infinity padding to be added on both sides, must be >= 0 and <= kernel_size / 2.
        dilation: The stride between elements within a sliding window, must be > 0.
        ceil_mode: If ``True``, will use `ceil` instead of `floor` to compute the output shape. This
                   ensures that every element in the input tensor is covered by a sliding window.
        return_indices: If ``True``, will return the argmax along with the max values.
                        Useful for :class:`torch.nn.functional.max_unpool1d` later
    """
    # See: https://github.com/pytorch/pytorch/pull/62544#issuecomment-896195121
    # and https://github.com/pytorch/pytorch/issues/62545 for context
    if ceil_mode != return_indices:
        warnings.warn("Note that order of the arguments: ceil_mode and return_indices will change"
                      "to match the args list in nn.MaxPool1d in a future release.")

    if has_torch_function_unary(input):
        return handle_torch_function(
            max_pool1d_with_indices,
            (input,),
            input,
            kernel_size,
            stride=stride,
            padding=padding,
            dilation=dilation,
            ceil_mode=ceil_mode,
            return_indices=return_indices,
        )
    if stride is None:
        stride = torch.jit.annotate(List[int], [])
    return torch.max_pool1d_with_indices(input, kernel_size, stride, padding, dilation, ceil_mode)


def _max_pool1d(
    input: Tensor, kernel_size: BroadcastingList1[int],
    stride: Optional[BroadcastingList1[int]] = None,
    padding: BroadcastingList1[int] = 0,
    dilation: BroadcastingList1[int] = 1,
    ceil_mode: bool = False,
    return_indices: bool = False
) -> Tensor:
    # See: https://github.com/pytorch/pytorch/pull/62544#issuecomment-896195121
    # and https://github.com/pytorch/pytorch/issues/62545 for context
    if ceil_mode != return_indices:
        warnings.warn("Note that order of the arguments: ceil_mode and return_indices will change"
                      "to match the args list in nn.MaxPool1d in a future release.")

    if has_torch_function_unary(input):
        return handle_torch_function(
            max_pool1d,
            (input,),
            input,
            kernel_size,
            stride=stride,
            padding=padding,
            dilation=dilation,
            ceil_mode=ceil_mode,
            return_indices=return_indices,
        )
    if stride is None:
        stride = torch.jit.annotate(List[int], [])
    return torch.max_pool1d(input, kernel_size, stride, padding, dilation, ceil_mode)


max_pool1d = boolean_dispatch(
    arg_name="return_indices",
    arg_index=6,
    default=False,
    if_true=max_pool1d_with_indices,
    if_false=_max_pool1d,
    module_name=__name__,
    func_name="max_pool1d",
)


def max_pool2d_with_indices(
    input: Tensor, kernel_size: BroadcastingList2[int],
    stride: Optional[BroadcastingList2[int]] = None,
    padding: BroadcastingList2[int] = 0,
    dilation: BroadcastingList2[int] = 1,
    ceil_mode: bool = False,
    return_indices: bool = False
) -> Tuple[Tensor, Tensor]:
    r"""
    max_pool2d(input, kernel_size, stride=None, padding=0, dilation=1, ceil_mode=False, return_indices=False)

    Applies a 2D max pooling over an input signal composed of several input
    planes.

    .. note::
        The order of :attr:`ceil_mode` and :attr:`return_indices` is different from
        what seen in :class:`~torch.nn.MaxPool2d`, and will change in a future release.

    See :class:`~torch.nn.MaxPool2d` for details.

    Args:
        input: input tensor :math:`(\text{minibatch} , \text{in\_channels} , iH , iW)`, minibatch dim optional.
        kernel_size: size of the pooling region. Can be a single number or a
            tuple `(kH, kW)`
        stride: stride of the pooling operation. Can be a single number or a
            tuple `(sH, sW)`. Default: :attr:`kernel_size`
        padding: Implicit negative infinity padding to be added on both sides, must be >= 0 and <= kernel_size / 2.
        dilation: The stride between elements within a sliding window, must be > 0.
        ceil_mode: If ``True``, will use `ceil` instead of `floor` to compute the output shape. This
                   ensures that every element in the input tensor is covered by a sliding window.
        return_indices: If ``True``, will return the argmax along with the max values.
                        Useful for :class:`torch.nn.functional.max_unpool2d` later
    """
    # See: https://github.com/pytorch/pytorch/pull/62544#issuecomment-896195121
    # and https://github.com/pytorch/pytorch/issues/62545 for context
    if ceil_mode != return_indices:
        warnings.warn("Note that order of the arguments: ceil_mode and return_indices will change"
                      "to match the args list in nn.MaxPool2d in a future release.")

    if has_torch_function_unary(input):
        return handle_torch_function(
            max_pool2d_with_indices,
            (input,),
            input,
            kernel_size,
            stride=stride,
            padding=padding,
            dilation=dilation,
            ceil_mode=ceil_mode,
            return_indices=return_indices,
        )
    if stride is None:
        stride = torch.jit.annotate(List[int], [])
    return torch._C._nn.max_pool2d_with_indices(input, kernel_size, stride, padding, dilation, ceil_mode)


def _max_pool2d(
    input: Tensor, kernel_size: BroadcastingList2[int],
    stride: Optional[BroadcastingList2[int]] = None,
    padding: BroadcastingList2[int] = 0,
    dilation: BroadcastingList2[int] = 1,
    ceil_mode: bool = False,
    return_indices: bool = False
) -> Tensor:
    # See: https://github.com/pytorch/pytorch/pull/62544#issuecomment-896195121
    # and https://github.com/pytorch/pytorch/issues/62545 for context
    if ceil_mode != return_indices:
        warnings.warn("Note that order of the arguments: ceil_mode and return_indices will change"
                      "to match the args list in nn.MaxPool2d in a future release.")

    if has_torch_function_unary(input):
        return handle_torch_function(
            max_pool2d,
            (input,),
            input,
            kernel_size,
            stride=stride,
            padding=padding,
            dilation=dilation,
            ceil_mode=ceil_mode,
            return_indices=return_indices,
        )
    if stride is None:
        stride = torch.jit.annotate(List[int], [])
    return torch.max_pool2d(input, kernel_size, stride, padding, dilation, ceil_mode)


max_pool2d = boolean_dispatch(
    arg_name="return_indices",
    arg_index=6,
    default=False,
    if_true=max_pool2d_with_indices,
    if_false=_max_pool2d,
    module_name=__name__,
    func_name="max_pool2d",
)


def max_pool3d_with_indices(
    input: Tensor, kernel_size: BroadcastingList3[int],
    stride: Optional[BroadcastingList3[int]] = None,
    padding: BroadcastingList3[int] = 0,
    dilation: BroadcastingList3[int] = 1,
    ceil_mode: bool = False,
    return_indices: bool = False
) -> Tuple[Tensor, Tensor]:
    r"""
    max_pool3d(input, kernel_size, stride=None, padding=0, dilation=1, ceil_mode=False, return_indices=False)

    Applies a 3D max pooling over an input signal composed of several input
    planes.

    .. note::
        The order of :attr:`ceil_mode` and :attr:`return_indices` is different from
        what seen in :class:`~torch.nn.MaxPool3d`, and will change in a future release.

    See :class:`~torch.nn.MaxPool3d` for details.

    Args:
        input: input tensor :math:`(\text{minibatch} , \text{in\_channels} , iD, iH , iW)`, minibatch dim optional.
        kernel_size: size of the pooling region. Can be a single number or a
                     tuple `(kT, kH, kW)`
        stride: stride of the pooling operation. Can be a single number or a
                tuple `(sT, sH, sW)`. Default: :attr:`kernel_size`
        padding: Implicit negative infinity padding to be added on both sides, must be >= 0 and <= kernel_size / 2.
        dilation: The stride between elements within a sliding window, must be > 0.
        ceil_mode: If ``True``, will use `ceil` instead of `floor` to compute the output shape. This
                   ensures that every element in the input tensor is covered by a sliding window.
        return_indices: If ``True``, will return the argmax along with the max values.
                        Useful for :class:`torch.nn.functional.max_unpool3d` later
    """
    # See: https://github.com/pytorch/pytorch/pull/62544#issuecomment-896195121
    # and https://github.com/pytorch/pytorch/issues/62545 for context
    if ceil_mode != return_indices:
        warnings.warn("Note that order of the arguments: ceil_mode and return_indices will change"
                      "to match the args list in nn.MaxPool3d in a future release.")

    if has_torch_function_unary(input):
        return handle_torch_function(
            max_pool3d_with_indices,
            (input,),
            input,
            kernel_size,
            stride=stride,
            padding=padding,
            dilation=dilation,
            ceil_mode=ceil_mode,
            return_indices=return_indices,
        )
    if stride is None:
        stride = torch.jit.annotate(List[int], [])
    return torch._C._nn.max_pool3d_with_indices(input, kernel_size, stride, padding, dilation, ceil_mode)


def _max_pool3d(
    input: Tensor, kernel_size: BroadcastingList3[int],
    stride: Optional[BroadcastingList3[int]] = None,
    padding: BroadcastingList3[int] = 0,
    dilation: BroadcastingList3[int] = 1,
    ceil_mode: bool = False,
    return_indices: bool = False
) -> Tensor:
    # See: https://github.com/pytorch/pytorch/pull/62544#issuecomment-896195121
    # and https://github.com/pytorch/pytorch/issues/62545 for context
    if ceil_mode != return_indices:
        warnings.warn("Note that order of the arguments: ceil_mode and return_indices will change"
                      "to match the args list in nn.MaxPool3d in a future release.")

    if has_torch_function_unary(input):
        return handle_torch_function(
            max_pool3d,
            (input,),
            input,
            kernel_size,
            stride=stride,
            padding=padding,
            dilation=dilation,
            ceil_mode=ceil_mode,
            return_indices=return_indices,
        )
    if stride is None:
        stride = torch.jit.annotate(List[int], [])
    return torch.max_pool3d(input, kernel_size, stride, padding, dilation, ceil_mode)


max_pool3d = boolean_dispatch(
    arg_name="return_indices",
    arg_index=6,
    default=False,
    if_true=max_pool3d_with_indices,
    if_false=_max_pool3d,
    module_name=__name__,
    func_name="max_pool3d",
)


def _unpool_output_size(
    input: Tensor, kernel_size: List[int], stride: List[int], padding: List[int], output_size: Optional[List[int]]
) -> List[int]:
    input_size = input.size()
    default_size = torch.jit.annotate(List[int], [])
    for d in range(len(kernel_size)):
        default_size.append((input_size[-len(kernel_size) + d] - 1) * stride[d] + kernel_size[d] - 2 * padding[d])
    if output_size is None:
        ret = default_size
    else:
        if len(output_size) == len(kernel_size) + 2:
            output_size = output_size[2:]
        if len(output_size) != len(kernel_size):
            raise ValueError(
                "output_size should be a sequence containing "
                "{} or {} elements, but it has a length of '{}'".format(
                    len(kernel_size), len(kernel_size) + 2, len(output_size)
                )
            )
        for d in range(len(kernel_size)):
            min_size = default_size[d] - stride[d]
            max_size = default_size[d] + stride[d]
            if not (min_size < output_size[d] < max_size):
                raise ValueError(
                    'invalid output_size "{}" (dim {} must be between {} and {})'.format(
                        output_size, d, min_size, max_size
                    )
                )

        ret = output_size
    return ret


def max_unpool1d(
    input: Tensor, indices: Tensor,
    kernel_size: BroadcastingList1[int],
    stride: Optional[BroadcastingList1[int]] = None,
    padding: BroadcastingList1[int] = 0,
    output_size: Optional[BroadcastingList1[int]] = None
) -> Tensor:
    r"""Computes a partial inverse of :class:`MaxPool1d`.

    See :class:`~torch.nn.MaxUnpool1d` for details.
    """
    if has_torch_function_unary(input):
        return handle_torch_function(
            max_unpool1d,
            (input,),
            input,
            indices,
            kernel_size,
            stride=stride,
            padding=padding,
            output_size=output_size,
        )
    kernel_size = _single(kernel_size)
    if stride is not None:
        _stride = _single(stride)
    else:
        _stride = kernel_size
    padding = _single(padding)
    output_size = _unpool_output_size(input, kernel_size, _stride, padding, output_size)
    if isinstance(output_size, list):
        output_size = output_size + [1]
    else:
        output_size = output_size + (1,)
    return torch._C._nn.max_unpool2d(input.unsqueeze(-1), indices.unsqueeze(-1), output_size).squeeze(-1)


def max_unpool2d(
    input: Tensor, indices: Tensor,
    kernel_size: BroadcastingList2[int],
    stride: Optional[BroadcastingList2[int]] = None,
    padding: BroadcastingList2[int] = 0,
    output_size: Optional[BroadcastingList2[int]] = None
) -> Tensor:
    r"""Computes a partial inverse of :class:`MaxPool2d`.

    See :class:`~torch.nn.MaxUnpool2d` for details.
    """
    if has_torch_function_unary(input):
        return handle_torch_function(
            max_unpool2d,
            (input,),
            input,
            indices,
            kernel_size,
            stride=stride,
            padding=padding,
            output_size=output_size,
        )
    kernel_size = _pair(kernel_size)
    if stride is not None:
        _stride = _pair(stride)
    else:
        _stride = kernel_size
    padding = _pair(padding)
    output_size = _unpool_output_size(input, kernel_size, _stride, padding, output_size)
    return torch._C._nn.max_unpool2d(input, indices, output_size)


def max_unpool3d(
    input: Tensor, indices: Tensor,
    kernel_size: BroadcastingList3[int],
    stride: Optional[BroadcastingList3[int]] = None,
    padding: BroadcastingList3[int] = 0,
    output_size: Optional[BroadcastingList3[int]] = None
) -> Tensor:
    r"""Computes a partial inverse of :class:`MaxPool3d`.

    See :class:`~torch.nn.MaxUnpool3d` for details.
    """
    if has_torch_function_unary(input):
        return handle_torch_function(
            max_unpool3d,
            (input,),
            input,
            indices,
            kernel_size,
            stride=stride,
            padding=padding,
            output_size=output_size,
        )
    kernel_size = _triple(kernel_size)
    if stride is not None:
        _stride = _triple(stride)
    else:
        _stride = kernel_size
    padding = _triple(padding)
    output_size = _unpool_output_size(input, kernel_size, _stride, padding, output_size)
    return torch._C._nn.max_unpool3d(input, indices, output_size, _stride, padding)


def lp_pool2d(
    input: Tensor, norm_type: float,
    kernel_size: int,
    stride: Optional[BroadcastingList2[int]] = None,
    ceil_mode: bool = False
) -> Tensor:
    r"""Applies a 2D power-average pooling over an input signal composed of
    several input planes. If the sum of all inputs to the power of `p` is
    zero, the gradient is set to zero as well.

    See :class:`~torch.nn.LPPool2d` for details.
    """
    if has_torch_function_unary(input):
        return handle_torch_function(
            lp_pool2d, (input,), input, norm_type, kernel_size, stride=stride, ceil_mode=ceil_mode
        )
    kw, kh = utils._pair(kernel_size)
    if stride is not None:
        out = avg_pool2d(input.pow(norm_type), kernel_size, stride, 0, ceil_mode)
    else:
        out = avg_pool2d(input.pow(norm_type), kernel_size, padding=0, ceil_mode=ceil_mode)

    return (torch.sign(out) * relu(torch.abs(out))).mul(kw * kh).pow(1.0 / norm_type)


def lp_pool1d(
    input: Tensor, norm_type: float,
    kernel_size: int,
    stride: Optional[BroadcastingList1[int]] = None,
    ceil_mode: bool = False
) -> Tensor:
    r"""Applies a 1D power-average pooling over an input signal composed of
    several input planes. If the sum of all inputs to the power of `p` is
    zero, the gradient is set to zero as well.

    See :class:`~torch.nn.LPPool1d` for details.
    """
    if has_torch_function_unary(input):
        return handle_torch_function(
            lp_pool1d, (input,), input, norm_type, kernel_size, stride=stride, ceil_mode=ceil_mode
        )
    if stride is not None:
        out = avg_pool1d(input.pow(norm_type), kernel_size, stride, 0, ceil_mode)
    else:
        out = avg_pool1d(input.pow(norm_type), kernel_size, padding=0, ceil_mode=ceil_mode)

    return (torch.sign(out) * relu(torch.abs(out))).mul(kernel_size).pow(1.0 / norm_type)


def adaptive_max_pool1d_with_indices(
    input: Tensor, output_size: BroadcastingList1[int], return_indices: bool = False
) -> Tuple[Tensor, Tensor]:
    r"""Applies a 1D adaptive max pooling over an input signal composed of
    several input planes.

    See :class:`~torch.nn.AdaptiveMaxPool1d` for details and output shape.

    Args:
        output_size: the target output size (single integer)
        return_indices: whether to return pooling indices. Default: ``False``
    """
    if has_torch_function_unary(input):
        return handle_torch_function(
            adaptive_max_pool1d_with_indices, (input,), input, output_size, return_indices=return_indices
        )
    return torch.adaptive_max_pool1d(input, output_size)


def _adaptive_max_pool1d(input: Tensor, output_size: BroadcastingList1[int], return_indices: bool = False) -> Tensor:
    if has_torch_function_unary(input):
        return handle_torch_function(
            adaptive_max_pool1d, (input,), input, output_size, return_indices=return_indices
        )
    return adaptive_max_pool1d_with_indices(input, output_size)[0]


adaptive_max_pool1d = boolean_dispatch(
    arg_name="return_indices",
    arg_index=2,
    default=False,
    if_true=adaptive_max_pool1d_with_indices,
    if_false=_adaptive_max_pool1d,
    module_name=__name__,
    func_name="adaptive_max_pool1d",
)


def adaptive_max_pool2d_with_indices(
    input: Tensor, output_size: BroadcastingList2[int],
    return_indices: bool = False
) -> Tuple[Tensor, Tensor]:
    r"""Applies a 2D adaptive max pooling over an input signal composed of
    several input planes.

    See :class:`~torch.nn.AdaptiveMaxPool2d` for details and output shape.

    Args:
        output_size: the target output size (single integer or
            double-integer tuple)
        return_indices: whether to return pooling indices. Default: ``False``
    """
    if has_torch_function_unary(input):
        return handle_torch_function(
            adaptive_max_pool2d_with_indices, (input,), input, output_size, return_indices=return_indices
        )
    output_size = _list_with_default(output_size, input.size())
    return torch._C._nn.adaptive_max_pool2d(input, output_size)


def _adaptive_max_pool2d(input: Tensor, output_size: BroadcastingList2[int], return_indices: bool = False) -> Tensor:
    if has_torch_function_unary(input):
        return handle_torch_function(
            adaptive_max_pool2d, (input,), input, output_size, return_indices=return_indices
        )
    return adaptive_max_pool2d_with_indices(input, output_size)[0]


adaptive_max_pool2d = boolean_dispatch(
    arg_name="return_indices",
    arg_index=2,
    default=False,
    if_true=adaptive_max_pool2d_with_indices,
    if_false=_adaptive_max_pool2d,
    module_name=__name__,
    func_name="adaptive_max_pool2d",
)


def adaptive_max_pool3d_with_indices(
    input: Tensor, output_size: BroadcastingList3[int],
    return_indices: bool = False
) -> Tuple[Tensor, Tensor]:
    r"""Applies a 3D adaptive max pooling over an input signal composed of
    several input planes.

    See :class:`~torch.nn.AdaptiveMaxPool3d` for details and output shape.

    Args:
        output_size: the target output size (single integer or
            triple-integer tuple)
        return_indices: whether to return pooling indices. Default: ``False``
    """
    if has_torch_function_unary(input):
        return handle_torch_function(
            adaptive_max_pool3d_with_indices, (input,), input, output_size, return_indices=return_indices
        )
    output_size = _list_with_default(output_size, input.size())
    return torch._C._nn.adaptive_max_pool3d(input, output_size)


def _adaptive_max_pool3d(input: Tensor, output_size: BroadcastingList3[int], return_indices: bool = False) -> Tensor:
    if has_torch_function_unary(input):
        return handle_torch_function(
            adaptive_max_pool3d, (input,), input, output_size, return_indices=return_indices
        )
    return adaptive_max_pool3d_with_indices(input, output_size)[0]


adaptive_max_pool3d = boolean_dispatch(
    arg_name="return_indices",
    arg_index=2,
    default=False,
    if_true=adaptive_max_pool3d_with_indices,
    if_false=_adaptive_max_pool3d,
    module_name=__name__,
    func_name="adaptive_max_pool3d",
)


adaptive_avg_pool1d = _add_docstr(
    torch.adaptive_avg_pool1d,
    r"""
adaptive_avg_pool1d(input, output_size) -> Tensor

Applies a 1D adaptive average pooling over an input signal composed of
several input planes.

See :class:`~torch.nn.AdaptiveAvgPool1d` for details and output shape.

Args:
    output_size: the target output size (single integer)
""",
)


def adaptive_avg_pool2d(input: Tensor, output_size: BroadcastingList2[int]) -> Tensor:
    r"""
    Applies a 2D adaptive average pooling over an input signal composed of
    several input planes.

    See :class:`~torch.nn.AdaptiveAvgPool2d` for details and output shape.

    Args:
        output_size: the target output size (single integer or
            double-integer tuple)
    """
    if has_torch_function_unary(input):
        return handle_torch_function(adaptive_avg_pool2d, (input,), input, output_size)
    _output_size = _list_with_default(output_size, input.size())
    return torch._C._nn.adaptive_avg_pool2d(input, _output_size)


def adaptive_avg_pool3d(input: Tensor, output_size: BroadcastingList3[int]) -> Tensor:
    r"""
    Applies a 3D adaptive average pooling over an input signal composed of
    several input planes.

    See :class:`~torch.nn.AdaptiveAvgPool3d` for details and output shape.

    Args:
        output_size: the target output size (single integer or
            triple-integer tuple)
    """
    if has_torch_function_unary(input):
        return handle_torch_function(adaptive_avg_pool3d, (input,), input, output_size)
    _output_size = _list_with_default(output_size, input.size())
    return torch._C._nn.adaptive_avg_pool3d(input, _output_size)


# Activation functions
def dropout(input: Tensor, p: float = 0.5, training: bool = True, inplace: bool = False) -> Tensor:
    r"""
    During training, randomly zeroes some of the elements of the input
    tensor with probability :attr:`p` using samples from a Bernoulli
    distribution.

    See :class:`~torch.nn.Dropout` for details.

    Args:
        p: probability of an element to be zeroed. Default: 0.5
        training: apply dropout if is ``True``. Default: ``True``
        inplace: If set to ``True``, will do this operation in-place. Default: ``False``
    """
    if has_torch_function_unary(input):
        return handle_torch_function(dropout, (input,), input, p=p, training=training, inplace=inplace)
    if p < 0.0 or p > 1.0:
        raise ValueError("dropout probability has to be between 0 and 1, " "but got {}".format(p))
    return _VF.dropout_(input, p, training) if inplace else _VF.dropout(input, p, training)


def alpha_dropout(input: Tensor, p: float = 0.5, training: bool = False, inplace: bool = False) -> Tensor:
    r"""Applies alpha dropout to the input.

    See :class:`~torch.nn.AlphaDropout` for details.
    """
    if has_torch_function_unary(input):
        return handle_torch_function(alpha_dropout, (input,), input, p=p, training=training, inplace=inplace)
    if p < 0.0 or p > 1.0:
        raise ValueError("dropout probability has to be between 0 and 1, " "but got {}".format(p))
    return _VF.alpha_dropout_(input, p, training) if inplace else _VF.alpha_dropout(input, p, training)


def dropout2d(input: Tensor, p: float = 0.5, training: bool = True, inplace: bool = False) -> Tensor:
    r"""
    Randomly zero out entire channels (a channel is a 2D feature map,
    e.g., the :math:`j`-th channel of the :math:`i`-th sample in the
    batched input is a 2D tensor :math:`\text{input}[i, j]`) of the input tensor).
    Each channel will be zeroed out independently on every forward call with
    probability :attr:`p` using samples from a Bernoulli distribution.

    See :class:`~torch.nn.Dropout2d` for details.

    Args:
        p: probability of a channel to be zeroed. Default: 0.5
        training: apply dropout if is ``True``. Default: ``True``
        inplace: If set to ``True``, will do this operation in-place. Default: ``False``
    """
    if has_torch_function_unary(input):
        return handle_torch_function(dropout2d, (input,), input, p=p, training=training, inplace=inplace)
    if p < 0.0 or p > 1.0:
        raise ValueError("dropout probability has to be between 0 and 1, " "but got {}".format(p))
    return _VF.feature_dropout_(input, p, training) if inplace else _VF.feature_dropout(input, p, training)


def dropout3d(input: Tensor, p: float = 0.5, training: bool = True, inplace: bool = False) -> Tensor:
    r"""
    Randomly zero out entire channels (a channel is a 3D feature map,
    e.g., the :math:`j`-th channel of the :math:`i`-th sample in the
    batched input is a 3D tensor :math:`\text{input}[i, j]`) of the input tensor).
    Each channel will be zeroed out independently on every forward call with
    probability :attr:`p` using samples from a Bernoulli distribution.

    See :class:`~torch.nn.Dropout3d` for details.

    Args:
        p: probability of a channel to be zeroed. Default: 0.5
        training: apply dropout if is ``True``. Default: ``True``
        inplace: If set to ``True``, will do this operation in-place. Default: ``False``
    """
    # This is 100% the same code as dropout2d. We duplicate this code so that
    # stack traces are not confusing.
    if has_torch_function_unary(input):
        return handle_torch_function(dropout3d, (input,), input, p=p, training=training, inplace=inplace)
    if p < 0.0 or p > 1.0:
        raise ValueError("dropout probability has to be between 0 and 1, " "but got {}".format(p))
    return _VF.feature_dropout_(input, p, training) if inplace else _VF.feature_dropout(input, p, training)


def feature_alpha_dropout(input: Tensor, p: float = 0.5, training: bool = False, inplace: bool = False) -> Tensor:
    r"""
    Randomly masks out entire channels (a channel is a feature map,
    e.g. the :math:`j`-th channel of the :math:`i`-th sample in the batch input
    is a tensor :math:`\text{input}[i, j]`) of the input tensor). Instead of
    setting activations to zero, as in regular Dropout, the activations are set
    to the negative saturation value of the SELU activation function.

    Each element will be masked independently on every forward call with
    probability :attr:`p` using samples from a Bernoulli distribution.
    The elements to be masked are randomized on every forward call, and scaled
    and shifted to maintain zero mean and unit variance.

    See :class:`~torch.nn.FeatureAlphaDropout` for details.

    Args:
        p: dropout probability of a channel to be zeroed. Default: 0.5
        training: apply dropout if is ``True``. Default: ``True``
        inplace: If set to ``True``, will do this operation in-place. Default: ``False``
    """
    if has_torch_function_unary(input):
        return handle_torch_function(
            feature_alpha_dropout, (input,), input, p=p, training=training, inplace=inplace
        )
    if p < 0.0 or p > 1.0:
        raise ValueError("dropout probability has to be between 0 and 1, " "but got {}".format(p))
    return _VF.feature_alpha_dropout_(input, p, training) if inplace else _VF.feature_alpha_dropout(input, p, training)


def _threshold(input: Tensor, threshold: float, value: float, inplace: bool = False) -> Tensor:
    r"""Thresholds each element of the input Tensor.

    See :class:`~torch.nn.Threshold` for more details.
    """
    if has_torch_function_unary(input):
        return handle_torch_function(_threshold, (input,), input, threshold, value, inplace=inplace)
    if inplace:
        result = _VF.threshold_(input, threshold, value)
    else:
        result = _VF.threshold(input, threshold, value)
    return result


# We define this function as _threshold because it takes an argument
# named threshold, which clobbers the recursive reference to the
# function needed for __torch_function__ support
threshold = _threshold

threshold_ = _add_docstr(
    _VF.threshold_,
    r"""
threshold_(input, threshold, value) -> Tensor

In-place version of :func:`~threshold`.
""",
)


def relu(input: Tensor, inplace: bool = False) -> Tensor:
    r"""relu(input, inplace=False) -> Tensor

    Applies the rectified linear unit function element-wise. See
    :class:`~torch.nn.ReLU` for more details.
    """
    if has_torch_function_unary(input):
        return handle_torch_function(relu, (input,), input, inplace=inplace)
    if inplace:
        result = torch.relu_(input)
    else:
        result = torch.relu(input)
    return result


relu_ = _add_docstr(
    torch.relu_,
    r"""
relu_(input) -> Tensor

In-place version of :func:`~relu`.
""",
)


def glu(input: Tensor, dim: int = -1) -> Tensor:
    r"""
    glu(input, dim=-1) -> Tensor

    The gated linear unit. Computes:

    .. math ::
        \text{GLU}(a, b) = a \otimes \sigma(b)

    where `input` is split in half along `dim` to form `a` and `b`, :math:`\sigma`
    is the sigmoid function and :math:`\otimes` is the element-wise product between matrices.

    See `Language Modeling with Gated Convolutional Networks <https://arxiv.org/abs/1612.08083>`_.

    Args:
        input (Tensor): input tensor
        dim (int): dimension on which to split the input. Default: -1
    """
    if has_torch_function_unary(input):
        return handle_torch_function(glu, (input,), input, dim=dim)
    if input.dim() == 0:
        raise RuntimeError("glu does not support scalars because halving size must be even")
    return torch._C._nn.glu(input, dim)


def hardtanh(input: Tensor, min_val: float = -1.0, max_val: float = 1.0, inplace: bool = False) -> Tensor:
    r"""
    hardtanh(input, min_val=-1., max_val=1., inplace=False) -> Tensor

    Applies the HardTanh function element-wise. See :class:`~torch.nn.Hardtanh` for more
    details.
    """
    if has_torch_function_unary(input):
        return handle_torch_function(hardtanh, (input,), input, min_val=min_val, max_val=max_val, inplace=inplace)
    if inplace:
        result = torch._C._nn.hardtanh_(input, min_val, max_val)
    else:
        result = torch._C._nn.hardtanh(input, min_val, max_val)
    return result


hardtanh_ = _add_docstr(
    torch._C._nn.hardtanh_,
    r"""
hardtanh_(input, min_val=-1., max_val=1.) -> Tensor

In-place version of :func:`~hardtanh`.
""",
)


def relu6(input: Tensor, inplace: bool = False) -> Tensor:
    r"""relu6(input, inplace=False) -> Tensor

    Applies the element-wise function :math:`\text{ReLU6}(x) = \min(\max(0,x), 6)`.

    See :class:`~torch.nn.ReLU6` for more details.
    """
    if has_torch_function_unary(input):
        return handle_torch_function(relu6, (input,), input, inplace=inplace)
    if inplace:
        result = torch._C._nn.relu6_(input)
    else:
        result = torch._C._nn.relu6(input)
    return result


def elu(input: Tensor, alpha: float = 1.0, inplace: bool = False) -> Tensor:
    r"""Applies element-wise,
    :math:`\text{ELU}(x) = \max(0,x) + \min(0, \alpha * (\exp(x) - 1))`.

    See :class:`~torch.nn.ELU` for more details.
    """
    if has_torch_function_unary(input):
        return handle_torch_function(elu, (input,), input, alpha=alpha, inplace=inplace)
    if inplace:
        result = torch._C._nn.elu_(input, alpha)
    else:
        result = torch._C._nn.elu(input, alpha)
    return result


elu_ = _add_docstr(
    torch._C._nn.elu_,
    r"""
elu_(input, alpha=1.) -> Tensor

In-place version of :func:`~elu`.
""",
)


def selu(input: Tensor, inplace: bool = False) -> Tensor:
    r"""selu(input, inplace=False) -> Tensor

    Applies element-wise,
    :math:`\text{SELU}(x) = scale * (\max(0,x) + \min(0, \alpha * (\exp(x) - 1)))`,
    with :math:`\alpha=1.6732632423543772848170429916717` and
    :math:`scale=1.0507009873554804934193349852946`.

    See :class:`~torch.nn.SELU` for more details.
    """
    if has_torch_function_unary(input):
        return handle_torch_function(selu, (input,), input, inplace=inplace)
    if inplace:
        result = torch.selu_(input)
    else:
        result = torch.selu(input)
    return result


selu_ = _add_docstr(
    torch.selu_,
    r"""
selu_(input) -> Tensor

In-place version of :func:`~selu`.
""",
)


def celu(input: Tensor, alpha: float = 1.0, inplace: bool = False) -> Tensor:
    r"""celu(input, alpha=1., inplace=False) -> Tensor

    Applies element-wise,
    :math:`\text{CELU}(x) = \max(0,x) + \min(0, \alpha * (\exp(x/\alpha) - 1))`.

    See :class:`~torch.nn.CELU` for more details.
    """
    if has_torch_function_unary(input):
        return handle_torch_function(celu, (input,), input, alpha=alpha, inplace=inplace)
    if inplace:
        result = torch.celu_(input, alpha)
    else:
        result = torch.celu(input, alpha)
    return result


celu_ = _add_docstr(
    torch.celu_,
    r"""
celu_(input, alpha=1.) -> Tensor

In-place version of :func:`~celu`.
""",
)


def leaky_relu(input: Tensor, negative_slope: float = 0.01, inplace: bool = False) -> Tensor:
    r"""
    leaky_relu(input, negative_slope=0.01, inplace=False) -> Tensor

    Applies element-wise,
    :math:`\text{LeakyReLU}(x) = \max(0, x) + \text{negative\_slope} * \min(0, x)`

    See :class:`~torch.nn.LeakyReLU` for more details.
    """
    if has_torch_function_unary(input):
        return handle_torch_function(leaky_relu, (input,), input, negative_slope=negative_slope, inplace=inplace)
    if inplace:
        result = torch._C._nn.leaky_relu_(input, negative_slope)
    else:
        result = torch._C._nn.leaky_relu(input, negative_slope)
    return result


leaky_relu_ = _add_docstr(
    torch._C._nn.leaky_relu_,
    r"""
leaky_relu_(input, negative_slope=0.01) -> Tensor

In-place version of :func:`~leaky_relu`.
""",
)


prelu = _add_docstr(
    torch.prelu,
    r"""prelu(input, weight) -> Tensor

Applies element-wise the function
:math:`\text{PReLU}(x) = \max(0,x) + \text{weight} * \min(0,x)` where weight is a
learnable parameter.

See :class:`~torch.nn.PReLU` for more details.
""")


def rrelu(
    input: Tensor, lower: float = 1.0 / 8, upper: float = 1.0 / 3, training: bool = False, inplace: bool = False
) -> Tensor:
    r"""rrelu(input, lower=1./8, upper=1./3, training=False, inplace=False) -> Tensor

    Randomized leaky ReLU.

    See :class:`~torch.nn.RReLU` for more details.
    """
    if has_torch_function_unary(input):
        return handle_torch_function(
            rrelu, (input,), input, lower=lower, upper=upper, training=training, inplace=inplace
        )
    if inplace:
        result = torch.rrelu_(input, lower, upper, training)
    else:
        result = torch.rrelu(input, lower, upper, training)
    return result


rrelu_ = _add_docstr(
    torch.rrelu_,
    r"""
rrelu_(input, lower=1./8, upper=1./3, training=False) -> Tensor

In-place version of :func:`~rrelu`.
""",
)

logsigmoid = _add_docstr(
    torch._C._nn.log_sigmoid,
    r"""
logsigmoid(input) -> Tensor

Applies element-wise :math:`\text{LogSigmoid}(x_i) = \log \left(\frac{1}{1 + \exp(-x_i)}\right)`

See :class:`~torch.nn.LogSigmoid` for more details.
""",
)


gelu = _add_docstr(
    torch._C._nn.gelu,
    r"""
gelu(input) -> Tensor

Applies element-wise the function
:math:`\text{GELU}(x) = x * \Phi(x)`

where :math:`\Phi(x)` is the Cumulative Distribution Function for Gaussian Distribution.

See `Gaussian Error Linear Units (GELUs) <https://arxiv.org/abs/1606.08415>`_.
""")


hardshrink = _add_docstr(
    torch.hardshrink,
    r"""
hardshrink(input, lambd=0.5) -> Tensor

Applies the hard shrinkage function element-wise

See :class:`~torch.nn.Hardshrink` for more details.
""")


def tanhshrink(input):
    r"""tanhshrink(input) -> Tensor

    Applies element-wise, :math:`\text{Tanhshrink}(x) = x - \text{Tanh}(x)`

    See :class:`~torch.nn.Tanhshrink` for more details.
    """
    if has_torch_function_unary(input):
        return handle_torch_function(tanhshrink, (input,), input)
    return input - input.tanh()


def softsign(input):
    r"""softsign(input) -> Tensor

    Applies element-wise, the function :math:`\text{SoftSign}(x) = \frac{x}{1 + |x|}`

    See :class:`~torch.nn.Softsign` for more details.
    """
    if has_torch_function_unary(input):
        return handle_torch_function(softsign, (input,), input)
    return input / (input.abs() + 1)


softplus = _add_docstr(
    torch._C._nn.softplus,
    r"""
softplus(input, beta=1, threshold=20) -> Tensor

Applies element-wise, the function :math:`\text{Softplus}(x) = \frac{1}{\beta} * \log(1 + \exp(\beta * x))`.

For numerical stability the implementation reverts to the linear function
when :math:`input \times \beta > threshold`.

See :class:`~torch.nn.Softplus` for more details.
""",
)


def _get_softmax_dim(name: str, ndim: int, stacklevel: int) -> int:
    warnings.warn(
        "Implicit dimension choice for {} has been deprecated. "
        "Change the call to include dim=X as an argument.".format(name),
        stacklevel=stacklevel,
    )
    if ndim == 0 or ndim == 1 or ndim == 3:
        ret = 0
    else:
        ret = 1
    return ret


def softmin(input: Tensor, dim: Optional[int] = None, _stacklevel: int = 3, dtype: Optional[DType] = None) -> Tensor:
    r"""Applies a softmin function.

    Note that :math:`\text{Softmin}(x) = \text{Softmax}(-x)`. See softmax definition for mathematical formula.

    See :class:`~torch.nn.Softmin` for more details.

    Args:
        input (Tensor): input
        dim (int): A dimension along which softmin will be computed (so every slice
            along dim will sum to 1).
        dtype (:class:`torch.dtype`, optional): the desired data type of returned tensor.
          If specified, the input tensor is casted to :attr:`dtype` before the operation
          is performed. This is useful for preventing data type overflows. Default: None.
    """
    if has_torch_function_unary(input):
        return handle_torch_function(softmin, (input,), input, dim=dim, _stacklevel=_stacklevel, dtype=dtype)
    if dim is None:
        dim = _get_softmax_dim("softmin", input.dim(), _stacklevel)
    if dtype is None:
        ret = (-input).softmax(dim)
    else:
        ret = (-input).softmax(dim, dtype=dtype)
    return ret


def softmax(input: Tensor, dim: Optional[int] = None, _stacklevel: int = 3, dtype: Optional[DType] = None) -> Tensor:
    r"""Applies a softmax function.

    Softmax is defined as:

    :math:`\text{Softmax}(x_{i}) = \frac{\exp(x_i)}{\sum_j \exp(x_j)}`

    It is applied to all slices along dim, and will re-scale them so that the elements
    lie in the range `[0, 1]` and sum to 1.

    See :class:`~torch.nn.Softmax` for more details.

    Args:
        input (Tensor): input
        dim (int): A dimension along which softmax will be computed.
        dtype (:class:`torch.dtype`, optional): the desired data type of returned tensor.
          If specified, the input tensor is casted to :attr:`dtype` before the operation
          is performed. This is useful for preventing data type overflows. Default: None.

    .. note::
        This function doesn't work directly with NLLLoss,
        which expects the Log to be computed between the Softmax and itself.
        Use log_softmax instead (it's faster and has better numerical properties).

    """
    if has_torch_function_unary(input):
        return handle_torch_function(softmax, (input,), input, dim=dim, _stacklevel=_stacklevel, dtype=dtype)
    if dim is None:
        dim = _get_softmax_dim("softmax", input.dim(), _stacklevel)
    if dtype is None:
        ret = input.softmax(dim)
    else:
        ret = input.softmax(dim, dtype=dtype)
    return ret


def gumbel_softmax(logits: Tensor, tau: float = 1, hard: bool = False, eps: float = 1e-10, dim: int = -1) -> Tensor:
    r"""
    Samples from the Gumbel-Softmax distribution (`Link 1`_  `Link 2`_) and optionally discretizes.

    Args:
      logits: `[..., num_features]` unnormalized log probabilities
      tau: non-negative scalar temperature
      hard: if ``True``, the returned samples will be discretized as one-hot vectors,
            but will be differentiated as if it is the soft sample in autograd
      dim (int): A dimension along which softmax will be computed. Default: -1.

    Returns:
      Sampled tensor of same shape as `logits` from the Gumbel-Softmax distribution.
      If ``hard=True``, the returned samples will be one-hot, otherwise they will
      be probability distributions that sum to 1 across `dim`.

    .. note::
      This function is here for legacy reasons, may be removed from nn.Functional in the future.

    .. note::
      The main trick for `hard` is to do  `y_hard - y_soft.detach() + y_soft`

      It achieves two things:
      - makes the output value exactly one-hot
      (since we add then subtract y_soft value)
      - makes the gradient equal to y_soft gradient
      (since we strip all other gradients)

    Examples::
        >>> logits = torch.randn(20, 32)
        >>> # Sample soft categorical using reparametrization trick:
        >>> F.gumbel_softmax(logits, tau=1, hard=False)
        >>> # Sample hard categorical using "Straight-through" trick:
        >>> F.gumbel_softmax(logits, tau=1, hard=True)

    .. _Link 1:
        https://arxiv.org/abs/1611.00712
    .. _Link 2:
        https://arxiv.org/abs/1611.01144
    """
    if has_torch_function_unary(logits):
        return handle_torch_function(gumbel_softmax, (logits,), logits, tau=tau, hard=hard, eps=eps, dim=dim)
    if eps != 1e-10:
        warnings.warn("`eps` parameter is deprecated and has no effect.")

    gumbels = (
        -torch.empty_like(logits, memory_format=torch.legacy_contiguous_format).exponential_().log()
    )  # ~Gumbel(0,1)
    gumbels = (logits + gumbels) / tau  # ~Gumbel(logits,tau)
    y_soft = gumbels.softmax(dim)

    if hard:
        # Straight through.
        index = y_soft.max(dim, keepdim=True)[1]
        y_hard = torch.zeros_like(logits, memory_format=torch.legacy_contiguous_format).scatter_(dim, index, 1.0)
        ret = y_hard - y_soft.detach() + y_soft
    else:
        # Reparametrization trick.
        ret = y_soft
    return ret


def log_softmax(input: Tensor, dim: Optional[int] = None, _stacklevel: int = 3, dtype: Optional[DType] = None) -> Tensor:
    r"""Applies a softmax followed by a logarithm.

    While mathematically equivalent to log(softmax(x)), doing these two
    operations separately is slower and numerically unstable. This function
    uses an alternative formulation to compute the output and gradient correctly.

    See :class:`~torch.nn.LogSoftmax` for more details.

    Args:
        input (Tensor): input
        dim (int): A dimension along which log_softmax will be computed.
        dtype (:class:`torch.dtype`, optional): the desired data type of returned tensor.
          If specified, the input tensor is cast to :attr:`dtype` before the operation
          is performed. This is useful for preventing data type overflows. Default: None.
    """
    if has_torch_function_unary(input):
        return handle_torch_function(log_softmax, (input,), input, dim=dim, _stacklevel=_stacklevel, dtype=dtype)
    if dim is None:
        dim = _get_softmax_dim("log_softmax", input.dim(), _stacklevel)
    if dtype is None:
        ret = input.log_softmax(dim)
    else:
        ret = input.log_softmax(dim, dtype=dtype)
    return ret


softshrink = _add_docstr(
    torch._C._nn.softshrink,
    r"""
softshrink(input, lambd=0.5) -> Tensor

Applies the soft shrinkage function elementwise

See :class:`~torch.nn.Softshrink` for more details.
""",
)


def tanh(input):
    r"""tanh(input) -> Tensor

    Applies element-wise,
    :math:`\text{Tanh}(x) = \tanh(x) = \frac{\exp(x) - \exp(-x)}{\exp(x) + \exp(-x)}`

    See :class:`~torch.nn.Tanh` for more details.
    """
    warnings.warn("nn.functional.tanh is deprecated. Use torch.tanh instead.")
    return input.tanh()


def sigmoid(input):
    r"""sigmoid(input) -> Tensor

    Applies the element-wise function :math:`\text{Sigmoid}(x) = \frac{1}{1 + \exp(-x)}`

    See :class:`~torch.nn.Sigmoid` for more details.
    """
    warnings.warn("nn.functional.sigmoid is deprecated. Use torch.sigmoid instead.")
    return input.sigmoid()


def hardsigmoid(input: Tensor, inplace: bool = False) -> Tensor:
    r"""Applies the element-wise function

    .. math::
        \text{Hardsigmoid}(x) = \begin{cases}
            0 & \text{if~} x \le -3, \\
            1 & \text{if~} x \ge +3, \\
            x / 6 + 1 / 2 & \text{otherwise}
        \end{cases}

    Args:
        inplace: If set to ``True``, will do this operation in-place. Default: ``False``

    See :class:`~torch.nn.Hardsigmoid` for more details.
    """
    if has_torch_function_unary(input):
        return handle_torch_function(hardsigmoid, (input,), input, inplace=inplace)
    if inplace:
        return torch._C._nn.hardsigmoid_(input)
    return torch._C._nn.hardsigmoid(input)


linear = _add_docstr(
    torch._C._nn.linear,
    r"""
linear(input, weight, bias=None) -> Tensor

Applies a linear transformation to the incoming data: :math:`y = xA^T + b`.

This operator supports :ref:`TensorFloat32<tf32_on_ampere>`.

<<<<<<< HEAD
Shape:

    - Input: :math:`(N, *, in\_features)` N is the batch size, `*` means any number of
      additional dimensions
    - Weight: :math:`(out\_features, in\_features)`
    - Bias: :math:`(out\_features)`
    - Output: :math:`(N, *, out\_features)`
""")
=======
        - Input: :math:`(*, in\_features)` where `*` means any number of
          additional dimensions, including none
        - Weight: :math:`(out\_features, in\_features)` or :math:`(in\_features)`
        - Bias: :math:`(out\_features)` or :math:`()`
        - Output: :math:`(*, out\_features)` or :math:`(*)`, based on the shape of the weight
    """
    if has_torch_function_variadic(input, weight, bias):
        return handle_torch_function(linear, (input, weight, bias), input, weight, bias=bias)
    return torch._C._nn.linear(input, weight, bias)
>>>>>>> 5f4e85e5


bilinear = _add_docstr(
    torch.bilinear,
    r"""
bilinear(input1, input2, weight, bias=None) -> Tensor

Applies a bilinear transformation to the incoming data:
:math:`y = x_1^T A x_2 + b`

Shape:

    - input1: :math:`(N, *, H_{in1})` where :math:`H_{in1}=\text{in1\_features}`
      and :math:`*` means any number of additional dimensions.
      All but the last dimension of the inputs should be the same.
    - input2: :math:`(N, *, H_{in2})` where :math:`H_{in2}=\text{in2\_features}`
    - weight: :math:`(\text{out\_features}, \text{in1\_features},
      \text{in2\_features})`
    - bias: :math:`(\text{out\_features})`
    - output: :math:`(N, *, H_{out})` where :math:`H_{out}=\text{out\_features}`
      and all but the last dimension are the same shape as the input.
""")


def silu(input: Tensor, inplace: bool = False) -> Tensor:
    r"""Applies the Sigmoid Linear Unit (SiLU) function, element-wise.
    The SiLU function is also known as the swish function.

    .. math::
        \text{silu}(x) = x * \sigma(x), \text{where } \sigma(x) \text{ is the logistic sigmoid.}

    .. note::
        See `Gaussian Error Linear Units (GELUs) <https://arxiv.org/abs/1606.08415>`_
        where the SiLU (Sigmoid Linear Unit) was originally coined, and see
        `Sigmoid-Weighted Linear Units for Neural Network Function Approximation
        in Reinforcement Learning <https://arxiv.org/abs/1702.03118>`_ and `Swish:
        a Self-Gated Activation Function <https://arxiv.org/abs/1710.05941v1>`_
        where the SiLU was experimented with later.

    See :class:`~torch.nn.SiLU` for more details.
    """
    if has_torch_function_unary(input):
        return handle_torch_function(silu, (input,), input, inplace=inplace)
    if inplace:
        return torch._C._nn.silu_(input)
    return torch._C._nn.silu(input)


def mish(input: Tensor, inplace: bool = False) -> Tensor:
    r"""Applies the Mish function, element-wise.
    Mish: A Self Regularized Non-Monotonic Neural Activation Function.

    .. math::
        \text{Mish}(x) = x * \text{Tanh}(\text{Softplus}(x))

    .. note::
        See `Mish: A Self Regularized Non-Monotonic Neural Activation Function <https://arxiv.org/abs/1908.08681>`_

    See :class:`~torch.nn.Mish` for more details.
    """
    if has_torch_function_unary(input):
        return handle_torch_function(mish, (input,), input, inplace=inplace)
    if inplace:
        return torch._C._nn.mish_(input)
    return torch._C._nn.mish(input)


def hardswish(input: Tensor, inplace: bool = False) -> Tensor:
    r"""Applies the hardswish function, element-wise, as described in the paper:

    `Searching for MobileNetV3`_.

    .. math::
        \text{Hardswish}(x) = \begin{cases}
            0 & \text{if~} x \le -3, \\
            x & \text{if~} x \ge +3, \\
            x \cdot (x + 3) /6 & \text{otherwise}
        \end{cases}

    See :class:`~torch.nn.Hardswish` for more details.

    .. _`Searching for MobileNetV3`:
        https://arxiv.org/abs/1905.02244
    """
    if has_torch_function_unary(input):
        return handle_torch_function(hardswish, (input,), input, inplace=inplace)
    if inplace:
        return torch._C._nn.hardswish_(input)
    return torch._C._nn.hardswish(input)


def _no_grad_embedding_renorm_(weight: Tensor, input: Tensor, max_norm: float, norm_type: float) -> Tensor:
    with torch.no_grad():
        torch.embedding_renorm_(weight, input, max_norm, norm_type)


def embedding(
    input: Tensor,
    weight: Tensor,
    padding_idx: Optional[int] = None,
    max_norm: Optional[float] = None,
    norm_type: float = 2.0,
    scale_grad_by_freq: bool = False,
    sparse: bool = False,
) -> Tensor:
    r"""A simple lookup table that looks up embeddings in a fixed dictionary and size.

    This module is often used to retrieve word embeddings using indices.
    The input to the module is a list of indices, and the embedding matrix,
    and the output is the corresponding word embeddings.

    See :class:`torch.nn.Embedding` for more details.

    Args:
        input (LongTensor): Tensor containing indices into the embedding matrix
        weight (Tensor): The embedding matrix with number of rows equal to the maximum possible index + 1,
            and number of columns equal to the embedding size
        padding_idx (int, optional): If specified, the entries at :attr:`padding_idx` do not contribute to the gradient;
                                     therefore, the embedding vector at :attr:`padding_idx` is not updated during training,
                                     i.e. it remains as a fixed "pad".
        max_norm (float, optional): If given, each embedding vector with norm larger than :attr:`max_norm`
                                    is renormalized to have norm :attr:`max_norm`.
                                    Note: this will modify :attr:`weight` in-place.
        norm_type (float, optional): The p of the p-norm to compute for the :attr:`max_norm` option. Default ``2``.
        scale_grad_by_freq (boolean, optional): If given, this will scale gradients by the inverse of frequency of
                                                the words in the mini-batch. Default ``False``.
        sparse (bool, optional): If ``True``, gradient w.r.t. :attr:`weight` will be a sparse tensor. See Notes under
                                 :class:`torch.nn.Embedding` for more details regarding sparse gradients.

    Shape:
        - Input: LongTensor of arbitrary shape containing the indices to extract
        - Weight: Embedding matrix of floating point type with shape `(V, embedding_dim)`,
          where V = maximum index + 1 and embedding_dim = the embedding size
        - Output: `(*, embedding_dim)`, where `*` is the input shape

    Examples::

        >>> # a batch of 2 samples of 4 indices each
        >>> input = torch.tensor([[1,2,4,5],[4,3,2,9]])
        >>> # an embedding matrix containing 10 tensors of size 3
        >>> embedding_matrix = torch.rand(10, 3)
        >>> F.embedding(input, embedding_matrix)
        tensor([[[ 0.8490,  0.9625,  0.6753],
                 [ 0.9666,  0.7761,  0.6108],
                 [ 0.6246,  0.9751,  0.3618],
                 [ 0.4161,  0.2419,  0.7383]],

                [[ 0.6246,  0.9751,  0.3618],
                 [ 0.0237,  0.7794,  0.0528],
                 [ 0.9666,  0.7761,  0.6108],
                 [ 0.3385,  0.8612,  0.1867]]])

        >>> # example with padding_idx
        >>> weights = torch.rand(10, 3)
        >>> weights[0, :].zero_()
        >>> embedding_matrix = weights
        >>> input = torch.tensor([[0,2,0,5]])
        >>> F.embedding(input, embedding_matrix, padding_idx=0)
        tensor([[[ 0.0000,  0.0000,  0.0000],
                 [ 0.5609,  0.5384,  0.8720],
                 [ 0.0000,  0.0000,  0.0000],
                 [ 0.6262,  0.2438,  0.7471]]])
    """

    if has_torch_function_variadic(input, weight):
        return handle_torch_function(
            embedding,
            (input, weight),
            input,
            weight,
            padding_idx=padding_idx,
            max_norm=max_norm,
            norm_type=norm_type,
            scale_grad_by_freq=scale_grad_by_freq,
            sparse=sparse,
        )
    if padding_idx is not None:
        if padding_idx > 0:
            assert padding_idx < weight.size(0), "Padding_idx must be within num_embeddings"
        elif padding_idx < 0:
            assert padding_idx >= -weight.size(0), "Padding_idx must be within num_embeddings"
            padding_idx = weight.size(0) + padding_idx
    else:
        padding_idx = -1
    if max_norm is not None:
        # Note [embedding_renorm contiguous]
        # `embedding_renorm_` will call .contiguous() on input anyways, so we
        # call it here and take advantage of the improved locality in the
        # `embedding` call below too.
        input = input.contiguous()
        # Note [embedding_renorm set_grad_enabled]
        # XXX: equivalent to
        # with torch.no_grad():
        #   torch.embedding_renorm_
        # remove once script supports set_grad_enabled
        _no_grad_embedding_renorm_(weight, input, max_norm, norm_type)
    return torch.embedding(weight, input, padding_idx, scale_grad_by_freq, sparse)


def embedding_bag(
    input: Tensor,
    weight: Tensor,
    offsets: Optional[Tensor] = None,
    max_norm: Optional[float] = None,
    norm_type: float = 2,
    scale_grad_by_freq: bool = False,
    mode: str = "mean",
    sparse: bool = False,
    per_sample_weights: Optional[Tensor] = None,
    include_last_offset: bool = False,
    padding_idx: Optional[int] = None,
) -> Tensor:
    r"""Computes sums, means or maxes of `bags` of embeddings, without instantiating the
    intermediate embeddings.

    See :class:`torch.nn.EmbeddingBag` for more details.

    Note:
        {backward_reproducibility_note}

    Args:
        input (LongTensor): Tensor containing bags of indices into the embedding matrix
        weight (Tensor): The embedding matrix with number of rows equal to the maximum possible index + 1,
            and number of columns equal to the embedding size
        offsets (LongTensor, optional): Only used when :attr:`input` is 1D. :attr:`offsets` determines
                             the starting index position of each bag (sequence) in :attr:`input`.
        max_norm (float, optional): If given, each embedding vector with norm larger than :attr:`max_norm`
                                    is renormalized to have norm :attr:`max_norm`.
                                    Note: this will modify :attr:`weight` in-place.
        norm_type (float, optional): The ``p`` in the ``p``-norm to compute for the :attr:`max_norm` option.
                                     Default ``2``.
        scale_grad_by_freq (boolean, optional): if given, this will scale gradients by the inverse of frequency of
                                                the words in the mini-batch. Default ``False``.
                                                Note: this option is not supported when ``mode="max"``.
        mode (string, optional): ``"sum"``, ``"mean"`` or ``"max"``. Specifies the way to reduce the bag.
                                 Default: ``"mean"``
        sparse (bool, optional): if ``True``, gradient w.r.t. :attr:`weight` will be a sparse tensor. See Notes under
                                 :class:`torch.nn.Embedding` for more details regarding sparse gradients.
                                 Note: this option is not supported when ``mode="max"``.
        per_sample_weights (Tensor, optional): a tensor of float / double weights, or None
            to indicate all weights should be taken to be 1. If specified, :attr:`per_sample_weights`
            must have exactly the same shape as input and is treated as having the same
            :attr:`offsets`, if those are not None.

        include_last_offset (bool, optional): if ``True``, the size of offsets is equal to the number of bags + 1.
            The last element is the size of the input, or the ending index position of the last bag (sequence).

        padding_idx (int, optional): If specified, the entries at :attr:`padding_idx` do not contribute to the
                                     gradient; therefore, the embedding vector at :attr:`padding_idx` is not updated
                                     during training, i.e. it remains as a fixed "pad". Note that the embedding
                                     vector at :attr:`padding_idx` is excluded from the reduction.

    Shape:
        - :attr:`input` (LongTensor) and :attr:`offsets` (LongTensor, optional)

          - If :attr:`input` is 2D of shape `(B, N)`, it will be treated as ``B`` bags (sequences)
            each of fixed length ``N``, and this will return ``B`` values aggregated in a way
            depending on the :attr:`mode`. :attr:`offsets` is ignored and required to be ``None`` in this case.

          - If :attr:`input` is 1D of shape `(N)`, it will be treated as a concatenation of
            multiple bags (sequences). :attr:`offsets` is required to be a 1D tensor containing
            the starting index positions of each bag in :attr:`input`. Therefore, for :attr:`offsets`
            of shape `(B)`, :attr:`input` will be viewed as having ``B`` bags.
            Empty bags (i.e., having 0-length) will have returned vectors filled by zeros.

        - :attr:`weight` (Tensor): the learnable weights of the module of shape `(num_embeddings, embedding_dim)`

        - :attr:`per_sample_weights` (Tensor, optional). Has the same shape as :attr:`input`.

        - :attr:`output`: aggregated embedding values of shape `(B, embedding_dim)`

    Examples::

        >>> # an Embedding module containing 10 tensors of size 3
        >>> embedding_matrix = torch.rand(10, 3)
        >>> # a batch of 2 samples of 4 indices each
        >>> input = torch.tensor([1,2,4,5,4,3,2,9])
        >>> offsets = torch.tensor([0,4])
        >>> F.embedding_bag(input, embedding_matrix, offsets)
        tensor([[ 0.3397,  0.3552,  0.5545],
                [ 0.5893,  0.4386,  0.5882]])

        >>> # example with padding_idx
        >>> embedding_matrix = torch.rand(10, 3)
        >>> input = torch.tensor([2, 2, 2, 2, 4, 3, 2, 9])
        >>> offsets = torch.tensor([0,4])
        >>> F.embedding_bag(input, embedding_matrix, offsets, padding_idx=2, mode='sum')
        tensor([[ 0.0000,  0.0000,  0.0000],
                [-0.7082,  3.2145, -2.6251]])
    """
    if has_torch_function_variadic(input, weight, offsets, per_sample_weights):
        return handle_torch_function(
            embedding_bag,
            (input, weight, offsets, per_sample_weights),
            input,
            weight,
            offsets=offsets,
            max_norm=max_norm,
            norm_type=norm_type,
            scale_grad_by_freq=scale_grad_by_freq,
            mode=mode,
            sparse=sparse,
            per_sample_weights=per_sample_weights,
            include_last_offset=include_last_offset,
            padding_idx=padding_idx,
        )
    # Check for backward compatibility.
    # Used to be embedding_bag(weight, input, ...)
    # Now is     embedding_bag(input, weight, ...)
    if weight.dtype == torch.long and input.is_floating_point():
        warnings.warn(
            "Argument order of nn.functional.embedding_bag was changed. "
            "Usage `embedding_bag(weight, input, ...)` is deprecated, "
            "and should now be `embedding_bag(input, weight, ...)`."
        )
        weight, input = input, weight

    if per_sample_weights is not None and input.size() != per_sample_weights.size():
        raise ValueError(
            "embedding_bag: If per_sample_weights ({}) is not None, "
            "then it must have the same shape as the input ({})".format(per_sample_weights.shape, input.shape)
        )

    if input.dim() == 2:
        if offsets is not None:
            type_str = "<unknown>"
            # TODO: Remove this once script supports type() calls
            if not torch.jit.is_scripting():
                type_str = str(type(offsets))
            raise ValueError(
                "if input is 2D, then offsets has to be None"
                ", as input is treated is a mini-batch of"
                " fixed length sequences. However, found "
                "offsets of type {}".format(type_str)
            )
        offsets = torch.arange(0, input.numel(), input.size(1), dtype=input.dtype, device=input.device)

        input = input.reshape(-1)
        if per_sample_weights is not None:
            per_sample_weights = per_sample_weights.reshape(-1)
    elif input.dim() == 1:
        if offsets is None:
            raise ValueError("offsets has to be a 1D Tensor but got None")
        if offsets.dim() != 1:
            raise ValueError("offsets has to be a 1D Tensor")
    else:
        raise ValueError("input has to be 1D or 2D Tensor," " but got Tensor of dimension {}".format(input.dim()))
    if mode == "sum":
        mode_enum = 0
    elif mode == "mean":
        mode_enum = 1
    elif mode == "max":
        mode_enum = 2

        if scale_grad_by_freq:
            raise ValueError("max mode does not support scaling the gradient by the frequency")

        if sparse:
            raise ValueError("max mode does not support sparse weights")

    else:
        raise ValueError("mode has to be one of sum, mean or max")

    if max_norm is not None:
        # XXX: equivalent to
        # with torch.no_grad():
        #   torch.nembedding_renorm_
        # remove once script supports set_grad_enabled
        _no_grad_embedding_renorm_(weight, input, max_norm, norm_type)

    if per_sample_weights is not None and mode != "sum":
        raise NotImplementedError(
            "embedding_bag: per_sample_weights was not None. "
            "per_sample_weights is only supported for mode='sum' "
            "(got mode='{}'). Please open a feature request on GitHub.".format(mode)
        )

    ret, _, _, _ = torch.embedding_bag(
        weight, input, offsets, scale_grad_by_freq, mode_enum, sparse, per_sample_weights, include_last_offset, padding_idx
    )
    return ret


embedding_bag.__doc__ = embedding_bag.__doc__.format(**reproducibility_notes)


def _verify_batch_size(size: List[int]) -> None:
    # XXX: JIT script does not support the reduce from functools, and mul op is a
    # builtin, which cannot be used as a value to a func yet, so rewrite this size
    # check to a simple equivalent for loop
    #
    # TODO: make use of reduce like below when JIT is ready with the missing features:
    # from operator import mul
    # from functools import reduce
    #
    #   if reduce(mul, size[2:], size[0]) == 1
    size_prods = size[0]
    for i in range(len(size) - 2):
        size_prods *= size[i + 2]
    if size_prods == 1:
        raise ValueError("Expected more than 1 value per channel when training, got input size {}".format(size))


def batch_norm(
    input: Tensor,
    running_mean: Optional[Tensor],
    running_var: Optional[Tensor],
    weight: Optional[Tensor] = None,
    bias: Optional[Tensor] = None,
    training: bool = False,
    momentum: float = 0.1,
    eps: float = 1e-5,
) -> Tensor:
    r"""Applies Batch Normalization for each channel across a batch of data.

    See :class:`~torch.nn.BatchNorm1d`, :class:`~torch.nn.BatchNorm2d`,
    :class:`~torch.nn.BatchNorm3d` for details.
    """
    if has_torch_function_variadic(input, running_mean, running_var, weight, bias):
        return handle_torch_function(
            batch_norm,
            (input, running_mean, running_var, weight, bias),
            input,
            running_mean,
            running_var,
            weight=weight,
            bias=bias,
            training=training,
            momentum=momentum,
            eps=eps,
        )
    if training:
        _verify_batch_size(input.size())

    return torch.batch_norm(
        input, weight, bias, running_mean, running_var, training, momentum, eps, torch.backends.cudnn.enabled
    )


def _verify_spatial_size(size: List[int]) -> None:
    # Verify that there is > 1 spatial element for instance norm calculation.
    size_prods = 1
    for i in range(2, len(size)):
        size_prods *= size[i]
    if size_prods == 1:
        raise ValueError("Expected more than 1 spatial element when training, got input size {}".format(size))


def instance_norm(
    input: Tensor,
    running_mean: Optional[Tensor] = None,
    running_var: Optional[Tensor] = None,
    weight: Optional[Tensor] = None,
    bias: Optional[Tensor] = None,
    use_input_stats: bool = True,
    momentum: float = 0.1,
    eps: float = 1e-5,
) -> Tensor:
    r"""Applies Instance Normalization for each channel in each data sample in a
    batch.

    See :class:`~torch.nn.InstanceNorm1d`, :class:`~torch.nn.InstanceNorm2d`,
    :class:`~torch.nn.InstanceNorm3d` for details.
    """
    if has_torch_function_variadic(input, running_mean, running_var, weight, bias):
        return handle_torch_function(
            instance_norm,
            (input, running_mean, running_var, weight, bias),
            input,
            running_mean=running_mean,
            running_var=running_var,
            weight=weight,
            bias=bias,
            use_input_stats=use_input_stats,
            momentum=momentum,
            eps=eps,
        )
    if use_input_stats:
        _verify_spatial_size(input.size())
    return torch.instance_norm(
        input, weight, bias, running_mean, running_var, use_input_stats, momentum, eps, torch.backends.cudnn.enabled
    )


def layer_norm(
    input: Tensor,
    normalized_shape: List[int],
    weight: Optional[Tensor] = None,
    bias: Optional[Tensor] = None,
    eps: float = 1e-5,
) -> Tensor:
    r"""Applies Layer Normalization for last certain number of dimensions.

    See :class:`~torch.nn.LayerNorm` for details.
    """
    if has_torch_function_variadic(input, weight, bias):
        return handle_torch_function(
            layer_norm, (input, weight, bias), input, normalized_shape, weight=weight, bias=bias, eps=eps
        )
    return torch.layer_norm(input, normalized_shape, weight, bias, eps, torch.backends.cudnn.enabled)


def group_norm(
    input: Tensor, num_groups: int, weight: Optional[Tensor] = None, bias: Optional[Tensor] = None, eps: float = 1e-5
) -> Tensor:
    r"""Applies Group Normalization for last certain number of dimensions.

    See :class:`~torch.nn.GroupNorm` for details.
    """
    if has_torch_function_variadic(input, weight, bias):
        return handle_torch_function(group_norm, (input, weight, bias,), input, num_groups, weight=weight, bias=bias, eps=eps)
    _verify_batch_size([input.size(0) * input.size(1) // num_groups, num_groups] + list(input.size()[2:]))
    return torch.group_norm(input, num_groups, weight, bias, eps, torch.backends.cudnn.enabled)


def local_response_norm(input: Tensor, size: int, alpha: float = 1e-4, beta: float = 0.75, k: float = 1.0) -> Tensor:
    r"""Applies local response normalization over an input signal composed of
    several input planes, where channels occupy the second dimension.
    Applies normalization across channels.

    See :class:`~torch.nn.LocalResponseNorm` for details.
    """
    if has_torch_function_unary(input):
        return handle_torch_function(local_response_norm, (input,), input, size, alpha=alpha, beta=beta, k=k)
    dim = input.dim()
    if dim < 3:
        raise ValueError(
            "Expected 3D or higher dimensionality \
                         input (got {} dimensions)".format(
                dim
            )
        )

    if input.numel() == 0:
        return input

    div = input.mul(input).unsqueeze(1)
    if dim == 3:
        div = pad(div, (0, 0, size // 2, (size - 1) // 2))
        div = avg_pool2d(div, (size, 1), stride=1).squeeze(1)
    else:
        sizes = input.size()
        div = div.view(sizes[0], 1, sizes[1], sizes[2], -1)
        div = pad(div, (0, 0, 0, 0, size // 2, (size - 1) // 2))
        div = avg_pool3d(div, (size, 1, 1), stride=1).squeeze(1)
        div = div.view(sizes)
    div = div.mul(alpha).add(k).pow(beta)
    return input / div


# loss


def ctc_loss(
    log_probs: Tensor,
    targets: Tensor,
    input_lengths: Tensor,
    target_lengths: Tensor,
    blank: int = 0,
    reduction: str = "mean",
    zero_infinity: bool = False,
) -> Tensor:
    r"""The Connectionist Temporal Classification loss.

    See :class:`~torch.nn.CTCLoss` for details.

    Note:
        {cudnn_reproducibility_note}

    Note:
        {backward_reproducibility_note}

    Args:
        log_probs: :math:`(T, N, C)` or :math:`(T, C)` where `C = number of characters in alphabet including blank`,
            `T = input length`, and `N = batch size`.
            The logarithmized probabilities of the outputs
            (e.g. obtained with :func:`torch.nn.functional.log_softmax`).
        targets: :math:`(N, S)` or `(sum(target_lengths))`.
            Targets cannot be blank. In the second form, the targets are assumed to be concatenated.
        input_lengths: :math:`(N)` or :math:`()`.
            Lengths of the inputs (must each be :math:`\leq T`)
        target_lengths: :math:`(N)` or :math:`()`.
            Lengths of the targets
        blank (int, optional):
            Blank label. Default :math:`0`.
        reduction (string, optional): Specifies the reduction to apply to the output:
            ``'none'`` | ``'mean'`` | ``'sum'``. ``'none'``: no reduction will be applied,
            ``'mean'``: the output losses will be divided by the target lengths and
            then the mean over the batch is taken, ``'sum'``: the output will be
            summed. Default: ``'mean'``
        zero_infinity (bool, optional):
            Whether to zero infinite losses and the associated gradients.
            Default: ``False``
            Infinite losses mainly occur when the inputs are too short
            to be aligned to the targets.

    Example::

        >>> log_probs = torch.randn(50, 16, 20).log_softmax(2).detach().requires_grad_()
        >>> targets = torch.randint(1, 20, (16, 30), dtype=torch.long)
        >>> input_lengths = torch.full((16,), 50, dtype=torch.long)
        >>> target_lengths = torch.randint(10,30,(16,), dtype=torch.long)
        >>> loss = F.ctc_loss(log_probs, targets, input_lengths, target_lengths)
        >>> loss.backward()
    """
    if has_torch_function_variadic(log_probs, targets, input_lengths, target_lengths):
        return handle_torch_function(
            ctc_loss,
            (log_probs, targets, input_lengths, target_lengths),
            log_probs, targets, input_lengths, target_lengths,
            blank=blank, reduction=reduction, zero_infinity=zero_infinity
        )
    return torch.ctc_loss(
        log_probs, targets, input_lengths, target_lengths, blank, _Reduction.get_enum(reduction), zero_infinity
    )


ctc_loss.__doc__ = ctc_loss.__doc__.format(**reproducibility_notes)


def nll_loss(
    input: Tensor,
    target: Tensor,
    weight: Optional[Tensor] = None,
    size_average: Optional[bool] = None,
    ignore_index: int = -100,
    reduce: Optional[bool] = None,
    reduction: str = "mean",
) -> Tensor:
    r"""The negative log likelihood loss.

    See :class:`~torch.nn.NLLLoss` for details.

    Args:
        input: :math:`(N, C)` where `C = number of classes` or :math:`(N, C, H, W)`
            in case of 2D Loss, or :math:`(N, C, d_1, d_2, ..., d_K)` where :math:`K \geq 1`
            in the case of K-dimensional loss. `input` is expected to be log-probabilities.
        target: :math:`(N)` where each value is :math:`0 \leq \text{targets}[i] \leq C-1`,
            or :math:`(N, d_1, d_2, ..., d_K)` where :math:`K \geq 1` for
            K-dimensional loss.
        weight (Tensor, optional): a manual rescaling weight given to each
            class. If given, has to be a Tensor of size `C`
        size_average (bool, optional): Deprecated (see :attr:`reduction`). By default,
            the losses are averaged over each loss element in the batch. Note that for
            some losses, there multiple elements per sample. If the field :attr:`size_average`
            is set to ``False``, the losses are instead summed for each minibatch. Ignored
            when reduce is ``False``. Default: ``True``
        ignore_index (int, optional): Specifies a target value that is ignored
            and does not contribute to the input gradient. When :attr:`size_average` is
            ``True``, the loss is averaged over non-ignored targets. Default: -100
        reduce (bool, optional): Deprecated (see :attr:`reduction`). By default, the
            losses are averaged or summed over observations for each minibatch depending
            on :attr:`size_average`. When :attr:`reduce` is ``False``, returns a loss per
            batch element instead and ignores :attr:`size_average`. Default: ``True``
        reduction (string, optional): Specifies the reduction to apply to the output:
            ``'none'`` | ``'mean'`` | ``'sum'``. ``'none'``: no reduction will be applied,
            ``'mean'``: the sum of the output will be divided by the number of
            elements in the output, ``'sum'``: the output will be summed. Note: :attr:`size_average`
            and :attr:`reduce` are in the process of being deprecated, and in the meantime,
            specifying either of those two args will override :attr:`reduction`. Default: ``'mean'``

    Example::

        >>> # input is of size N x C = 3 x 5
        >>> input = torch.randn(3, 5, requires_grad=True)
        >>> # each element in target has to have 0 <= value < C
        >>> target = torch.tensor([1, 0, 4])
        >>> output = F.nll_loss(F.log_softmax(input), target)
        >>> output.backward()
    """
    if has_torch_function_variadic(input, target, weight):
        return handle_torch_function(
            nll_loss,
            (input, target, weight),
            input,
            target,
            weight=weight,
            size_average=size_average,
            ignore_index=ignore_index,
            reduce=reduce,
            reduction=reduction,
        )
    if size_average is not None or reduce is not None:
        reduction = _Reduction.legacy_get_string(size_average, reduce)
    return torch._C._nn.nll_loss_nd(input, target, weight, _Reduction.get_enum(reduction), ignore_index)


def poisson_nll_loss(
    input: Tensor,
    target: Tensor,
    log_input: bool = True,
    full: bool = False,
    size_average: Optional[bool] = None,
    eps: float = 1e-8,
    reduce: Optional[bool] = None,
    reduction: str = "mean",
) -> Tensor:
    r"""Poisson negative log likelihood loss.

    See :class:`~torch.nn.PoissonNLLLoss` for details.

    Args:
        input: expectation of underlying Poisson distribution.
        target: random sample :math:`target \sim \text{Poisson}(input)`.
        log_input: if ``True`` the loss is computed as
            :math:`\exp(\text{input}) - \text{target} * \text{input}`, if ``False`` then loss is
            :math:`\text{input} - \text{target} * \log(\text{input}+\text{eps})`. Default: ``True``
        full: whether to compute full loss, i. e. to add the Stirling
            approximation term. Default: ``False``
            :math:`\text{target} * \log(\text{target}) - \text{target} + 0.5 * \log(2 * \pi * \text{target})`.
        size_average (bool, optional): Deprecated (see :attr:`reduction`). By default,
            the losses are averaged over each loss element in the batch. Note that for
            some losses, there multiple elements per sample. If the field :attr:`size_average`
            is set to ``False``, the losses are instead summed for each minibatch. Ignored
            when reduce is ``False``. Default: ``True``
        eps (float, optional): Small value to avoid evaluation of :math:`\log(0)` when
            :attr:`log_input`\ =\ ``False``. Default: 1e-8
        reduce (bool, optional): Deprecated (see :attr:`reduction`). By default, the
            losses are averaged or summed over observations for each minibatch depending
            on :attr:`size_average`. When :attr:`reduce` is ``False``, returns a loss per
            batch element instead and ignores :attr:`size_average`. Default: ``True``
        reduction (string, optional): Specifies the reduction to apply to the output:
            ``'none'`` | ``'mean'`` | ``'sum'``. ``'none'``: no reduction will be applied,
            ``'mean'``: the sum of the output will be divided by the number of
            elements in the output, ``'sum'``: the output will be summed. Note: :attr:`size_average`
            and :attr:`reduce` are in the process of being deprecated, and in the meantime,
            specifying either of those two args will override :attr:`reduction`. Default: ``'mean'``

    """
    if has_torch_function_variadic(input, target):
        return handle_torch_function(
            poisson_nll_loss,
            (input, target),
            input,
            target,
            log_input=log_input,
            full=full,
            size_average=size_average,
            eps=eps,
            reduce=reduce,
            reduction=reduction,
        )
    if size_average is not None or reduce is not None:
        reduction = _Reduction.legacy_get_string(size_average, reduce)
    if reduction != "none" and reduction != "mean" and reduction != "sum":
        ret = input
        raise ValueError(reduction + " is not valid")

    ret = torch.poisson_nll_loss(input, target, log_input, full, eps, _Reduction.get_enum(reduction))
    return ret


def gaussian_nll_loss(
    input: Tensor,
    target: Tensor,
    var: Tensor,
    full: bool = False,
    eps: float = 1e-6,
    reduction: str = "mean",
) -> Tensor:
    r"""Gaussian negative log likelihood loss.

    See :class:`~torch.nn.GaussianNLLLoss` for details.

    Args:
        input: expectation of the Gaussian distribution.
        target: sample from the Gaussian distribution.
        var: tensor of positive variance(s), one for each of the expectations
            in the input (heteroscedastic), or a single one (homoscedastic).
        full (bool, optional): include the constant term in the loss calculation. Default: ``False``.
        eps (float, optional): value added to var, for stability. Default: 1e-6.
        reduction (string, optional): specifies the reduction to apply to the output:
            ``'none'`` | ``'mean'`` | ``'sum'``. ``'none'``: no reduction will be applied,
            ``'mean'``: the output is the average of all batch member losses,
            ``'sum'``: the output is the sum of all batch member losses.
            Default: ``'mean'``.
    """
    if has_torch_function_variadic(input, target, var):
        return handle_torch_function(
            gaussian_nll_loss,
            (input, target, var),
            input,
            target,
            var,
            full=full,
            eps=eps,
            reduction=reduction,
        )

    # Check var size
    # If var.size == input.size, the case is heteroscedastic and no further checks are needed.
    # Otherwise:
    if var.size() != input.size():

        # If var is one dimension short of input, but the sizes match otherwise, then this is a homoscedastic case.
        # e.g. input.size = (10, 2, 3), var.size = (10, 2)
        # -> unsqueeze var so that var.shape = (10, 2, 1)
        # this is done so that broadcasting can happen in the loss calculation
        if input.size()[:-1] == var.size():
            var = torch.unsqueeze(var, -1)

        # This checks if the sizes match up to the final dimension, and the final dimension of var is of size 1.
        # This is also a homoscedastic case.
        # e.g. input.size = (10, 2, 3), var.size = (10, 2, 1)
        elif input.size()[:-1] == var.size()[:-1] and var.size(-1) == 1:  # Heteroscedastic case
            pass

        # If none of the above pass, then the size of var is incorrect.
        else:
            raise ValueError("var is of incorrect size")

    # Check validity of reduction mode
    if reduction != 'none' and reduction != 'mean' and reduction != 'sum':
        raise ValueError(reduction + " is not valid")

    # Entries of var must be non-negative
    if torch.any(var < 0):
        raise ValueError("var has negative entry/entries")

    # Clamp for stability
    var = var.clone()
    with torch.no_grad():
        var.clamp_(min=eps)

    # Calculate the loss
    loss = 0.5 * (torch.log(var) + (input - target)**2 / var)
    if full:
        loss += 0.5 * math.log(2 * math.pi)

    if reduction == 'mean':
        return loss.mean()
    elif reduction == 'sum':
        return loss.sum()
    else:
        return loss


def kl_div(
    input: Tensor,
    target: Tensor,
    size_average: Optional[bool] = None,
    reduce: Optional[bool] = None,
    reduction: str = "mean",
    log_target: bool = False,
) -> Tensor:
    r"""The `Kullback-Leibler divergence Loss
    <https://en.wikipedia.org/wiki/Kullback-Leibler_divergence>`__

    See :class:`~torch.nn.KLDivLoss` for details.

    Args:
        input: Tensor of arbitrary shape in log-probabilities.
        target: Tensor of the same shape as input. See :attr:`log_target` for
            the target's interpretation.
        size_average (bool, optional): Deprecated (see :attr:`reduction`). By default,
            the losses are averaged over each loss element in the batch. Note that for
            some losses, there multiple elements per sample. If the field :attr:`size_average`
            is set to ``False``, the losses are instead summed for each minibatch. Ignored
            when reduce is ``False``. Default: ``True``
        reduce (bool, optional): Deprecated (see :attr:`reduction`). By default, the
            losses are averaged or summed over observations for each minibatch depending
            on :attr:`size_average`. When :attr:`reduce` is ``False``, returns a loss per
            batch element instead and ignores :attr:`size_average`. Default: ``True``
        reduction (string, optional): Specifies the reduction to apply to the output:
            ``'none'`` | ``'batchmean'`` | ``'sum'`` | ``'mean'``.
            ``'none'``: no reduction will be applied
            ``'batchmean'``: the sum of the output will be divided by the batchsize
            ``'sum'``: the output will be summed
            ``'mean'``: the output will be divided by the number of elements in the output
            Default: ``'mean'``
        log_target (bool): A flag indicating whether ``target`` is passed in the log space.
            It is recommended to pass certain distributions (like ``softmax``)
            in the log space to avoid numerical issues caused by explicit ``log``.
            Default: ``False``

    .. note::
        :attr:`size_average` and :attr:`reduce` are in the process of being deprecated,
        and in the meantime, specifying either of those two args will override :attr:`reduction`.

    .. note::
        :attr:`reduction` = ``'mean'`` doesn't return the true kl divergence value, please use
        :attr:`reduction` = ``'batchmean'`` which aligns with KL math definition.
        In the next major release, ``'mean'`` will be changed to be the same as 'batchmean'.
    """
    if has_torch_function_variadic(input, target):
        return handle_torch_function(
            kl_div,
            (input, target),
            input,
            target,
            size_average=size_average,
            reduce=reduce,
            reduction=reduction,
            log_target=log_target,
        )
    if size_average is not None or reduce is not None:
        reduction_enum = _Reduction.legacy_get_enum(size_average, reduce)
    else:
        if reduction == "mean":
            warnings.warn(
                "reduction: 'mean' divides the total loss by both the batch size and the support size."
                "'batchmean' divides only by the batch size, and aligns with the KL div math definition."
                "'mean' will be changed to behave the same as 'batchmean' in the next major release."
            )

        # special case for batchmean
        if reduction == "batchmean":
            reduction_enum = _Reduction.get_enum("sum")
        else:
            reduction_enum = _Reduction.get_enum(reduction)

    reduced = torch.kl_div(input, target, reduction_enum, log_target=log_target)

    if reduction == "batchmean" and input.dim() != 0:
        reduced = reduced / input.size()[0]

    return reduced


def cross_entropy(
    input: Tensor,
    target: Tensor,
    weight: Optional[Tensor] = None,
    size_average: Optional[bool] = None,
    ignore_index: int = -100,
    reduce: Optional[bool] = None,
    reduction: str = "mean",
    label_smoothing: float = 0.0,
) -> Tensor:
    r"""This criterion computes the cross entropy loss between input and target.

    See :class:`~torch.nn.CrossEntropyLoss` for details.

    Args:
        input (Tensor) : Predicted unnormalized scores (often referred to as logits);
            see Shape section below for supported shapes.
        target (Tensor) : Ground truth class indices or class probabilities;
            see Shape section below for supported shapes.
        weight (Tensor, optional): a manual rescaling weight given to each
            class. If given, has to be a Tensor of size `C`
        size_average (bool, optional): Deprecated (see :attr:`reduction`). By default,
            the losses are averaged over each loss element in the batch. Note that for
            some losses, there multiple elements per sample. If the field :attr:`size_average`
            is set to ``False``, the losses are instead summed for each minibatch. Ignored
            when reduce is ``False``. Default: ``True``
        ignore_index (int, optional): Specifies a target value that is ignored
            and does not contribute to the input gradient. When :attr:`size_average` is
            ``True``, the loss is averaged over non-ignored targets. Note that
            :attr:`ignore_index` is only applicable when the target contains class indices.
            Default: -100
        reduce (bool, optional): Deprecated (see :attr:`reduction`). By default, the
            losses are averaged or summed over observations for each minibatch depending
            on :attr:`size_average`. When :attr:`reduce` is ``False``, returns a loss per
            batch element instead and ignores :attr:`size_average`. Default: ``True``
        reduction (string, optional): Specifies the reduction to apply to the output:
            ``'none'`` | ``'mean'`` | ``'sum'``. ``'none'``: no reduction will be applied,
            ``'mean'``: the sum of the output will be divided by the number of
            elements in the output, ``'sum'``: the output will be summed. Note: :attr:`size_average`
            and :attr:`reduce` are in the process of being deprecated, and in the meantime,
            specifying either of those two args will override :attr:`reduction`. Default: ``'mean'``
        label_smoothing (float, optional): A float in [0.0, 1.0]. Specifies the amount
            of smoothing when computing the loss, where 0.0 means no smoothing. The targets
            become a mixture of the original ground truth and a uniform distribution as described in
            `Rethinking the Inception Architecture for Computer Vision <https://arxiv.org/abs/1512.00567>`__. Default: :math:`0.0`.

    Shape:
        - Input: Shape :math:`(C)`, :math:`(N, C)` or :math:`(N, C, d_1, d_2, ..., d_K)` with :math:`K \geq 1`
          in the case of `K`-dimensional loss.
        - Target: If containing class indices, shape :math:`()`, :math:`(N)` or :math:`(N, d_1, d_2, ..., d_K)` with
          :math:`K \geq 1` in the case of K-dimensional loss where each value should be between :math:`[0, C)`.
          If containing class probabilities, same shape as the input and each value should be between :math:`[0, 1]`.

        where:

        .. math::
            \begin{aligned}
                C ={} & \text{number of classes} \\
                N ={} & \text{batch size} \\
            \end{aligned}

    Examples::

        >>> # Example of target with class indices
        >>> input = torch.randn(3, 5, requires_grad=True)
        >>> target = torch.randint(5, (3,), dtype=torch.int64)
        >>> loss = F.cross_entropy(input, target)
        >>> loss.backward()
        >>>
        >>> # Example of target with class probabilities
        >>> input = torch.randn(3, 5, requires_grad=True)
        >>> target = torch.randn(3, 5).softmax(dim=1)
        >>> loss = F.cross_entropy(input, target)
        >>> loss.backward()
    """
    if has_torch_function_variadic(input, target, weight):
        return handle_torch_function(
            cross_entropy,
            (input, target, weight),
            input,
            target,
            weight=weight,
            size_average=size_average,
            ignore_index=ignore_index,
            reduce=reduce,
            reduction=reduction,
            label_smoothing=label_smoothing,
        )
    if size_average is not None or reduce is not None:
        reduction = _Reduction.legacy_get_string(size_average, reduce)
    return torch._C._nn.cross_entropy_loss(input, target, weight, _Reduction.get_enum(reduction), ignore_index, label_smoothing)


def binary_cross_entropy(
    input: Tensor,
    target: Tensor,
    weight: Optional[Tensor] = None,
    size_average: Optional[bool] = None,
    reduce: Optional[bool] = None,
    reduction: str = "mean",
) -> Tensor:
    r"""Function that measures the Binary Cross Entropy between the target and input
    probabilities.

    See :class:`~torch.nn.BCELoss` for details.

    Args:
        input: Tensor of arbitrary shape as probabilities.
        target: Tensor of the same shape as input with values between 0 and 1.
        weight (Tensor, optional): a manual rescaling weight
                if provided it's repeated to match input tensor shape
        size_average (bool, optional): Deprecated (see :attr:`reduction`). By default,
            the losses are averaged over each loss element in the batch. Note that for
            some losses, there multiple elements per sample. If the field :attr:`size_average`
            is set to ``False``, the losses are instead summed for each minibatch. Ignored
            when reduce is ``False``. Default: ``True``
        reduce (bool, optional): Deprecated (see :attr:`reduction`). By default, the
            losses are averaged or summed over observations for each minibatch depending
            on :attr:`size_average`. When :attr:`reduce` is ``False``, returns a loss per
            batch element instead and ignores :attr:`size_average`. Default: ``True``
        reduction (string, optional): Specifies the reduction to apply to the output:
            ``'none'`` | ``'mean'`` | ``'sum'``. ``'none'``: no reduction will be applied,
            ``'mean'``: the sum of the output will be divided by the number of
            elements in the output, ``'sum'``: the output will be summed. Note: :attr:`size_average`
            and :attr:`reduce` are in the process of being deprecated, and in the meantime,
            specifying either of those two args will override :attr:`reduction`. Default: ``'mean'``

    Examples::

        >>> input = torch.randn(3, 2, requires_grad=True)
        >>> target = torch.rand(3, 2, requires_grad=False)
        >>> loss = F.binary_cross_entropy(torch.sigmoid(input), target)
        >>> loss.backward()
    """
    if has_torch_function_variadic(input, target, weight):
        return handle_torch_function(
            binary_cross_entropy,
            (input, target, weight),
            input,
            target,
            weight=weight,
            size_average=size_average,
            reduce=reduce,
            reduction=reduction,
        )
    if size_average is not None or reduce is not None:
        reduction_enum = _Reduction.legacy_get_enum(size_average, reduce)
    else:
        reduction_enum = _Reduction.get_enum(reduction)
    if target.size() != input.size():
        raise ValueError(
            "Using a target size ({}) that is different to the input size ({}) is deprecated. "
            "Please ensure they have the same size.".format(target.size(), input.size())
        )

    if weight is not None:
        new_size = _infer_size(target.size(), weight.size())
        weight = weight.expand(new_size)

    return torch._C._nn.binary_cross_entropy(input, target, weight, reduction_enum)


def binary_cross_entropy_with_logits(
    input: Tensor,
    target: Tensor,
    weight: Optional[Tensor] = None,
    size_average: Optional[bool] = None,
    reduce: Optional[bool] = None,
    reduction: str = "mean",
    pos_weight: Optional[Tensor] = None,
) -> Tensor:
    r"""Function that measures Binary Cross Entropy between target and input
    logits.

    See :class:`~torch.nn.BCEWithLogitsLoss` for details.

    Args:
        input: Tensor of arbitrary shape as unnormalized scores (often referred to as logits).
        target: Tensor of the same shape as input with values between 0 and 1
        weight (Tensor, optional): a manual rescaling weight
            if provided it's repeated to match input tensor shape
        size_average (bool, optional): Deprecated (see :attr:`reduction`). By default,
            the losses are averaged over each loss element in the batch. Note that for
            some losses, there multiple elements per sample. If the field :attr:`size_average`
            is set to ``False``, the losses are instead summed for each minibatch. Ignored
            when reduce is ``False``. Default: ``True``
        reduce (bool, optional): Deprecated (see :attr:`reduction`). By default, the
            losses are averaged or summed over observations for each minibatch depending
            on :attr:`size_average`. When :attr:`reduce` is ``False``, returns a loss per
            batch element instead and ignores :attr:`size_average`. Default: ``True``
        reduction (string, optional): Specifies the reduction to apply to the output:
            ``'none'`` | ``'mean'`` | ``'sum'``. ``'none'``: no reduction will be applied,
            ``'mean'``: the sum of the output will be divided by the number of
            elements in the output, ``'sum'``: the output will be summed. Note: :attr:`size_average`
            and :attr:`reduce` are in the process of being deprecated, and in the meantime,
            specifying either of those two args will override :attr:`reduction`. Default: ``'mean'``
        pos_weight (Tensor, optional): a weight of positive examples.
                Must be a vector with length equal to the number of classes.

    Examples::

         >>> input = torch.randn(3, requires_grad=True)
         >>> target = torch.empty(3).random_(2)
         >>> loss = F.binary_cross_entropy_with_logits(input, target)
         >>> loss.backward()
    """
    if has_torch_function_variadic(input, target, weight, pos_weight):
        return handle_torch_function(
            binary_cross_entropy_with_logits,
            (input, target, weight, pos_weight),
            input,
            target,
            weight=weight,
            size_average=size_average,
            reduce=reduce,
            reduction=reduction,
            pos_weight=pos_weight,
        )
    if size_average is not None or reduce is not None:
        reduction_enum = _Reduction.legacy_get_enum(size_average, reduce)
    else:
        reduction_enum = _Reduction.get_enum(reduction)

    if not (target.size() == input.size()):
        raise ValueError("Target size ({}) must be the same as input size ({})".format(target.size(), input.size()))

    return torch.binary_cross_entropy_with_logits(input, target, weight, pos_weight, reduction_enum)


def smooth_l1_loss(
    input: Tensor,
    target: Tensor,
    size_average: Optional[bool] = None,
    reduce: Optional[bool] = None,
    reduction: str = "mean",
    beta: float = 1.0,
) -> Tensor:
    r"""Function that uses a squared term if the absolute
    element-wise error falls below beta and an L1 term otherwise.

    See :class:`~torch.nn.SmoothL1Loss` for details.
    """
    if has_torch_function_variadic(input, target):
        return handle_torch_function(
            smooth_l1_loss,
            (input, target),
            input,
            target,
            size_average=size_average,
            reduce=reduce,
            reduction=reduction,
            beta=beta,
        )
    if not (target.size() == input.size()):
        warnings.warn(
            "Using a target size ({}) that is different to the input size ({}). "
            "This will likely lead to incorrect results due to broadcasting. "
            "Please ensure they have the same size.".format(target.size(), input.size()),
            stacklevel=2,
        )
    if size_average is not None or reduce is not None:
        reduction = _Reduction.legacy_get_string(size_average, reduce)

    expanded_input, expanded_target = torch.broadcast_tensors(input, target)
    return torch._C._nn.smooth_l1_loss(expanded_input, expanded_target, _Reduction.get_enum(reduction), beta)


def huber_loss(
    input: Tensor,
    target: Tensor,
    reduction: str = 'mean',
    delta: float = 1.0,
) -> Tensor:
    r"""Function that uses a squared term if the absolute
    element-wise error falls below delta and a delta-scaled L1 term otherwise.

    See :class:`~torch.nn.HuberLoss` for details.
    """
    if has_torch_function_variadic(input, target):
        return handle_torch_function(
            huber_loss,
            (input, target),
            input,
            target,
            reduction=reduction,
            delta=delta,
        )
    if not (target.size() == input.size()):
        warnings.warn("Using a target size ({}) that is different to the input size ({}). "
                      "This will likely lead to incorrect results due to broadcasting. "
                      "Please ensure they have the same size.".format(target.size(), input.size()),
                      stacklevel=2)

    expanded_input, expanded_target = torch.broadcast_tensors(input, target)
    return torch._C._nn.huber_loss(expanded_input, expanded_target, _Reduction.get_enum(reduction), delta)


def l1_loss(
    input: Tensor,
    target: Tensor,
    size_average: Optional[bool] = None,
    reduce: Optional[bool] = None,
    reduction: str = "mean",
) -> Tensor:
    r"""l1_loss(input, target, size_average=None, reduce=None, reduction='mean') -> Tensor

    Function that takes the mean element-wise absolute value difference.

    See :class:`~torch.nn.L1Loss` for details.
    """
    if has_torch_function_variadic(input, target):
        return handle_torch_function(
            l1_loss, (input, target), input, target, size_average=size_average, reduce=reduce, reduction=reduction
        )
    if not (target.size() == input.size()):
        warnings.warn(
            "Using a target size ({}) that is different to the input size ({}). "
            "This will likely lead to incorrect results due to broadcasting. "
            "Please ensure they have the same size.".format(target.size(), input.size()),
            stacklevel=2,
        )
    if size_average is not None or reduce is not None:
        reduction = _Reduction.legacy_get_string(size_average, reduce)

    expanded_input, expanded_target = torch.broadcast_tensors(input, target)
    return torch._C._nn.l1_loss(expanded_input, expanded_target, _Reduction.get_enum(reduction))


def mse_loss(
    input: Tensor,
    target: Tensor,
    size_average: Optional[bool] = None,
    reduce: Optional[bool] = None,
    reduction: str = "mean",
) -> Tensor:
    r"""mse_loss(input, target, size_average=None, reduce=None, reduction='mean') -> Tensor

    Measures the element-wise mean squared error.

    See :class:`~torch.nn.MSELoss` for details.
    """
    if has_torch_function_variadic(input, target):
        return handle_torch_function(
            mse_loss, (input, target), input, target, size_average=size_average, reduce=reduce, reduction=reduction
        )
    if not (target.size() == input.size()):
        warnings.warn(
            "Using a target size ({}) that is different to the input size ({}). "
            "This will likely lead to incorrect results due to broadcasting. "
            "Please ensure they have the same size.".format(target.size(), input.size()),
            stacklevel=2,
        )
    if size_average is not None or reduce is not None:
        reduction = _Reduction.legacy_get_string(size_average, reduce)

    expanded_input, expanded_target = torch.broadcast_tensors(input, target)
    return torch._C._nn.mse_loss(expanded_input, expanded_target, _Reduction.get_enum(reduction))


def margin_ranking_loss(
    input1: Tensor,
    input2: Tensor,
    target: Tensor,
    margin: float = 0,
    size_average: Optional[bool] = None,
    reduce: Optional[bool] = None,
    reduction: str = "mean",
) -> Tensor:
    r"""margin_ranking_loss(input1, input2, target, margin=0, size_average=None, reduce=None, reduction='mean') -> Tensor

    See :class:`~torch.nn.MarginRankingLoss` for details.
    """
    if has_torch_function_variadic(input1, input2, target):
        return handle_torch_function(
            margin_ranking_loss,
            (input1, input2, target),
            input1,
            input2,
            target,
            margin=margin,
            size_average=size_average,
            reduce=reduce,
            reduction=reduction,
        )
    if size_average is not None or reduce is not None:
        reduction_enum = _Reduction.legacy_get_enum(size_average, reduce)
    else:
        reduction_enum = _Reduction.get_enum(reduction)
    if (input1.dim() != input2.dim() or input1.dim() != target.dim()):
        raise RuntimeError(
            (
                "margin_ranking_loss : All input tensors should have same dimension but got sizes: "
                "input1: {}, input2: {}, target: {} ".format(input1.size(), input2.size(), target.size())
            )
        )
    return torch.margin_ranking_loss(input1, input2, target, margin, reduction_enum)


def hinge_embedding_loss(
    input: Tensor,
    target: Tensor,
    margin: float = 1.0,
    size_average: Optional[bool] = None,
    reduce: Optional[bool] = None,
    reduction: str = "mean",
) -> Tensor:
    r"""hinge_embedding_loss(input, target, margin=1.0, size_average=None, reduce=None, reduction='mean') -> Tensor

    See :class:`~torch.nn.HingeEmbeddingLoss` for details.
    """
    if has_torch_function_variadic(input, target):
        return handle_torch_function(
            hinge_embedding_loss,
            (input, target),
            input,
            target,
            margin=margin,
            size_average=size_average,
            reduce=reduce,
            reduction=reduction,
        )
    if size_average is not None or reduce is not None:
        reduction_enum = _Reduction.legacy_get_enum(size_average, reduce)
    else:
        reduction_enum = _Reduction.get_enum(reduction)
    return torch.hinge_embedding_loss(input, target, margin, reduction_enum)


def multilabel_margin_loss(
    input: Tensor,
    target: Tensor,
    size_average: Optional[bool] = None,
    reduce: Optional[bool] = None,
    reduction: str = "mean",
) -> Tensor:
    r"""multilabel_margin_loss(input, target, size_average=None, reduce=None, reduction='mean') -> Tensor

    See :class:`~torch.nn.MultiLabelMarginLoss` for details.
    """
    if has_torch_function_variadic(input, target):
        return handle_torch_function(
            multilabel_margin_loss,
            (input, target),
            input,
            target,
            size_average=size_average,
            reduce=reduce,
            reduction=reduction,
        )
    if size_average is not None or reduce is not None:
        reduction_enum = _Reduction.legacy_get_enum(size_average, reduce)
    else:
        reduction_enum = _Reduction.get_enum(reduction)
    return torch._C._nn.multilabel_margin_loss(input, target, reduction_enum)


def soft_margin_loss(
    input: Tensor,
    target: Tensor,
    size_average: Optional[bool] = None,
    reduce: Optional[bool] = None,
    reduction: str = "mean",
) -> Tensor:
    r"""soft_margin_loss(input, target, size_average=None, reduce=None, reduction='mean') -> Tensor

    See :class:`~torch.nn.SoftMarginLoss` for details.
    """
    if has_torch_function_variadic(input, target):
        return handle_torch_function(
            soft_margin_loss, (input, target), input, target, size_average=size_average, reduce=reduce, reduction=reduction
        )
    if size_average is not None or reduce is not None:
        reduction_enum = _Reduction.legacy_get_enum(size_average, reduce)
    else:
        reduction_enum = _Reduction.get_enum(reduction)
    return torch._C._nn.soft_margin_loss(input, target, reduction_enum)


def multilabel_soft_margin_loss(
    input: Tensor,
    target: Tensor,
    weight: Optional[Tensor] = None,
    size_average: Optional[bool] = None,
    reduce: Optional[bool] = None,
    reduction: str = "mean",
) -> Tensor:
    r"""multilabel_soft_margin_loss(input, target, weight=None, size_average=None, reduce=None, reduction='mean') -> Tensor

    See :class:`~torch.nn.MultiLabelSoftMarginLoss` for details.
    """
    if has_torch_function_variadic(input, target, weight):
        return handle_torch_function(
            multilabel_soft_margin_loss,
            (input, target, weight),
            input,
            target,
            weight=weight,
            size_average=size_average,
            reduce=reduce,
            reduction=reduction,
        )
    if size_average is not None or reduce is not None:
        reduction = _Reduction.legacy_get_string(size_average, reduce)

    loss = -(target * logsigmoid(input) + (1 - target) * logsigmoid(-input))

    if weight is not None:
        loss = loss * weight

    class_dim = input.dim() - 1
    C = input.size(class_dim)
    loss = loss.sum(dim=class_dim) / C  # only return N loss values

    if reduction == "none":
        ret = loss
    elif reduction == "mean":
        ret = loss.mean()
    elif reduction == "sum":
        ret = loss.sum()
    else:
        ret = input
        raise ValueError(reduction + " is not valid")
    return ret


def cosine_embedding_loss(
    input1: Tensor,
    input2: Tensor,
    target: Tensor,
    margin: float = 0,
    size_average: Optional[bool] = None,
    reduce: Optional[bool] = None,
    reduction: str = "mean",
) -> Tensor:
    r"""cosine_embedding_loss(input1, input2, target, margin=0, size_average=None, reduce=None, reduction='mean') -> Tensor

    See :class:`~torch.nn.CosineEmbeddingLoss` for details.
    """
    if has_torch_function_variadic(input1, input2, target):
        return handle_torch_function(
            cosine_embedding_loss,
            (input1, input2, target),
            input1,
            input2,
            target,
            margin=margin,
            size_average=size_average,
            reduce=reduce,
            reduction=reduction,
        )
    if size_average is not None or reduce is not None:
        reduction_enum = _Reduction.legacy_get_enum(size_average, reduce)
    else:
        reduction_enum = _Reduction.get_enum(reduction)
    return torch.cosine_embedding_loss(input1, input2, target, margin, reduction_enum)


def multi_margin_loss(
    input: Tensor,
    target: Tensor,
    p: int = 1,
    margin: float = 1.0,
    weight: Optional[Tensor] = None,
    size_average: Optional[bool] = None,
    reduce: Optional[bool] = None,
    reduction: str = "mean",
) -> Tensor:
    r"""multi_margin_loss(input, target, p=1, margin=1, weight=None, size_average=None,
                          reduce=None, reduction='mean') -> Tensor

    See :class:`~torch.nn.MultiMarginLoss` for details.
    """
    if has_torch_function_variadic(input, target, weight):
        return handle_torch_function(
            multi_margin_loss,
            (input, target, weight),
            input,
            target,
            p=p,
            margin=margin,
            weight=weight,
            size_average=size_average,
            reduce=reduce,
            reduction=reduction,
        )
    if size_average is not None or reduce is not None:
        reduction_enum = _Reduction.legacy_get_enum(size_average, reduce)
    else:
        reduction_enum = _Reduction.get_enum(reduction)
    if p != 1 and p != 2:
        raise ValueError("only p == 1 and p == 2 supported")
    if weight is not None:
        if weight.dim() != 1:
            raise ValueError("weight must be one-dimensional")

    return torch._C._nn.multi_margin_loss(input, target, p, margin, weight, reduction_enum)


pixel_shuffle = _add_docstr(
    torch.pixel_shuffle,
    r"""
pixel_shuffle(input, upscale_factor) -> Tensor

Rearranges elements in a tensor of shape :math:`(*, C \times r^2, H, W)` to a
tensor of shape :math:`(*, C, H \times r, W \times r)`, where r is the :attr:`upscale_factor`.

See :class:`~torch.nn.PixelShuffle` for details.

Args:
    input (Tensor): the input tensor
    upscale_factor (int): factor to increase spatial resolution by

Examples::

    >>> input = torch.randn(1, 9, 4, 4)
    >>> output = torch.nn.functional.pixel_shuffle(input, 3)
    >>> print(output.size())
    torch.Size([1, 1, 12, 12])
""",
)

pixel_unshuffle = _add_docstr(
    torch.pixel_unshuffle,
    r"""
pixel_unshuffle(input, downscale_factor) -> Tensor

Reverses the :class:`~torch.nn.PixelShuffle` operation by rearranging elements in a
tensor of shape :math:`(*, C, H \times r, W \times r)` to a tensor of shape
:math:`(*, C \times r^2, H, W)`, where r is the :attr:`downscale_factor`.

See :class:`~torch.nn.PixelUnshuffle` for details.

Args:
    input (Tensor): the input tensor
    downscale_factor (int): factor to increase spatial resolution by

Examples::

    >>> input = torch.randn(1, 1, 12, 12)
    >>> output = torch.nn.functional.pixel_unshuffle(input, 3)
    >>> print(output.size())
    torch.Size([1, 9, 4, 4])
""",
)

channel_shuffle = _add_docstr(
    torch.channel_shuffle,
    r"""
channel_shuffle(input, groups) -> Tensor

Divide the channels in a tensor of shape :math:`(*, C , H, W)`
into g groups and rearrange them as :math:`(*, C \frac g, g, H, W)`,
while keeping the original tensor shape.

See :class:`~torch.nn.ChannelShuffle` for details.

Args:
    input (Tensor): the input tensor
    groups (int): number of groups to divide channels in and rearrange.

Examples::

    >>> input = torch.randn(1, 4, 2, 2)
    >>> print(input)
    [[[[1, 2],
       [3, 4]],
      [[5, 6],
       [7, 8]],
      [[9, 10],
       [11, 12]],
      [[13, 14],
       [15, 16]],
     ]]
    >>> output = torch.nn.functional.channel_shuffle(input, 2)
    >>> print(output)
    [[[[1, 2],
       [3, 4]],
      [[9, 10],
       [11, 12]],
      [[5, 6],
       [7, 8]],
      [[13, 14],
       [15, 16]],
     ]]
""",
)


@_overload  # noqa: F811
def upsample(input: Tensor, size: Optional[int] = None, scale_factor: Optional[float] = None, mode: str = "nearest", align_corners: Optional[bool] = None) -> Tensor:  # noqa: F811
    pass


@_overload  # noqa: F811
def upsample(input: Tensor, size: Optional[List[int]] = None, scale_factor: Optional[float] = None, mode: str = "nearest", align_corners: Optional[bool] = None) -> Tensor:  # noqa: F811
    pass


def upsample(input, size=None, scale_factor=None, mode="nearest", align_corners=None):  # noqa: F811
    r"""Upsamples the input to either the given :attr:`size` or the given
    :attr:`scale_factor`

    .. warning::
        This function is deprecated in favor of :func:`torch.nn.functional.interpolate`.
        This is equivalent with ``nn.functional.interpolate(...)``.

    Note:
        {backward_reproducibility_note}

    The algorithm used for upsampling is determined by :attr:`mode`.

    Currently temporal, spatial and volumetric upsampling are supported, i.e.
    expected inputs are 3-D, 4-D or 5-D in shape.

    The input dimensions are interpreted in the form:
    `mini-batch x channels x [optional depth] x [optional height] x width`.

    The modes available for upsampling are: `nearest`, `linear` (3D-only),
    `bilinear`, `bicubic` (4D-only), `trilinear` (5D-only)

    Args:
        input (Tensor): the input tensor
        size (int or Tuple[int] or Tuple[int, int] or Tuple[int, int, int]):
            output spatial size.
        scale_factor (float or Tuple[float]): multiplier for spatial size. Has to match input size if it is a tuple.
        mode (string): algorithm used for upsampling:
            ``'nearest'`` | ``'linear'`` | ``'bilinear'`` | ``'bicubic'`` |
            ``'trilinear'``. Default: ``'nearest'``
        align_corners (bool, optional): Geometrically, we consider the pixels of the
            input and output as squares rather than points.
            If set to ``True``, the input and output tensors are aligned by the
            center points of their corner pixels, preserving the values at the corner pixels.
            If set to ``False``, the input and output tensors are aligned by the corner
            points of their corner pixels, and the interpolation uses edge value padding
            for out-of-boundary values, making this operation *independent* of input size
            when :attr:`scale_factor` is kept the same. This only has an effect when :attr:`mode`
            is ``'linear'``, ``'bilinear'``, ``'bicubic'`` or ``'trilinear'``.
            Default: ``False``

    .. note::
        With ``mode='bicubic'``, it's possible to cause overshoot, in other words it can produce
        negative values or values greater than 255 for images.
        Explicitly call ``result.clamp(min=0, max=255)`` if you want to reduce the overshoot
        when displaying the image.

    .. warning::
        With ``align_corners = True``, the linearly interpolating modes
        (`linear`, `bilinear`, and `trilinear`) don't proportionally align the
        output and input pixels, and thus the output values can depend on the
        input size. This was the default behavior for these modes up to version
        0.3.1. Since then, the default behavior is ``align_corners = False``.
        See :class:`~torch.nn.Upsample` for concrete examples on how this
        affects the outputs.

    """
    warnings.warn("nn.functional.upsample is deprecated. Use nn.functional.interpolate instead.")
    return interpolate(input, size, scale_factor, mode, align_corners)


upsample.__doc__ = upsample.__doc__.format(**reproducibility_notes)


@_overload  # noqa: F811
def interpolate(input: Tensor, size: Optional[int] = None, scale_factor: Optional[List[float]] = None, mode: str = 'nearest', align_corners: Optional[bool] = None, recompute_scale_factor: Optional[bool] = None, antialias: bool = False) -> Tensor:  # noqa: F811
    pass


@_overload  # noqa: F811
def interpolate(input: Tensor, size: Optional[List[int]] = None, scale_factor: Optional[List[float]] = None, mode: str = 'nearest', align_corners: Optional[bool] = None, recompute_scale_factor: Optional[bool] = None, antialias: bool = False) -> Tensor:  # noqa: F811
    pass


@_overload  # noqa: F811
def interpolate(input: Tensor, size: Optional[int] = None, scale_factor: Optional[float] = None, mode: str = 'nearest', align_corners: Optional[bool] = None, recompute_scale_factor: Optional[bool] = None, antialias: bool = False) -> Tensor:  # noqa: F811
    pass


@_overload  # noqa: F811
def interpolate(  # noqa: F811
    input: Tensor,
    size: Optional[List[int]] = None,
    scale_factor: Optional[float] = None,
    mode: str = "nearest",
    align_corners: Optional[bool] = None,
    recompute_scale_factor: Optional[bool] = None,
    antialias: bool = False,
) -> Tensor:  # noqa: F811
    pass

def interpolate(input: Tensor, size: Optional[int] = None, scale_factor: Optional[List[float]] = None, mode: str = 'nearest', align_corners: Optional[bool] = None, recompute_scale_factor: Optional[bool] = None, antialias: bool = False) -> Tensor:  # noqa: F811
    r"""Down/up samples the input to either the given :attr:`size` or the given
    :attr:`scale_factor`

    The algorithm used for interpolation is determined by :attr:`mode`.

    Currently temporal, spatial and volumetric sampling are supported, i.e.
    expected inputs are 3-D, 4-D or 5-D in shape.

    The input dimensions are interpreted in the form:
    `mini-batch x channels x [optional depth] x [optional height] x width`.

    The modes available for resizing are: `nearest`, `linear` (3D-only),
    `bilinear`, `bicubic` (4D-only), `trilinear` (5D-only), `area`, `nearest-exact`

    Args:
        input (Tensor): the input tensor
        size (int or Tuple[int] or Tuple[int, int] or Tuple[int, int, int]):
            output spatial size.
        scale_factor (float or Tuple[float]): multiplier for spatial size. If `scale_factor` is a tuple,
            its length has to match `input.dim()`.
        mode (str): algorithm used for upsampling:
            ``'nearest'`` | ``'linear'`` | ``'bilinear'`` | ``'bicubic'`` |
            ``'trilinear'`` | ``'area'`` | ``'nearest-exact'``. Default: ``'nearest'``
        align_corners (bool, optional): Geometrically, we consider the pixels of the
            input and output as squares rather than points.
            If set to ``True``, the input and output tensors are aligned by the
            center points of their corner pixels, preserving the values at the corner pixels.
            If set to ``False``, the input and output tensors are aligned by the corner
            points of their corner pixels, and the interpolation uses edge value padding
            for out-of-boundary values, making this operation *independent* of input size
            when :attr:`scale_factor` is kept the same. This only has an effect when :attr:`mode`
            is ``'linear'``, ``'bilinear'``, ``'bicubic'`` or ``'trilinear'``.
            Default: ``False``
        recompute_scale_factor (bool, optional): recompute the scale_factor for use in the
            interpolation calculation. If `recompute_scale_factor` is ``True``, then
            `scale_factor` must be passed in and `scale_factor` is used to compute the
            output `size`. The computed output `size` will be used to infer new scales for
            the interpolation. Note that when `scale_factor` is floating-point, it may differ
            from the recomputed `scale_factor` due to rounding and precision issues.
            If `recompute_scale_factor` is ``False``, then `size` or `scale_factor` will
            be used directly for interpolation.
        antialias (bool, optional): flag to apply anti-aliasing. Default: ``False``. Using anti-alias
            option together with ``align_corners=False``, interpolation result would match Pillow
            result for downsampling operation. Supported modes: ``'bilinear'``, ``'bicubic'``.

    .. note::
        With ``mode='bicubic'``, it's possible to cause overshoot, in other words it can produce
        negative values or values greater than 255 for images.
        Explicitly call ``result.clamp(min=0, max=255)`` if you want to reduce the overshoot
        when displaying the image.

    .. note::
        Mode ``mode='nearest-exact'`` matches Scikit-Image and PIL nearest neighbours interpolation
        algorithms and fixes known issues with ``mode='nearest'``. This mode is introduced to keep
        backward compatibility.
        Mode ``mode='nearest'`` matches buggy OpenCV's ``INTER_NEAREST`` interpolation algorithm.

    .. warning::
        With ``align_corners = True``, the linearly interpolating modes
        (`linear`, `bilinear`, and `trilinear`) don't proportionally align the
        output and input pixels, and thus the output values can depend on the
        input size. This was the default behavior for these modes up to version
        0.3.1. Since then, the default behavior is ``align_corners = False``.
        See :class:`~torch.nn.Upsample` for concrete examples on how this
        affects the outputs.

    .. warning::
        When scale_factor is specified, if recompute_scale_factor=True,
        scale_factor is used to compute the output_size which will then
        be used to infer new scales for the interpolation.
        The default behavior for recompute_scale_factor changed to False
        in 1.6.0, and scale_factor is used in the interpolation
        calculation.

    Note:
        {backward_reproducibility_note}
    """
    if has_torch_function_unary(input):
        return handle_torch_function(
            interpolate,
            (input,),
            input,
            size=size,
            scale_factor=scale_factor,
            mode=mode,
            align_corners=align_corners,
            recompute_scale_factor=recompute_scale_factor,
            antialias=antialias
        )

    if mode in ("nearest", "area", "nearest-exact"):
        if align_corners is not None:
            raise ValueError(
                "align_corners option can only be set with the "
                "interpolating modes: linear | bilinear | bicubic | trilinear"
            )
    else:
        if align_corners is None:
            warnings.warn(
                "Default upsampling behavior when mode={} is changed "
                "to align_corners=False since 0.4.0. Please specify "
                "align_corners=True if the old behavior is desired. "
                "See the documentation of nn.Upsample for details.".format(mode)
            )
            align_corners = False

    dim = input.dim() - 2  # Number of spatial dimensions.

    # Process size and scale_factor.  Validate that exactly one is set.
    # Validate its length if it is a list, or expand it if it is a scalar.
    # After this block, exactly one of output_size and scale_factors will
    # be non-None, and it will be a list (or tuple).
    if size is not None and scale_factor is not None:
        raise ValueError("only one of size or scale_factor should be defined")
    elif size is not None:
        assert scale_factor is None
        scale_factors = None
        if isinstance(size, (list, tuple)):
            if len(size) != dim:
                raise ValueError(
                    "Input and output must have the same number of spatial dimensions, but got "
                    f"input with with spatial dimensions of {list(input.shape[2:])} and output size of {size}. "
                    "Please provide input tensor in (N, C, d1, d2, ...,dK) format and "
                    "output size in (o1, o2, ...,oK) format."

                )
            output_size = size
        else:
            output_size = [size for _ in range(dim)]
    elif scale_factor is not None:
        assert size is None
        output_size = None
        if isinstance(scale_factor, (list, tuple)):
            if len(scale_factor) != dim:
                raise ValueError(
                    "Input and scale_factor must have the same number of spatial dimensions, but "
                    f"got input with spatial dimensions of {list(input.shape[2:])} and "
                    f"scale_factor of shape {scale_factor}. "
                    "Please provide input tensor in (N, C, d1, d2, ...,dK) format and "
                    "scale_factor in (s1, s2, ...,sK) format."
                )
            scale_factors = scale_factor
        else:
            scale_factors = [scale_factor for _ in range(dim)]
    else:
        raise ValueError("either size or scale_factor should be defined")

    if recompute_scale_factor is None:
        # only warn when the scales have floating values since
        # the result for ints is the same with/without recompute_scale_factor
        if scale_factors is not None:
            for scale in scale_factors:
                if math.floor(scale) != scale:
                    warnings.warn(
                        "The default behavior for interpolate/upsample with float scale_factor changed "
                        "in 1.6.0 to align with other frameworks/libraries, and now uses scale_factor directly, "
                        "instead of relying on the computed output size. "
                        "If you wish to restore the old behavior, please set recompute_scale_factor=True. "
                        "See the documentation of nn.Upsample for details. "
                    )
                    break
    elif recompute_scale_factor and size is not None:
        raise ValueError("recompute_scale_factor is not meaningful with an explicit size.")

    # "area" mode always requires an explicit size rather than scale factor.
    # Re-use the recompute_scale_factor code path.
    if mode == "area" and output_size is None:
        recompute_scale_factor = True

    if recompute_scale_factor is not None and recompute_scale_factor:
        # We compute output_size here, then un-set scale_factors.
        # The C++ code will recompute it based on the (integer) output size.
        if not torch.jit.is_scripting() and torch._C._get_tracing_state():
            # make scale_factor a tensor in tracing so constant doesn't get baked in
            output_size = [
                (torch.floor((input.size(i + 2).float() * torch.tensor(scale_factors[i], dtype=torch.float32)).float()))
                for i in range(dim)
            ]
        else:
            assert scale_factors is not None
            output_size = [int(math.floor(float(input.size(i + 2)) * scale_factors[i])) for i in range(dim)]
        scale_factors = None

    if antialias and not (mode in ("bilinear", "bicubic") and input.ndim == 4):
        raise ValueError("Anti-alias option is only supported for bilinear and bicubic modes")

    if input.dim() == 3 and mode == "nearest":
        return torch._C._nn.upsample_nearest1d(input, output_size, scale_factors)
    if input.dim() == 4 and mode == "nearest":
        return torch._C._nn.upsample_nearest2d(input, output_size, scale_factors)
    if input.dim() == 5 and mode == "nearest":
        return torch._C._nn.upsample_nearest3d(input, output_size, scale_factors)

    # TODO: Remove this scripting logic once the 2-week FC window has passed.
    if mode == "nearest-exact":
        if not torch.jit.is_scripting():
            if input.dim() == 3 and mode == "nearest-exact":
                return torch._C._nn._upsample_nearest_exact1d(input, output_size, scale_factors)
            if input.dim() == 4 and mode == "nearest-exact":
                return torch._C._nn._upsample_nearest_exact2d(input, output_size, scale_factors)
            if input.dim() == 5 and mode == "nearest-exact":
                return torch._C._nn._upsample_nearest_exact3d(input, output_size, scale_factors)
        else:
            raise RuntimeError("TorchScript currently does not support nearest-exact")

    if input.dim() == 3 and mode == "area":
        assert output_size is not None
        return adaptive_avg_pool1d(input, output_size)
    if input.dim() == 4 and mode == "area":
        assert output_size is not None
        return adaptive_avg_pool2d(input, output_size)
    if input.dim() == 5 and mode == "area":
        assert output_size is not None
        return adaptive_avg_pool3d(input, output_size)

    if input.dim() == 3 and mode == "linear":
        assert align_corners is not None
        return torch._C._nn.upsample_linear1d(input, output_size, align_corners, scale_factors)
    if input.dim() == 4 and mode == "bilinear":
        assert align_corners is not None
        # Enforce that the full call with the new kwarg is not invoked when scripting.
        # TODO: Remove this scripting logic once the 2-week FC window has passed.
        if antialias:
            if not torch.jit.is_scripting():
                return torch._C._nn._upsample_bilinear2d_aa(input, output_size, align_corners, scale_factors)
            else:
                raise RuntimeError("TorchScript currently does not support antialias in interpolate")
        return torch._C._nn.upsample_bilinear2d(input, output_size, align_corners, scale_factors)
    if input.dim() == 5 and mode == "trilinear":
        assert align_corners is not None
        return torch._C._nn.upsample_trilinear3d(input, output_size, align_corners, scale_factors)
    if input.dim() == 4 and mode == "bicubic":
        assert align_corners is not None
        # Enforce that the full call with the new kwarg is not invoked when scripting.
        # TODO: Remove this scripting logic once the 2-week FC window has passed.
        if antialias:
            if not torch.jit.is_scripting():
                return torch._C._nn._upsample_bicubic2d_aa(input, output_size, align_corners, scale_factors)
            else:
                raise RuntimeError("TorchScript currently does not support antialias in interpolate")
        return torch._C._nn.upsample_bicubic2d(input, output_size, align_corners, scale_factors)

    if input.dim() == 3 and mode == "bilinear":
        raise NotImplementedError("Got 3D input, but bilinear mode needs 4D input")
    if input.dim() == 3 and mode == "trilinear":
        raise NotImplementedError("Got 3D input, but trilinear mode needs 5D input")
    if input.dim() == 4 and mode == "linear":
        raise NotImplementedError("Got 4D input, but linear mode needs 3D input")
    if input.dim() == 4 and mode == "trilinear":
        raise NotImplementedError("Got 4D input, but trilinear mode needs 5D input")
    if input.dim() == 5 and mode == "linear":
        raise NotImplementedError("Got 5D input, but linear mode needs 3D input")
    if input.dim() == 5 and mode == "bilinear":
        raise NotImplementedError("Got 5D input, but bilinear mode needs 4D input")

    raise NotImplementedError(
        "Input Error: Only 3D, 4D and 5D input Tensors supported"
        " (got {}D) for the modes: nearest | linear | bilinear | bicubic | trilinear | area | nearest-exact"
        " (got {})".format(input.dim(), mode)
    )


interpolate.__doc__ = interpolate.__doc__.format(**reproducibility_notes)


@_overload  # noqa: F811
def upsample_nearest(input: Tensor, size: Optional[int] = None, scale_factor: Optional[float] = None) -> Tensor:  # noqa: F811
    pass


@_overload  # noqa: F811
def upsample_nearest(input: Tensor, size: Optional[List[int]] = None, scale_factor: Optional[float] = None) -> Tensor:  # noqa: F811
    pass


def upsample_nearest(input, size=None, scale_factor=None):  # noqa: F811
    r"""Upsamples the input, using nearest neighbours' pixel values.

    .. warning::
        This function is deprecated in favor of :func:`torch.nn.functional.interpolate`.
        This is equivalent with ``nn.functional.interpolate(..., mode='nearest')``.

    Currently spatial and volumetric upsampling are supported (i.e. expected
    inputs are 4 or 5 dimensional).

    Args:
        input (Tensor): input
        size (int or Tuple[int, int] or Tuple[int, int, int]): output spatia
            size.
        scale_factor (int): multiplier for spatial size. Has to be an integer.

    Note:
        {backward_reproducibility_note}
    """
    # DeprecationWarning is ignored by default
    warnings.warn("nn.functional.upsample_nearest is deprecated. Use nn.functional.interpolate instead.")
    return interpolate(input, size, scale_factor, mode="nearest")


upsample_nearest.__doc__ = upsample_nearest.__doc__.format(**reproducibility_notes)


@_overload  # noqa: F811
def upsample_bilinear(
    input: Tensor, size: Optional[int] = None, scale_factor: Optional[float] = None
) -> Tensor:  # noqa: F811
    pass


@_overload  # noqa: F811
def upsample_bilinear(  # noqa: F811
    input: Tensor, size: Optional[List[int]] = None, scale_factor: Optional[float] = None
) -> Tensor:  # noqa: F811
    pass


@_overload  # noqa: F811
def upsample_bilinear(  # noqa: F811
    input: Tensor, size: Optional[int] = None, scale_factor: Optional[List[float]] = None
) -> Tensor:  # noqa: F811
    pass


@_overload  # noqa: F811
def upsample_bilinear(  # noqa: F811
    input: Tensor, size: Optional[List[int]] = None, scale_factor: Optional[List[float]] = None
) -> Tensor:  # noqa: F811
    pass


def upsample_bilinear(input, size=None, scale_factor=None):  # noqa: F811
    r"""Upsamples the input, using bilinear upsampling.

    .. warning::
        This function is deprecated in favor of :func:`torch.nn.functional.interpolate`.
        This is equivalent with
        ``nn.functional.interpolate(..., mode='bilinear', align_corners=True)``.

    Expected inputs are spatial (4 dimensional). Use `upsample_trilinear` fo
    volumetric (5 dimensional) inputs.

    Args:
        input (Tensor): input
        size (int or Tuple[int, int]): output spatial size.
        scale_factor (int or Tuple[int, int]): multiplier for spatial size

    Note:
        {backward_reproducibility_note}
    """
    # DeprecationWarning is ignored by default
    warnings.warn("nn.functional.upsample_bilinear is deprecated. Use nn.functional.interpolate instead.")
    return interpolate(input, size, scale_factor, mode="bilinear", align_corners=True)


upsample_bilinear.__doc__ = upsample_bilinear.__doc__.format(**reproducibility_notes)

GRID_SAMPLE_INTERPOLATION_MODES = {
    "bilinear": 0,
    "nearest": 1,
    "bicubic": 2,
}

GRID_SAMPLE_PADDING_MODES = {
    "zeros": 0,
    "border": 1,
    "reflection": 2,
}


def grid_sample(
    input: Tensor,
    grid: Tensor,
    mode: str = "bilinear",
    padding_mode: str = "zeros",
    align_corners: Optional[bool] = None,
) -> Tensor:
    r"""Given an :attr:`input` and a flow-field :attr:`grid`, computes the
    ``output`` using :attr:`input` values and pixel locations from :attr:`grid`.

    Currently, only spatial (4-D) and volumetric (5-D) :attr:`input` are
    supported.

    In the spatial (4-D) case, for :attr:`input` with shape
    :math:`(N, C, H_\text{in}, W_\text{in})` and :attr:`grid` with shape
    :math:`(N, H_\text{out}, W_\text{out}, 2)`, the output will have shape
    :math:`(N, C, H_\text{out}, W_\text{out})`.

    For each output location ``output[n, :, h, w]``, the size-2 vector
    ``grid[n, h, w]`` specifies :attr:`input` pixel locations ``x`` and ``y``,
    which are used to interpolate the output value ``output[n, :, h, w]``.
    In the case of 5D inputs, ``grid[n, d, h, w]`` specifies the
    ``x``, ``y``, ``z`` pixel locations for interpolating
    ``output[n, :, d, h, w]``. :attr:`mode` argument specifies ``nearest`` or
    ``bilinear`` interpolation method to sample the input pixels.

    :attr:`grid` specifies the sampling pixel locations normalized by the
    :attr:`input` spatial dimensions. Therefore, it should have most values in
    the range of ``[-1, 1]``. For example, values ``x = -1, y = -1`` is the
    left-top pixel of :attr:`input`, and values  ``x = 1, y = 1`` is the
    right-bottom pixel of :attr:`input`.

    If :attr:`grid` has values outside the range of ``[-1, 1]``, the corresponding
    outputs are handled as defined by :attr:`padding_mode`. Options are

        * ``padding_mode="zeros"``: use ``0`` for out-of-bound grid locations,
        * ``padding_mode="border"``: use border values for out-of-bound grid locations,
        * ``padding_mode="reflection"``: use values at locations reflected by
          the border for out-of-bound grid locations. For location far away
          from the border, it will keep being reflected until becoming in bound,
          e.g., (normalized) pixel location ``x = -3.5`` reflects by border ``-1``
          and becomes ``x' = 1.5``, then reflects by border ``1`` and becomes
          ``x'' = -0.5``.

    Note:
        This function is often used in conjunction with :func:`affine_grid`
        to build `Spatial Transformer Networks`_ .

    Note:
        When using the CUDA backend, this operation may induce nondeterministic
        behaviour in its backward pass that is not easily switched off.
        Please see the notes on :doc:`/notes/randomness` for background.

    Note:
        NaN values in :attr:`grid` would be interpreted as ``-1``.

    Args:
        input (Tensor): input of shape :math:`(N, C, H_\text{in}, W_\text{in})` (4-D case)
                        or :math:`(N, C, D_\text{in}, H_\text{in}, W_\text{in})` (5-D case)
        grid (Tensor): flow-field of shape :math:`(N, H_\text{out}, W_\text{out}, 2)` (4-D case)
                       or :math:`(N, D_\text{out}, H_\text{out}, W_\text{out}, 3)` (5-D case)
        mode (str): interpolation mode to calculate output values
            ``'bilinear'`` | ``'nearest'`` | ``'bicubic'``. Default: ``'bilinear'``
            Note: ``mode='bicubic'`` supports only 4-D input.
            When ``mode='bilinear'`` and the input is 5-D, the interpolation mode
            used internally will actually be trilinear. However, when the input is 4-D,
            the interpolation mode will legitimately be bilinear.
        padding_mode (str): padding mode for outside grid values
            ``'zeros'`` | ``'border'`` | ``'reflection'``. Default: ``'zeros'``
        align_corners (bool, optional): Geometrically, we consider the pixels of the
            input  as squares rather than points.
            If set to ``True``, the extrema (``-1`` and ``1``) are considered as referring
            to the center points of the input's corner pixels. If set to ``False``, they
            are instead considered as referring to the corner points of the input's corner
            pixels, making the sampling more resolution agnostic.
            This option parallels the ``align_corners`` option in
            :func:`interpolate`, and so whichever option is used here
            should also be used there to resize the input image before grid sampling.
            Default: ``False``

    Returns:
        output (Tensor): output Tensor

    .. _`Spatial Transformer Networks`:
        https://arxiv.org/abs/1506.02025

    .. warning::
        When ``align_corners = True``, the grid positions depend on the pixel
        size relative to the input image size, and so the locations sampled by
        :func:`grid_sample` will differ for the same input given at different
        resolutions (that is, after being upsampled or downsampled).
        The default behavior up to version 1.2.0 was ``align_corners = True``.
        Since then, the default behavior has been changed to ``align_corners = False``,
        in order to bring it in line with the default for :func:`interpolate`.

    .. note::
        ``mode='bicubic'`` is implemented using the `cubic convolution algorithm`_ with :math:`\alpha=-0.75`.
        The constant :math:`\alpha` might be different from packages to packages.
        For example, `PIL`_ and `OpenCV`_ use -0.5 and -0.75 respectively.
        This algorithm may "overshoot" the range of values it's interpolating.
        For example, it may produce negative values or values greater than 255 when interpolating input in [0, 255].
        Clamp the results with :func: `torch.clamp` to ensure they are within the valid range.
    .. _`cubic convolution algorithm`: https://en.wikipedia.org/wiki/Bicubic_interpolation
    .. _`PIL`: https://github.com/python-pillow/Pillow/blob/4634eafe3c695a014267eefdce830b4a825beed7/src/libImaging/Resample.c#L51
    .. _`OpenCV`: https://github.com/opencv/opencv/blob/f345ed564a06178670750bad59526cfa4033be55/modules/imgproc/src/resize.cpp#L908
    """
    if has_torch_function_variadic(input, grid):
        return handle_torch_function(
            grid_sample, (input, grid), input, grid, mode=mode, padding_mode=padding_mode, align_corners=align_corners
        )
    if mode != "bilinear" and mode != "nearest" and mode != "bicubic":
        raise ValueError(
            "nn.functional.grid_sample(): expected mode to be "
            "'bilinear', 'nearest' or 'bicubic', but got: '{}'".format(mode)
        )
    if padding_mode != "zeros" and padding_mode != "border" and padding_mode != "reflection":
        raise ValueError(
            "nn.functional.grid_sample(): expected padding_mode "
            "to be 'zeros', 'border', or 'reflection', "
            "but got: '{}'".format(padding_mode)
        )

    if mode == "bilinear":
        mode_enum = 0
    elif mode == "nearest":
        mode_enum = 1
    else:  # mode == 'bicubic'
        mode_enum = 2

    if padding_mode == "zeros":
        padding_mode_enum = 0
    elif padding_mode == "border":
        padding_mode_enum = 1
    else:  # padding_mode == 'reflection'
        padding_mode_enum = 2

    if align_corners is None:
        warnings.warn(
            "Default grid_sample and affine_grid behavior has changed "
            "to align_corners=False since 1.3.0. Please specify "
            "align_corners=True if the old behavior is desired. "
            "See the documentation of grid_sample for details."
        )
        align_corners = False

    return torch.grid_sampler(input, grid, mode_enum, padding_mode_enum, align_corners)


def affine_grid(theta: Tensor, size: List[int], align_corners: Optional[bool] = None) -> Tensor:
    r"""Generates a 2D or 3D flow field (sampling grid), given a batch of
    affine matrices :attr:`theta`.

    .. note::
        This function is often used in conjunction with :func:`grid_sample`
        to build `Spatial Transformer Networks`_ .

    Args:
        theta (Tensor): input batch of affine matrices with shape
            (:math:`N \times 2 \times 3`) for 2D or
            (:math:`N \times 3 \times 4`) for 3D
        size (torch.Size): the target output image size.
            (:math:`N \times C \times H \times W` for 2D or
            :math:`N \times C \times D \times H \times W` for 3D)
            Example: torch.Size((32, 3, 24, 24))
        align_corners (bool, optional): if ``True``, consider ``-1`` and ``1``
            to refer to the centers of the corner pixels rather than the image corners.
            Refer to :func:`grid_sample` for a more complete description.
            A grid generated by :func:`affine_grid` should be passed to :func:`grid_sample`
            with the same setting for this option.
            Default: ``False``

    Returns:
        output (Tensor): output Tensor of size (:math:`N \times H \times W \times 2`)

    .. _`Spatial Transformer Networks`:
        https://arxiv.org/abs/1506.02025

    .. warning::
        When ``align_corners = True``, the grid positions depend on the pixel
        size relative to the input image size, and so the locations sampled by
        :func:`grid_sample` will differ for the same input given at different
        resolutions (that is, after being upsampled or downsampled).
        The default behavior up to version 1.2.0 was ``align_corners = True``.
        Since then, the default behavior has been changed to ``align_corners = False``,
        in order to bring it in line with the default for :func:`interpolate`.
    .. warning::
        When ``align_corners = True``, 2D affine transforms on 1D data and
        3D affine transforms on 2D data (that is, when one of the spatial
        dimensions has unit size) are ill-defined, and not an intended use case.
        This is not a problem when ``align_corners = False``.
        Up to version 1.2.0, all grid points along a unit dimension were
        considered arbitrarily to be at ``-1``.
        From version 1.3.0, under ``align_corners = True`` all grid points
        along a unit dimension are considered to be at ``0``
        (the center of the input image).
    """
    if has_torch_function_unary(theta):
        return handle_torch_function(affine_grid, (theta,), theta, size, align_corners=align_corners)
    if align_corners is None:
        warnings.warn(
            "Default grid_sample and affine_grid behavior has changed "
            "to align_corners=False since 1.3.0. Please specify "
            "align_corners=True if the old behavior is desired. "
            "See the documentation of grid_sample for details."
        )
        align_corners = False

    # enforce floating point dtype on theta
    if not theta.is_floating_point():
        raise ValueError("Expected theta to have floating point type, but got {}".format(theta.dtype))
    # check that shapes and sizes match
    if len(size) == 4:
        if theta.dim() != 3 or theta.shape[-2] != 2 or theta.shape[-1] != 3:
            raise ValueError(
                "Expected a batch of 2D affine matrices of shape Nx2x3 "
                "for size {}. Got {}.".format(size, theta.shape)
            )
        spatial_size = size[-2:]  # spatial dimension sizes
    elif len(size) == 5:
        if theta.dim() != 3 or theta.shape[-2] != 3 or theta.shape[-1] != 4:
            raise ValueError(
                "Expected a batch of 3D affine matrices of shape Nx3x4 "
                "for size {}. Got {}.".format(size, theta.shape)
            )
        spatial_size = size[-3:]  # spatial dimension sizes
    else:
        raise NotImplementedError(
            "affine_grid only supports 4D and 5D sizes, "
            "for 2D and 3D affine transforms, respectively. "
            "Got size {}.".format(size)
        )
    # check for empty span
    if align_corners and min(spatial_size) == 1:
        warnings.warn(
            "Since version 1.3.0, affine_grid behavior has changed "
            "for unit-size grids when align_corners=True. "
            "This is not an intended use case of affine_grid. "
            "See the documentation of affine_grid for details."
        )
    elif min(size) <= 0:
        raise ValueError("Expected non-zero, positive output size. Got {}".format(size))

    return torch.affine_grid_generator(theta, size, align_corners)


def _pad(input: Tensor, pad: List[int], mode: str = "constant", value: float = 0.0) -> Tensor:
    r"""Pads tensor.

    Padding size:
        The padding size by which to pad some dimensions of :attr:`input`
        are described starting from the last dimension and moving forward.
        :math:`\left\lfloor\frac{\text{len(pad)}}{2}\right\rfloor` dimensions
        of ``input`` will be padded.
        For example, to pad only the last dimension of the input tensor, then
        :attr:`pad` has the form
        :math:`(\text{padding\_left}, \text{padding\_right})`;
        to pad the last 2 dimensions of the input tensor, then use
        :math:`(\text{padding\_left}, \text{padding\_right},`
        :math:`\text{padding\_top}, \text{padding\_bottom})`;
        to pad the last 3 dimensions, use
        :math:`(\text{padding\_left}, \text{padding\_right},`
        :math:`\text{padding\_top}, \text{padding\_bottom}`
        :math:`\text{padding\_front}, \text{padding\_back})`.

    Padding mode:
        See :class:`torch.nn.ConstantPad2d`, :class:`torch.nn.ReflectionPad2d`, and
        :class:`torch.nn.ReplicationPad2d` for concrete examples on how each of the
        padding modes works. Constant padding is implemented for arbitrary dimensions.
        Replicate and reflection padding is implemented for padding the last 3
        dimensions of 5D input tensor, or the last 2 dimensions of 4D input
        tensor, or the last dimension of 3D input tensor.

    Note:
        When using the CUDA backend, this operation may induce nondeterministic
        behaviour in its backward pass that is not easily switched off.
        Please see the notes on :doc:`/notes/randomness` for background.

    Args:
        input (Tensor): N-dimensional tensor
        pad (tuple): m-elements tuple, where
            :math:`\frac{m}{2} \leq` input dimensions and :math:`m` is even.
        mode: ``'constant'``, ``'reflect'``, ``'replicate'`` or ``'circular'``.
            Default: ``'constant'``
        value: fill value for ``'constant'`` padding. Default: ``0``

    Examples::

        >>> t4d = torch.empty(3, 3, 4, 2)
        >>> p1d = (1, 1) # pad last dim by 1 on each side
        >>> out = F.pad(t4d, p1d, "constant", 0)  # effectively zero padding
        >>> print(out.size())
        torch.Size([3, 3, 4, 4])
        >>> p2d = (1, 1, 2, 2) # pad last dim by (1, 1) and 2nd to last by (2, 2)
        >>> out = F.pad(t4d, p2d, "constant", 0)
        >>> print(out.size())
        torch.Size([3, 3, 8, 4])
        >>> t4d = torch.empty(3, 3, 4, 2)
        >>> p3d = (0, 1, 2, 1, 3, 3) # pad by (0, 1), (2, 1), and (3, 3)
        >>> out = F.pad(t4d, p3d, "constant", 0)
        >>> print(out.size())
        torch.Size([3, 9, 7, 3])

    """
    if has_torch_function_unary(input):
        return handle_torch_function(_pad, (input,), input, pad, mode=mode, value=value)
    assert len(pad) % 2 == 0, "Padding length must be divisible by 2"
    assert len(pad) // 2 <= input.dim(), "Padding length too large"
    if mode == "constant":
        return _VF.constant_pad_nd(input, pad, value)
    else:
        assert value == 0.0, 'Padding mode "{}"" doesn\'t take in value argument'.format(mode)
        if len(pad) == 2 and (input.dim() == 2 or input.dim() == 3):
            if mode == "reflect":
                return torch._C._nn.reflection_pad1d(input, pad)
            elif mode == "replicate":
                return torch._C._nn.replication_pad1d(input, pad)
            elif mode == "circular":
                return _pad_circular(input, pad)
            else:
                raise NotImplementedError

        elif len(pad) == 4 and (input.dim() == 3 or input.dim() == 4):
            if mode == "reflect":
                return torch._C._nn.reflection_pad2d(input, pad)
            elif mode == "replicate":
                return torch._C._nn.replication_pad2d(input, pad)
            elif mode == "circular":
                return _pad_circular(input, pad)
            else:
                raise NotImplementedError

        elif len(pad) == 6 and (input.dim() == 4 or input.dim() == 5):
            if mode == "reflect":
                return torch._C._nn.reflection_pad3d(input, pad)
            elif mode == "replicate":
                return torch._C._nn.replication_pad3d(input, pad)
            elif mode == "circular":
                return _pad_circular(input, pad)
            else:
                raise NotImplementedError
        else:
            raise NotImplementedError("Only 2D, 3D, 4D, 5D padding with non-constant padding are supported for now")


# We define this function as _pad because it takes an argument
# named pad, which clobbers the recursive reference to the pad
# function needed for __torch_function__ support
pad = _pad

# distance


pairwise_distance = _add_docstr(
    torch.pairwise_distance,
    r"""
pairwise_distance(x1, x2, p=2.0, eps=1e-6, keepdim=False) -> Tensor

See :class:`torch.nn.PairwiseDistance` for details
""")


pdist = _add_docstr(
    torch.pdist,
    r"""
pdist(input, p=2) -> Tensor

Computes the p-norm distance between every pair of row vectors in the input.
This is identical to the upper triangular portion, excluding the diagonal, of
`torch.norm(input[:, None] - input, dim=2, p=p)`. This function will be faster
if the rows are contiguous.

If input has shape :math:`N \times M` then the output will have shape
:math:`\frac{1}{2} N (N - 1)`.

This function is equivalent to `scipy.spatial.distance.pdist(input,
'minkowski', p=p)` if :math:`p \in (0, \infty)`. When :math:`p = 0` it is
equivalent to `scipy.spatial.distance.pdist(input, 'hamming') * M`.
When :math:`p = \infty`, the closest scipy function is
`scipy.spatial.distance.pdist(xn, lambda x, y: np.abs(x - y).max())`.

Args:
    input: input tensor of shape :math:`N \times M`.
    p: p value for the p-norm distance to calculate between each vector pair
        :math:`\in [0, \infty]`.
""",
)


cosine_similarity = _add_docstr(
    torch.cosine_similarity,
    r"""
cosine_similarity(x1, x2, dim=1, eps=1e-8) -> Tensor

Returns cosine similarity between ``x1`` and ``x2``, computed along dim. ``x1`` and ``x2`` must be broadcastable
to a common shape. ``dim`` refers to the dimension in this common shape. Dimension ``dim`` of the output is
squeezed (see :func:`torch.squeeze`), resulting in the
output tensor having 1 fewer dimension.

.. math ::
    \text{similarity} = \dfrac{x_1 \cdot x_2}{\max(\Vert x_1 \Vert _2 \cdot \Vert x_2 \Vert _2, \epsilon)}

Supports :ref:`type promotion <type-promotion-doc>`.

Args:
    x1 (Tensor): First input.
    x2 (Tensor): Second input.
    dim (int, optional): Dimension along which cosine similarity is computed. Default: 1
    eps (float, optional): Small value to avoid division by zero.
        Default: 1e-8

Example::

    >>> input1 = torch.randn(100, 128)
    >>> input2 = torch.randn(100, 128)
    >>> output = F.cosine_similarity(input1, input2)
    >>> print(output)
""",
)


one_hot = _add_docstr(
    torch._C._nn.one_hot,
    r"""
one_hot(tensor, num_classes=-1) -> LongTensor

Takes LongTensor with index values of shape ``(*)`` and returns a tensor
of shape ``(*, num_classes)`` that have zeros everywhere except where the
index of last dimension matches the corresponding value of the input tensor,
in which case it will be 1.

See also `One-hot on Wikipedia`_ .

.. _One-hot on Wikipedia:
    https://en.wikipedia.org/wiki/One-hot

Arguments:
    tensor (LongTensor): class values of any shape.
    num_classes (int):  Total number of classes. If set to -1, the number
        of classes will be inferred as one greater than the largest class
        value in the input tensor.

Returns:
    LongTensor that has one more dimension with 1 values at the
    index of last dimension indicated by the input, and 0 everywhere
    else.

Examples:
    >>> F.one_hot(torch.arange(0, 5) % 3)
    tensor([[1, 0, 0],
            [0, 1, 0],
            [0, 0, 1],
            [1, 0, 0],
            [0, 1, 0]])
    >>> F.one_hot(torch.arange(0, 5) % 3, num_classes=5)
    tensor([[1, 0, 0, 0, 0],
            [0, 1, 0, 0, 0],
            [0, 0, 1, 0, 0],
            [1, 0, 0, 0, 0],
            [0, 1, 0, 0, 0]])
    >>> F.one_hot(torch.arange(0, 6).view(3,2) % 3)
    tensor([[[1, 0, 0],
             [0, 1, 0]],
            [[0, 0, 1],
             [1, 0, 0]],
            [[0, 1, 0],
             [0, 0, 1]]])
""",
)


def triplet_margin_loss(
    anchor: Tensor,
    positive: Tensor,
    negative: Tensor,
    margin: float = 1.0,
    p: float = 2,
    eps: float = 1e-6,
    swap: bool = False,
    size_average: Optional[bool] = None,
    reduce: Optional[bool] = None,
    reduction: str = "mean",
) -> Tensor:
    r"""
    See :class:`~torch.nn.TripletMarginLoss` for details
    """
    if has_torch_function_variadic(anchor, positive, negative):
        return handle_torch_function(
            triplet_margin_loss,
            (anchor, positive, negative),
            anchor,
            positive,
            negative,
            margin=margin,
            p=p,
            eps=eps,
            swap=swap,
            size_average=size_average,
            reduce=reduce,
            reduction=reduction,
        )
    if size_average is not None or reduce is not None:
        reduction_enum = _Reduction.legacy_get_enum(size_average, reduce)
    else:
        reduction_enum = _Reduction.get_enum(reduction)
    return torch.triplet_margin_loss(anchor, positive, negative, margin, p, eps, swap, reduction_enum)


def triplet_margin_with_distance_loss(
    anchor: Tensor,
    positive: Tensor,
    negative: Tensor,
    *,
    distance_function: Optional[Callable[[Tensor, Tensor], Tensor]] = None,
    margin: float = 1.0,
    swap: bool = False,
    reduction: str = "mean"
) -> Tensor:
    r"""
    See :class:`~torch.nn.TripletMarginWithDistanceLoss` for details.
    """
    if torch.jit.is_scripting():
        raise NotImplementedError(
            "F.triplet_margin_with_distance_loss does not support JIT scripting: "
            "functions requiring Callables cannot be scripted."
        )

    if has_torch_function_variadic(anchor, positive, negative):
        return handle_torch_function(
            triplet_margin_with_distance_loss,
            (anchor, positive, negative),
            anchor,
            positive,
            negative,
            distance_function=distance_function,
            margin=margin,
            swap=swap,
            reduction=reduction,
        )

    distance_function = distance_function if distance_function is not None else pairwise_distance

    positive_dist = distance_function(anchor, positive)
    negative_dist = distance_function(anchor, negative)

    if swap:
        swap_dist = distance_function(positive, negative)
        negative_dist = torch.min(negative_dist, swap_dist)

    output = torch.clamp(positive_dist - negative_dist + margin, min=0.0)

    reduction_enum = _Reduction.get_enum(reduction)
    if reduction_enum == 1:
        return output.mean()
    elif reduction_enum == 2:
        return output.sum()
    else:
        return output


def normalize(input: Tensor, p: float = 2.0, dim: int = 1, eps: float = 1e-12, out: Optional[Tensor] = None) -> Tensor:
    r"""Performs :math:`L_p` normalization of inputs over specified dimension.

    For a tensor :attr:`input` of sizes :math:`(n_0, ..., n_{dim}, ..., n_k)`, each
    :math:`n_{dim}` -element vector :math:`v` along dimension :attr:`dim` is transformed as

    .. math::
        v = \frac{v}{\max(\lVert v \rVert_p, \epsilon)}.

    With the default arguments it uses the Euclidean norm over vectors along dimension :math:`1` for normalization.

    Args:
        input: input tensor of any shape
        p (float): the exponent value in the norm formulation. Default: 2
        dim (int): the dimension to reduce. Default: 1
        eps (float): small value to avoid division by zero. Default: 1e-12
        out (Tensor, optional): the output tensor. If :attr:`out` is used, this
                                operation won't be differentiable.
    """
    if has_torch_function_variadic(input, out):
        return handle_torch_function(normalize, (input, out), input, p=p, dim=dim, eps=eps, out=out)
    if out is None:
        denom = input.norm(p, dim, keepdim=True).clamp_min(eps).expand_as(input)
        return input / denom
    else:
        denom = input.norm(p, dim, keepdim=True).clamp_min_(eps).expand_as(input)
        return torch.div(input, denom, out=out)


def assert_int_or_pair(arg: List[int], arg_name: str, message: str) -> None:
    assert isinstance(arg, int) or len(arg) == 2, message.format(arg_name)


def unfold(
    input: Tensor, kernel_size: BroadcastingList2[int],
    dilation: BroadcastingList2[int] = 1,
    padding: BroadcastingList2[int] = 0,
    stride: BroadcastingList2[int] = 1
) -> Tensor:
    r"""Extracts sliding local blocks from a batched input tensor.

    .. warning::
        Currently, only 4-D input tensors (batched image-like tensors) are
        supported.

    .. warning::

        More than one element of the unfolded tensor may refer to a single
        memory location. As a result, in-place operations (especially ones that
        are vectorized) may result in incorrect behavior. If you need to write
        to the tensor, please clone it first.


    See :class:`torch.nn.Unfold` for details
    """
    if has_torch_function_unary(input):
        return handle_torch_function(
            unfold, (input,), input, kernel_size, dilation=dilation, padding=padding, stride=stride
        )
    if input.dim() == 4:
        msg = "{} must be int or 2-tuple for 4D input"
        assert_int_or_pair(kernel_size, "kernel_size", msg)
        assert_int_or_pair(dilation, "dilation", msg)
        assert_int_or_pair(padding, "padding", msg)
        assert_int_or_pair(stride, "stride", msg)

        return torch._C._nn.im2col(input, _pair(kernel_size), _pair(dilation), _pair(padding), _pair(stride))
    else:
        raise NotImplementedError("Input Error: Only 4D input Tensors are supported (got {}D)".format(input.dim()))


def fold(
    input: Tensor, output_size: BroadcastingList2[int],
    kernel_size: BroadcastingList2[int],
    dilation: BroadcastingList2[int] = 1,
    padding: BroadcastingList2[int] = 0,
    stride: BroadcastingList2[int] = 1
) -> Tensor:
    r"""Combines an array of sliding local blocks into a large containing
    tensor.

    .. warning::
        Currently, only unbatched (3D) or batched (4D) image-like output tensors are supported.

    See :class:`torch.nn.Fold` for details
    """
    if has_torch_function_unary(input):
        return handle_torch_function(
            fold, (input,), input, output_size, kernel_size, dilation=dilation, padding=padding, stride=stride
        )
    if input.dim() == 3 or input.dim() == 2:
        msg = "{} must be int or 2-tuple for 3D input"
        assert_int_or_pair(output_size, "output_size", msg)
        assert_int_or_pair(kernel_size, "kernel_size", msg)
        assert_int_or_pair(dilation, "dilation", msg)
        assert_int_or_pair(padding, "padding", msg)
        assert_int_or_pair(stride, "stride", msg)

        return torch._C._nn.col2im(
            input, _pair(output_size), _pair(kernel_size), _pair(dilation), _pair(padding), _pair(stride)
        )
    else:
        raise NotImplementedError("Input Error: Only unbatched (2D) or batched (3D) input Tensors"
                                  f"are supported (got {input.dim()}D)")


def _pad_circular(input: Tensor, padding: List[int]) -> Tensor:
    """Circularly pads tensor.

    Tensor values at the beginning are used to pad the end, and values at the
    end are used to pad the beginning. For example, consider a single dimension
    with values [0, 1, 2, 3]. With circular padding of (1, 1) it would be
    padded to [3, 0, 1, 2, 3, 0], and with padding (1, 2) it would be padded to
    [3, 0, 1, 2, 3, 0, 1]. If negative padding is applied then the ends of the
    tensor get removed. With circular padding of (-1, -1) the previous example
    would become [1, 2]. Circular padding of (-1, 1) would produce
    [1, 2, 3, 1].

    The first and second dimensions of the tensor are not padded.

    Args:
        input: Tensor with shape :math:`(N, C, D[, H, W])`.
        padding: Tuple containing the number of elements to pad each side of
            the tensor. The length of padding must be twice the number of
            paddable dimensions. For example, the length of padding should be 4
            for a tensor of shape :math:`(N, C, H, W)`, and the length should
            be 6 for a tensor of shape :math:`(N, C, D, H, W)`.

    Examples::

        >>> x = torch.tensor([[[[0, 1, 2], [3, 4, 5]]]])  # Create tensor
        >>> # Example 1
        >>> padding = (1, 1, 1, 1)
        >>> y = F.pad(x, padding, mode='circular')
        >>> print(y)
        tensor([[[[5, 3, 4, 5, 3],
                  [2, 0, 1, 2, 0],
                  [5, 3, 4, 5, 3],
                  [2, 0, 1, 2, 0]]]])
        >>> print(y.shape)
        torch.Size([1, 1, 4, 5])
        >>> # Example 2
        >>> padding = (1, 1, 2, 2)
        >>> z = F.pad(x, padding, mode='circular')
        >>> print(z)
        tensor([[[[2, 0, 1, 2, 0],
                  [5, 3, 4, 5, 3],
                  [2, 0, 1, 2, 0],
                  [5, 3, 4, 5, 3],
                  [2, 0, 1, 2, 0],
                  [5, 3, 4, 5, 3]]]])
        >>> print(z.shape)
        torch.Size([1, 1, 6, 5])
    """
    in_shape = input.shape
    paddable_shape = in_shape[2:]
    ndim = len(paddable_shape)

    for idx, size in enumerate(paddable_shape):
        # Only supports wrapping around once
        assert padding[-(idx * 2 + 1)] <= size, "Padding value causes wrapping around more than once."
        assert padding[-(idx * 2 + 2)] <= size, "Padding value causes wrapping around more than once."
        # Negative padding should not result in negative sizes
        assert (
            padding[-(idx * 2 + 1)] + padding[-(idx * 2 + 2)] + size >= 0
        ), "Negative padding value is resulting in an empty dimension."

    # Get shape of padded tensor
    out_shape = in_shape[:2]
    for idx, size in enumerate(paddable_shape):
        out_shape += (size + padding[-(idx * 2 + 1)] + padding[-(idx * 2 + 2)],)

    out = input.new_empty(out_shape)

    # Put original array in padded array
    if ndim == 1:
        out_d0 = max(padding[-2], 0)
        out_d1 = out_shape[2] - max(padding[-1], 0)

        in_d0 = max(-padding[-2], 0)
        in_d1 = in_shape[2] - max(-padding[-1], 0)

        out[..., out_d0:out_d1] = input[..., in_d0:in_d1]
    elif ndim == 2:
        out_d0 = max(padding[-2], 0)
        out_d1 = out_shape[2] - max(padding[-1], 0)

        out_h0 = max(padding[-4], 0)
        out_h1 = out_shape[3] - max(padding[-3], 0)

        in_d0 = max(-padding[-2], 0)
        in_d1 = in_shape[2] - max(-padding[-1], 0)

        in_h0 = max(-padding[-4], 0)
        in_h1 = in_shape[3] - max(-padding[-3], 0)

        out[..., out_d0:out_d1, out_h0:out_h1] = input[..., in_d0:in_d1, in_h0:in_h1]
    elif ndim == 3:
        out_d0 = max(padding[-2], 0)
        out_d1 = out_shape[2] - max(padding[-1], 0)

        out_h0 = max(padding[-4], 0)
        out_h1 = out_shape[3] - max(padding[-3], 0)

        out_w0 = max(padding[-6], 0)
        out_w1 = out_shape[4] - max(padding[-5], 0)

        in_d0 = max(-padding[-2], 0)
        in_d1 = in_shape[2] - max(-padding[-1], 0)

        in_h0 = max(-padding[-4], 0)
        in_h1 = in_shape[3] - max(-padding[-3], 0)

        in_w0 = max(-padding[-6], 0)
        in_w1 = in_shape[4] - max(-padding[-5], 0)

        out[..., out_d0:out_d1, out_h0:out_h1, out_w0:out_w1] = input[..., in_d0:in_d1, in_h0:in_h1, in_w0:in_w1]

    # The following steps first pad the beginning of the tensor (left side),
    # and then pad the end of the tensor (right side).
    # Note: Corners will be written more than once when ndim > 1.

    # Only in cases where padding values are > 0 are when additional copying
    # is required.

    # Pad first dimension (depth)
    if padding[-2] > 0:
        i0 = out_shape[2] - padding[-2] - max(padding[-1], 0)
        i1 = out_shape[2] - max(padding[-1], 0)
        o0 = 0
        o1 = padding[-2]
        out[:, :, o0:o1] = out[:, :, i0:i1]
    if padding[-1] > 0:
        i0 = max(padding[-2], 0)
        i1 = max(padding[-2], 0) + padding[-1]
        o0 = out_shape[2] - padding[-1]
        o1 = out_shape[2]
        out[:, :, o0:o1] = out[:, :, i0:i1]

    # Pad second dimension (height)
    if len(padding) > 2:
        if padding[-4] > 0:
            i0 = out_shape[3] - padding[-4] - max(padding[-3], 0)
            i1 = out_shape[3] - max(padding[-3], 0)
            o0 = 0
            o1 = padding[-4]
            out[:, :, :, o0:o1] = out[:, :, :, i0:i1]
        if padding[-3] > 0:
            i0 = max(padding[-4], 0)
            i1 = max(padding[-4], 0) + padding[-3]
            o0 = out_shape[3] - padding[-3]
            o1 = out_shape[3]
            out[:, :, :, o0:o1] = out[:, :, :, i0:i1]

    # Pad third dimension (width)
    if len(padding) > 4:
        if padding[-6] > 0:
            i0 = out_shape[4] - padding[-6] - max(padding[-5], 0)
            i1 = out_shape[4] - max(padding[-5], 0)
            o0 = 0
            o1 = padding[-6]
            out[:, :, :, :, o0:o1] = out[:, :, :, :, i0:i1]
        if padding[-5] > 0:
            i0 = max(padding[-6], 0)
            i1 = max(padding[-6], 0) + padding[-5]
            o0 = out_shape[4] - padding[-5]
            o1 = out_shape[4]
            out[:, :, :, :, o0:o1] = out[:, :, :, :, i0:i1]

    return out

#
# multihead attention
#

def _in_projection_packed(
    q: Tensor,
    k: Tensor,
    v: Tensor,
    w: Tensor,
    b: Optional[Tensor] = None,
) -> List[Tensor]:
    r"""
    Performs the in-projection step of the attention operation, using packed weights.
    Output is a triple containing projection tensors for query, key and value.

    Args:
        q, k, v: query, key and value tensors to be projected. For self-attention,
            these are typically the same tensor; for encoder-decoder attention,
            k and v are typically the same tensor. (We take advantage of these
            identities for performance if they are present.) Regardless, q, k and v
            must share a common embedding dimension; otherwise their shapes may vary.
        w: projection weights for q, k and v, packed into a single tensor. Weights
            are packed along dimension 0, in q, k, v order.
        b: optional projection biases for q, k and v, packed into a single tensor
            in q, k, v order.

    Shape:
        Inputs:
        - q: :math:`(..., E)` where E is the embedding dimension
        - k: :math:`(..., E)` where E is the embedding dimension
        - v: :math:`(..., E)` where E is the embedding dimension
        - w: :math:`(E * 3, E)` where E is the embedding dimension
        - b: :math:`E * 3` where E is the embedding dimension

        Output:
        - in output list :math:`[q', k', v']`, each output tensor will have the
            same shape as the corresponding input tensor.
    """
    E = q.size(-1)
    if k is v:
        if q is k:
            # self-attention
            return linear(q, w, b).chunk(3, dim=-1)
        else:
            # encoder-decoder attention
            w_q, w_kv = w.split([E, E * 2])
            if b is None:
                b_q = b_kv = None
            else:
                b_q, b_kv = b.split([E, E * 2])
            return (linear(q, w_q, b_q),) + linear(k, w_kv, b_kv).chunk(2, dim=-1)
    else:
        w_q, w_k, w_v = w.chunk(3)
        if b is None:
            b_q = b_k = b_v = None
        else:
            b_q, b_k, b_v = b.chunk(3)
        return linear(q, w_q, b_q), linear(k, w_k, b_k), linear(v, w_v, b_v)


def _in_projection(
    q: Tensor,
    k: Tensor,
    v: Tensor,
    w_q: Tensor,
    w_k: Tensor,
    w_v: Tensor,
    b_q: Optional[Tensor] = None,
    b_k: Optional[Tensor] = None,
    b_v: Optional[Tensor] = None,
) -> Tuple[Tensor, Tensor, Tensor]:
    r"""
    Performs the in-projection step of the attention operation. This is simply
    a triple of linear projections, with shape constraints on the weights which
    ensure embedding dimension uniformity in the projected outputs.
    Output is a triple containing projection tensors for query, key and value.

    Args:
        q, k, v: query, key and value tensors to be projected.
        w_q, w_k, w_v: weights for q, k and v, respectively.
        b_q, b_k, b_v: optional biases for q, k and v, respectively.

    Shape:
        Inputs:
        - q: :math:`(Qdims..., Eq)` where Eq is the query embedding dimension and Qdims are any
            number of leading dimensions.
        - k: :math:`(Kdims..., Ek)` where Ek is the key embedding dimension and Kdims are any
            number of leading dimensions.
        - v: :math:`(Vdims..., Ev)` where Ev is the value embedding dimension and Vdims are any
            number of leading dimensions.
        - w_q: :math:`(Eq, Eq)`
        - w_k: :math:`(Eq, Ek)`
        - w_v: :math:`(Eq, Ev)`
        - b_q: :math:`(Eq)`
        - b_k: :math:`(Eq)`
        - b_v: :math:`(Eq)`

        Output: in output triple :math:`(q', k', v')`,
         - q': :math:`[Qdims..., Eq]`
         - k': :math:`[Kdims..., Eq]`
         - v': :math:`[Vdims..., Eq]`

    """
    Eq, Ek, Ev = q.size(-1), k.size(-1), v.size(-1)
    assert w_q.shape == (Eq, Eq), f"expecting query weights shape of {(Eq, Eq)}, but got {w_q.shape}"
    assert w_k.shape == (Eq, Ek), f"expecting key weights shape of {(Eq, Ek)}, but got {w_k.shape}"
    assert w_v.shape == (Eq, Ev), f"expecting value weights shape of {(Eq, Ev)}, but got {w_v.shape}"
    assert b_q is None or b_q.shape == (Eq,), f"expecting query bias shape of {(Eq,)}, but got {b_q.shape}"
    assert b_k is None or b_k.shape == (Eq,), f"expecting key bias shape of {(Eq,)}, but got {b_k.shape}"
    assert b_v is None or b_v.shape == (Eq,), f"expecting value bias shape of {(Eq,)}, but got {b_v.shape}"
    return linear(q, w_q, b_q), linear(k, w_k, b_k), linear(v, w_v, b_v)


def _scaled_dot_product_attention(
    q: Tensor,
    k: Tensor,
    v: Tensor,
    attn_mask: Optional[Tensor] = None,
    dropout_p: float = 0.0,
) -> Tuple[Tensor, Tensor]:
    r"""
    Computes scaled dot product attention on query, key and value tensors, using
    an optional attention mask if passed, and applying dropout if a probability
    greater than 0.0 is specified.
    Returns a tensor pair containing attended values and attention weights.

    Args:
        q, k, v: query, key and value tensors. See Shape section for shape details.
        attn_mask: optional tensor containing mask values to be added to calculated
            attention. May be 2D or 3D; see Shape section for details.
        dropout_p: dropout probability. If greater than 0.0, dropout is applied.

    Shape:
        - q: :math:`(B, Nt, E)` where B is batch size, Nt is the target sequence length,
            and E is embedding dimension.
        - key: :math:`(B, Ns, E)` where B is batch size, Ns is the source sequence length,
            and E is embedding dimension.
        - value: :math:`(B, Ns, E)` where B is batch size, Ns is the source sequence length,
            and E is embedding dimension.
        - attn_mask: either a 3D tensor of shape :math:`(B, Nt, Ns)` or a 2D tensor of
            shape :math:`(Nt, Ns)`.

        - Output: attention values have shape :math:`(B, Nt, E)`; attention weights
            have shape :math:`(B, Nt, Ns)`
    """
    B, Nt, E = q.shape
    q = q / math.sqrt(E)
    # (B, Nt, E) x (B, E, Ns) -> (B, Nt, Ns)
    attn = torch.bmm(q, k.transpose(-2, -1))
    if attn_mask is not None:
        attn += attn_mask
    attn = softmax(attn, dim=-1)
    if dropout_p > 0.0:
        attn = dropout(attn, p=dropout_p)
    # (B, Nt, Ns) x (B, Ns, E) -> (B, Nt, E)
    output = torch.bmm(attn, v)
    return output, attn


def _mha_shape_check(query: Tensor, key: Tensor, value: Tensor,
                     key_padding_mask: Optional[Tensor], attn_mask: Optional[Tensor], num_heads: int):
    # Verifies the expected shape for `query, `key`, `value`, `key_padding_mask` and `attn_mask`
    # and returns if the input is batched or not.
    # Raises an error if `query` is not 2-D (unbatched) or 3-D (batched) tensor.

    # Shape check.
    if query.dim() == 3:
        # Batched Inputs
        is_batched = True
        assert key.dim() == 3 and value.dim() == 3, \
            ("For batched (3-D) `query`, expected `key` and `value` to be 3-D"
             f" but found {key.dim()}-D and {value.dim()}-D tensors respectively")
        if key_padding_mask is not None:
            assert key_padding_mask.dim() == 2, \
                ("For batched (3-D) `query`, expected `key_padding_mask` to be `None` or 2-D"
                 f" but found {key_padding_mask.dim()}-D tensor instead")
        if attn_mask is not None:
            assert attn_mask.dim() in (2, 3), \
                ("For batched (3-D) `query`, expected `attn_mask` to be `None`, 2-D or 3-D"
                 f" but found {attn_mask.dim()}-D tensor instead")
    elif query.dim() == 2:
        # Unbatched Inputs
        is_batched = False
        assert key.dim() == 2 and value.dim() == 2, \
            ("For unbatched (2-D) `query`, expected `key` and `value` to be 2-D"
             f" but found {key.dim()}-D and {value.dim()}-D tensors respectively")

        if key_padding_mask is not None:
            assert key_padding_mask.dim() == 1, \
                ("For unbatched (2-D) `query`, expected `key_padding_mask` to be `None` or 1-D"
                 f" but found {key_padding_mask.dim()}-D tensor instead")

        if attn_mask is not None:
            assert attn_mask.dim() in (2, 3), \
                ("For unbatched (2-D) `query`, expected `attn_mask` to be `None`, 2-D or 3-D"
                 f" but found {attn_mask.dim()}-D tensor instead")
            if attn_mask.dim() == 3:
                expected_shape = (num_heads, query.shape[0], key.shape[0])
                assert attn_mask.shape == expected_shape, \
                    (f"Expected `attn_mask` shape to be {expected_shape} but got {attn_mask.shape}")
    else:
        raise AssertionError(
            f"query should be unbatched 2D or batched 3D tensor but received {query.dim()}-D query tensor")

    return is_batched

def multi_head_attention_forward(
    query: Tensor,
    key: Tensor,
    value: Tensor,
    embed_dim_to_check: int,
    num_heads: int,
    in_proj_weight: Tensor,
    in_proj_bias: Optional[Tensor],
    bias_k: Optional[Tensor],
    bias_v: Optional[Tensor],
    add_zero_attn: bool,
    dropout_p: float,
    out_proj_weight: Tensor,
    out_proj_bias: Optional[Tensor],
    training: bool = True,
    key_padding_mask: Optional[Tensor] = None,
    need_weights: bool = True,
    attn_mask: Optional[Tensor] = None,
    use_separate_proj_weight: bool = False,
    q_proj_weight: Optional[Tensor] = None,
    k_proj_weight: Optional[Tensor] = None,
    v_proj_weight: Optional[Tensor] = None,
    static_k: Optional[Tensor] = None,
    static_v: Optional[Tensor] = None,
    average_attn_weights: bool = True,
) -> Tuple[Tensor, Optional[Tensor]]:
    r"""
    Args:
        query, key, value: map a query and a set of key-value pairs to an output.
            See "Attention Is All You Need" for more details.
        embed_dim_to_check: total dimension of the model.
        num_heads: parallel attention heads.
        in_proj_weight, in_proj_bias: input projection weight and bias.
        bias_k, bias_v: bias of the key and value sequences to be added at dim=0.
        add_zero_attn: add a new batch of zeros to the key and
                       value sequences at dim=1.
        dropout_p: probability of an element to be zeroed.
        out_proj_weight, out_proj_bias: the output projection weight and bias.
        training: apply dropout if is ``True``.
        key_padding_mask: if provided, specified padding elements in the key will
            be ignored by the attention. This is an binary mask. When the value is True,
            the corresponding value on the attention layer will be filled with -inf.
        need_weights: output attn_output_weights.
        attn_mask: 2D or 3D mask that prevents attention to certain positions. A 2D mask will be broadcasted for all
            the batches while a 3D mask allows to specify a different mask for the entries of each batch.
        use_separate_proj_weight: the function accept the proj. weights for query, key,
            and value in different forms. If false, in_proj_weight will be used, which is
            a combination of q_proj_weight, k_proj_weight, v_proj_weight.
        q_proj_weight, k_proj_weight, v_proj_weight, in_proj_bias: input projection weight and bias.
        static_k, static_v: static key and value used for attention operators.
        average_attn_weights: If true, indicates that the returned ``attn_weights`` should be averaged across heads.
            Otherwise, ``attn_weights`` are provided separately per head. Note that this flag only has an effect
            when ``need_weights=True.``. Default: True


    Shape:
        Inputs:
        - query: :math:`(L, E)` or :math:`(L, N, E)` where L is the target sequence length, N is the batch size, E is
          the embedding dimension.
        - key: :math:`(S, E)` or :math:`(S, N, E)`, where S is the source sequence length, N is the batch size, E is
          the embedding dimension.
        - value: :math:`(S, E)` or :math:`(S, N, E)` where S is the source sequence length, N is the batch size, E is
          the embedding dimension.
        - key_padding_mask: :math:`(S)` or :math:`(N, S)` where N is the batch size, S is the source sequence length.
          If a ByteTensor is provided, the non-zero positions will be ignored while the zero positions
          will be unchanged. If a BoolTensor is provided, the positions with the
          value of ``True`` will be ignored while the position with the value of ``False`` will be unchanged.
        - attn_mask: 2D mask :math:`(L, S)` where L is the target sequence length, S is the source sequence length.
          3D mask :math:`(N*num_heads, L, S)` where N is the batch size, L is the target sequence length,
          S is the source sequence length. attn_mask ensures that position i is allowed to attend the unmasked
          positions. If a ByteTensor is provided, the non-zero positions are not allowed to attend
          while the zero positions will be unchanged. If a BoolTensor is provided, positions with ``True``
          are not allowed to attend while ``False`` values will be unchanged. If a FloatTensor
          is provided, it will be added to the attention weight.
        - static_k: :math:`(N*num_heads, S, E/num_heads)`, where S is the source sequence length,
          N is the batch size, E is the embedding dimension. E/num_heads is the head dimension.
        - static_v: :math:`(N*num_heads, S, E/num_heads)`, where S is the source sequence length,
          N is the batch size, E is the embedding dimension. E/num_heads is the head dimension.

        Outputs:
        - attn_output: :math:`(L, E)` or :math:`(L, N, E)` where L is the target sequence length, N is the batch size,
          E is the embedding dimension.
        - attn_output_weights: Only returned when ``need_weights=True``. If ``average_attn_weights=True``, returns
          attention weights averaged across heads of shape :math:`(L, S)` when input is unbatched or
          :math:`(N, L, S)`, where :math:`N` is the batch size, :math:`L` is the target sequence length, and
          :math:`S` is the source sequence length. If ``average_weights=False``, returns attention weights per
          head of shape :math:`(num_heads, L, S)` when input is unbatched or :math:`(N, num_heads, L, S)`.
    """
    tens_ops = (query, key, value, in_proj_weight, in_proj_bias, bias_k, bias_v, out_proj_weight, out_proj_bias)
    if has_torch_function(tens_ops):
        return handle_torch_function(
            multi_head_attention_forward,
            tens_ops,
            query,
            key,
            value,
            embed_dim_to_check,
            num_heads,
            in_proj_weight,
            in_proj_bias,
            bias_k,
            bias_v,
            add_zero_attn,
            dropout_p,
            out_proj_weight,
            out_proj_bias,
            training=training,
            key_padding_mask=key_padding_mask,
            need_weights=need_weights,
            attn_mask=attn_mask,
            use_separate_proj_weight=use_separate_proj_weight,
            q_proj_weight=q_proj_weight,
            k_proj_weight=k_proj_weight,
            v_proj_weight=v_proj_weight,
            static_k=static_k,
            static_v=static_v,
        )

    is_batched = _mha_shape_check(query, key, value, key_padding_mask, attn_mask, num_heads)

    # For unbatched input, we unsqueeze at the expected batch-dim to pretend that the input
    # is batched, run the computation and before returning squeeze the
    # batch dimension so that the output doesn't carry this temporary batch dimension.
    if not is_batched:
        # unsqueeze if the input is unbatched
        query = query.unsqueeze(1)
        key = key.unsqueeze(1)
        value = value.unsqueeze(1)
        if key_padding_mask is not None:
            key_padding_mask = key_padding_mask.unsqueeze(0)

    # set up shape vars
    tgt_len, bsz, embed_dim = query.shape
    src_len, _, _ = key.shape
    assert embed_dim == embed_dim_to_check, \
        f"was expecting embedding dimension of {embed_dim_to_check}, but got {embed_dim}"
    if isinstance(embed_dim, torch.Tensor):
        # embed_dim can be a tensor when JIT tracing
        head_dim = embed_dim.div(num_heads, rounding_mode='trunc')
    else:
        head_dim = embed_dim // num_heads
    assert head_dim * num_heads == embed_dim, f"embed_dim {embed_dim} not divisible by num_heads {num_heads}"
    if use_separate_proj_weight:
        # allow MHA to have different embedding dimensions when separate projection weights are used
        assert key.shape[:2] == value.shape[:2], \
            f"key's sequence and batch dims {key.shape[:2]} do not match value's {value.shape[:2]}"
    else:
        assert key.shape == value.shape, f"key shape {key.shape} does not match value shape {value.shape}"

    #
    # compute in-projection
    #
    if not use_separate_proj_weight:
        q, k, v = _in_projection_packed(query, key, value, in_proj_weight, in_proj_bias)
    else:
        assert q_proj_weight is not None, "use_separate_proj_weight is True but q_proj_weight is None"
        assert k_proj_weight is not None, "use_separate_proj_weight is True but k_proj_weight is None"
        assert v_proj_weight is not None, "use_separate_proj_weight is True but v_proj_weight is None"
        if in_proj_bias is None:
            b_q = b_k = b_v = None
        else:
            b_q, b_k, b_v = in_proj_bias.chunk(3)
        q, k, v = _in_projection(query, key, value, q_proj_weight, k_proj_weight, v_proj_weight, b_q, b_k, b_v)

    # prep attention mask
    if attn_mask is not None:
        if attn_mask.dtype == torch.uint8:
            warnings.warn("Byte tensor for attn_mask in nn.MultiheadAttention is deprecated. Use bool tensor instead.")
            attn_mask = attn_mask.to(torch.bool)
        else:
            assert attn_mask.is_floating_point() or attn_mask.dtype == torch.bool, \
                f"Only float, byte, and bool types are supported for attn_mask, not {attn_mask.dtype}"
        # ensure attn_mask's dim is 3
        if attn_mask.dim() == 2:
            correct_2d_size = (tgt_len, src_len)
            if attn_mask.shape != correct_2d_size:
                raise RuntimeError(f"The shape of the 2D attn_mask is {attn_mask.shape}, but should be {correct_2d_size}.")
            attn_mask = attn_mask.unsqueeze(0)
        elif attn_mask.dim() == 3:
            correct_3d_size = (bsz * num_heads, tgt_len, src_len)
            if attn_mask.shape != correct_3d_size:
                raise RuntimeError(f"The shape of the 3D attn_mask is {attn_mask.shape}, but should be {correct_3d_size}.")
        else:
            raise RuntimeError(f"attn_mask's dimension {attn_mask.dim()} is not supported")

    # prep key padding mask
    if key_padding_mask is not None and key_padding_mask.dtype == torch.uint8:
        warnings.warn("Byte tensor for key_padding_mask in nn.MultiheadAttention is deprecated. Use bool tensor instead.")
        key_padding_mask = key_padding_mask.to(torch.bool)

    # add bias along batch dimension (currently second)
    if bias_k is not None and bias_v is not None:
        assert static_k is None, "bias cannot be added to static key."
        assert static_v is None, "bias cannot be added to static value."
        k = torch.cat([k, bias_k.repeat(1, bsz, 1)])
        v = torch.cat([v, bias_v.repeat(1, bsz, 1)])
        if attn_mask is not None:
            attn_mask = pad(attn_mask, (0, 1))
        if key_padding_mask is not None:
            key_padding_mask = pad(key_padding_mask, (0, 1))
    else:
        assert bias_k is None
        assert bias_v is None

    #
    # reshape q, k, v for multihead attention and make em batch first
    #
    q = q.contiguous().view(tgt_len, bsz * num_heads, head_dim).transpose(0, 1)
    if static_k is None:
        k = k.contiguous().view(k.shape[0], bsz * num_heads, head_dim).transpose(0, 1)
    else:
        # TODO finish disentangling control flow so we don't do in-projections when statics are passed
        assert static_k.size(0) == bsz * num_heads, \
            f"expecting static_k.size(0) of {bsz * num_heads}, but got {static_k.size(0)}"
        assert static_k.size(2) == head_dim, \
            f"expecting static_k.size(2) of {head_dim}, but got {static_k.size(2)}"
        k = static_k
    if static_v is None:
        v = v.contiguous().view(v.shape[0], bsz * num_heads, head_dim).transpose(0, 1)
    else:
        # TODO finish disentangling control flow so we don't do in-projections when statics are passed
        assert static_v.size(0) == bsz * num_heads, \
            f"expecting static_v.size(0) of {bsz * num_heads}, but got {static_v.size(0)}"
        assert static_v.size(2) == head_dim, \
            f"expecting static_v.size(2) of {head_dim}, but got {static_v.size(2)}"
        v = static_v

    # add zero attention along batch dimension (now first)
    if add_zero_attn:
        zero_attn_shape = (bsz * num_heads, 1, head_dim)
        k = torch.cat([k, torch.zeros(zero_attn_shape, dtype=k.dtype, device=k.device)], dim=1)
        v = torch.cat([v, torch.zeros(zero_attn_shape, dtype=v.dtype, device=v.device)], dim=1)
        if attn_mask is not None:
            attn_mask = pad(attn_mask, (0, 1))
        if key_padding_mask is not None:
            key_padding_mask = pad(key_padding_mask, (0, 1))

    # update source sequence length after adjustments
    src_len = k.size(1)

    # merge key padding and attention masks
    if key_padding_mask is not None:
        assert key_padding_mask.shape == (bsz, src_len), \
            f"expecting key_padding_mask shape of {(bsz, src_len)}, but got {key_padding_mask.shape}"
        key_padding_mask = key_padding_mask.view(bsz, 1, 1, src_len).   \
            expand(-1, num_heads, -1, -1).reshape(bsz * num_heads, 1, src_len)
        if attn_mask is None:
            attn_mask = key_padding_mask
        elif attn_mask.dtype == torch.bool:
            attn_mask = attn_mask.logical_or(key_padding_mask)
        else:
            attn_mask = attn_mask.masked_fill(key_padding_mask, float("-inf"))

    # convert mask to float
    if attn_mask is not None and attn_mask.dtype == torch.bool:
        new_attn_mask = torch.zeros_like(attn_mask, dtype=q.dtype)
        new_attn_mask.masked_fill_(attn_mask, float("-inf"))
        attn_mask = new_attn_mask

    # adjust dropout probability
    if not training:
        dropout_p = 0.0

    #
    # (deep breath) calculate attention and out projection
    #
    attn_output, attn_output_weights = _scaled_dot_product_attention(q, k, v, attn_mask, dropout_p)
    attn_output = attn_output.transpose(0, 1).contiguous().view(tgt_len, bsz, embed_dim)
    attn_output = linear(attn_output, out_proj_weight, out_proj_bias)

    if need_weights:
        # optionally average attention weights over heads
        attn_output_weights = attn_output_weights.view(bsz, num_heads, tgt_len, src_len)
        if average_attn_weights:
            attn_output_weights = attn_output_weights.sum(dim=1) / num_heads

        if not is_batched:
            # squeeze the output if input was unbatched
            attn_output = attn_output.squeeze(1)
            attn_output_weights = attn_output_weights.squeeze(0)
        return attn_output, attn_output_weights
    else:
        if not is_batched:
            # squeeze the output if input was unbatched
            attn_output = attn_output.squeeze(1)
        return attn_output, None<|MERGE_RESOLUTION|>--- conflicted
+++ resolved
@@ -1943,26 +1943,14 @@
 
 This operator supports :ref:`TensorFloat32<tf32_on_ampere>`.
 
-<<<<<<< HEAD
 Shape:
 
-    - Input: :math:`(N, *, in\_features)` N is the batch size, `*` means any number of
-      additional dimensions
-    - Weight: :math:`(out\_features, in\_features)`
-    - Bias: :math:`(out\_features)`
-    - Output: :math:`(N, *, out\_features)`
+    - Input: :math:`(*, in\_features)` where `*` means any number of
+        additional dimensions, including none
+    - Weight: :math:`(out\_features, in\_features)` or :math:`(in\_features)`
+    - Bias: :math:`(out\_features)` or :math:`()`
+    - Output: :math:`(*, out\_features)` or :math:`(*)`, based on the shape of the weight
 """)
-=======
-        - Input: :math:`(*, in\_features)` where `*` means any number of
-          additional dimensions, including none
-        - Weight: :math:`(out\_features, in\_features)` or :math:`(in\_features)`
-        - Bias: :math:`(out\_features)` or :math:`()`
-        - Output: :math:`(*, out\_features)` or :math:`(*)`, based on the shape of the weight
-    """
-    if has_torch_function_variadic(input, weight, bias):
-        return handle_torch_function(linear, (input, weight, bias), input, weight, bias=bias)
-    return torch._C._nn.linear(input, weight, bias)
->>>>>>> 5f4e85e5
 
 
 bilinear = _add_docstr(
