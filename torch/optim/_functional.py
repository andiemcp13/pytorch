r"""Functional interface"""
import math
import torch
from torch import Tensor
from typing import List, Optional

from .adadelta import adadelta  # type: ignore[attr-defined] # noqa: F401
from .adagrad import adagrad  # type: ignore[attr-defined] # noqa: F401
from .adamax import adamax  # type: ignore[attr-defined] # noqa: F401
from .nadam import nadam  # type: ignore[attr-defined] # noqa: F401

# TODO: use foreach API in optim._functional to do all the computation

def adam(params: List[Tensor],
         grads: List[Tensor],
         exp_avgs: List[Tensor],
         exp_avg_sqs: List[Tensor],
         max_exp_avg_sqs: List[Tensor],
         state_steps: List[Tensor],
         *,
         amsgrad: bool,
         beta1: float,
         beta2: float,
         lr: float,
         weight_decay: float,
         eps: float,
         maximize: bool):
    r"""Functional API that performs Adam algorithm computation.
    See :class:`~torch.optim.Adam` for details.
    """

    if not all([isinstance(t, torch.Tensor) for t in state_steps]):
        raise RuntimeError("API has changed, `state_steps` argument must contain a list of singleton tensors")

    for i, param in enumerate(params):

        grad = grads[i] if not maximize else -grads[i]
        exp_avg = exp_avgs[i]
        exp_avg_sq = exp_avg_sqs[i]
        step_t = state_steps[i]
        # update step
        step_t += 1
        step = step_t.item()

        bias_correction1 = 1 - beta1 ** step
        bias_correction2 = 1 - beta2 ** step

        if weight_decay != 0:
            grad = grad.add(param, alpha=weight_decay)

        # Decay the first and second moment running average coefficient
        exp_avg.mul_(beta1).add_(grad, alpha=1 - beta1)
        exp_avg_sq.mul_(beta2).addcmul_(grad, grad.conj(), value=1 - beta2)
        if amsgrad:
            # Maintains the maximum of all 2nd moment running avg. till now
            torch.maximum(max_exp_avg_sqs[i], exp_avg_sq, out=max_exp_avg_sqs[i])
            # Use the max. for normalizing running avg. of gradient
            denom = (max_exp_avg_sqs[i].sqrt() / math.sqrt(bias_correction2)).add_(eps)
        else:
            denom = (exp_avg_sq.sqrt() / math.sqrt(bias_correction2)).add_(eps)



        step_size = lr / bias_correction1
        param.addcdiv_(exp_avg, denom, value=-step_size)

def adamw(params: List[Tensor],
          grads: List[Tensor],
          exp_avgs: List[Tensor],
          exp_avg_sqs: List[Tensor],
          max_exp_avg_sqs: List[Tensor],
          state_steps: List[Tensor],
          *,
          amsgrad: bool,
          beta1: float,
          beta2: float,
          lr: float,
          weight_decay: float,
          eps: float,
          maximize: bool):
    r"""Functional API that performs AdamW algorithm computation.

    See :class:`~torch.optim.AdamW` for details.
    """

    if not all([isinstance(t, torch.Tensor) for t in state_steps]):
        raise RuntimeError("API has changed, `state_steps` argument must contain a list of singleton tensors")

    for i, param in enumerate(params):
        grad = grads[i] if not maximize else -grads[i]
        exp_avg = exp_avgs[i]
        exp_avg_sq = exp_avg_sqs[i]
        step_t = state_steps[i]
        # update step
        step_t += 1
        step = step_t.item()

        # Perform stepweight decay
        param.mul_(1 - lr * weight_decay)

        bias_correction1 = 1 - beta1 ** step
        bias_correction2 = 1 - beta2 ** step

        # Decay the first and second moment running average coefficient
        exp_avg.mul_(beta1).add_(grad, alpha=1 - beta1)
        exp_avg_sq.mul_(beta2).addcmul_(grad, grad, value=1 - beta2)
        if amsgrad:
            # Maintains the maximum of all 2nd moment running avg. till now
            torch.maximum(max_exp_avg_sqs[i], exp_avg_sq, out=max_exp_avg_sqs[i])
            # Use the max. for normalizing running avg. of gradient
            denom = (max_exp_avg_sqs[i].sqrt() / math.sqrt(bias_correction2)).add_(eps)
        else:
            denom = (exp_avg_sq.sqrt() / math.sqrt(bias_correction2)).add_(eps)

        step_size = lr / bias_correction1

        param.addcdiv_(exp_avg, denom, value=-step_size)


def sgd(params: List[Tensor],
        d_p_list: List[Tensor],
        momentum_buffer_list: List[Optional[Tensor]],
        *,
        weight_decay: float,
        momentum: float,
        lr: float,
        dampening: float,
        nesterov: bool,
        maximize: bool):
    r"""Functional API that performs SGD algorithm computation.

    See :class:`~torch.optim.SGD` for details.
    """

    for i, param in enumerate(params):

        d_p = d_p_list[i]
        if weight_decay != 0:
            d_p = d_p.add(param, alpha=weight_decay)

        if momentum != 0:
            buf = momentum_buffer_list[i]

            if buf is None:
                buf = torch.clone(d_p).detach()
                momentum_buffer_list[i] = buf
            else:
                buf.mul_(momentum).add_(d_p, alpha=1 - dampening)

            if nesterov:
                d_p = d_p.add(buf, alpha=momentum)
            else:
                d_p = buf

        alpha = lr if maximize else -lr
        param.add_(d_p, alpha=alpha)


def rmsprop(params: List[Tensor],
            grads: List[Tensor],
            square_avgs: List[Tensor],
            grad_avgs: List[Tensor],
            momentum_buffer_list: List[Tensor],
            *,
            lr: float,
            alpha: float,
            eps: float,
            weight_decay: float,
            momentum: float,
            centered: bool):
    r"""Functional API that performs rmsprop algorithm computation.

    See :class:`~torch.optim.RMSProp` for details.
    """

    for i, param in enumerate(params):
        grad = grads[i]
        square_avg = square_avgs[i]

        if weight_decay != 0:
            grad = grad.add(param, alpha=weight_decay)

        square_avg.mul_(alpha).addcmul_(grad, grad, value=1 - alpha)

        if centered:
            grad_avg = grad_avgs[i]
            grad_avg.mul_(alpha).add_(grad, alpha=1 - alpha)
            avg = square_avg.addcmul(grad_avg, grad_avg, value=-1).sqrt_().add_(eps)
        else:
            avg = square_avg.sqrt().add_(eps)

        if momentum > 0:
            buf = momentum_buffer_list[i]
            buf.mul_(momentum).addcdiv_(grad, avg)
            param.add_(buf, alpha=-lr)
        else:
            param.addcdiv_(grad, avg, value=-lr)


def rprop(params: List[Tensor],
          grads: List[Tensor],
          prevs: List[Tensor],
          step_sizes: List[Tensor],
          *,
          step_size_min: float,
          step_size_max: float,
          etaminus: float,
          etaplus: float):
    r"""Functional API that performs rprop algorithm computation.

    See :class:`~torch.optim.Rprop` for details.
    """

    for i, param in enumerate(params):
        grad = grads[i]
        prev = prevs[i]
        step_size = step_sizes[i]

        sign = grad.mul(prev).sign()
        sign[sign.gt(0)] = etaplus
        sign[sign.lt(0)] = etaminus
        sign[sign.eq(0)] = 1

        # update stepsizes with step size updates
        step_size.mul_(sign).clamp_(step_size_min, step_size_max)

        # for dir<0, dfdx=0
        # for dir>=0 dfdx=dfdx
        grad = grad.clone(memory_format=torch.preserve_format)
        grad[sign.eq(etaminus)] = 0

        # update parameters
        param.addcmul_(grad.sign(), step_size, value=-1)

        prev.copy_(grad)


def asgd(params: List[Tensor],
         grads: List[Tensor],
         axs: List[Tensor],
         mus: List[Tensor],
         etas: List[Tensor],
         state_steps: List[Tensor],
         *,
         lambd: float,
         lr: float,
         t0: float,
         alpha: float,
         weight_decay: float):
    r"""Functional API that performs asgd algorithm computation.
    See :class:`~torch.optim.ASGD` for details.
    """

    for i, param in enumerate(params):
        grad = grads[i]
        mu = mus[i]
        ax = axs[i]
        eta = etas[i]
        step_t = state_steps[i]

        # update step
        step_t += 1
        step = step_t.item()

        if weight_decay != 0:
            grad = grad.add(param, alpha=weight_decay)

        # decay term
        param.mul_(1 - lambd * eta.item())

        # update parameter
        param.add_(grad, alpha=-eta.item())

        # averaging
        if mu.item() != 1:
            ax.add_(param.sub(ax).mul(mu))
        else:
            ax.copy_(param)

        new_eta = torch.tensor(lr / math.pow((1 + lambd * lr * step), alpha))
        eta.copy_(new_eta)
        new_mu = torch.tensor(1 / max(1, step - t0))
        mu.copy_(new_mu)


<<<<<<< HEAD
=======
def nadam(params: List[Tensor],
          grads: List[Tensor],
          exp_avgs: List[Tensor],
          exp_avg_sqs: List[Tensor],
          mu_products: List[Tensor],
          state_steps: List[Tensor],
          *,
          beta1: float,
          beta2: float,
          lr: float,
          weight_decay: float,
          momentum_decay: float,
          eps: float):
    r"""Functional API that performs NAdam algorithm computation.
    See :class:`~torch.optim.NAdam` for details.
    """

    if not all([isinstance(t, torch.Tensor) for t in state_steps]):
        raise RuntimeError("API has changed, `state_steps` argument must contain a list of singleton tensors")

    if not all([isinstance(t, torch.Tensor) for t in mu_products]):
        raise RuntimeError("API has changed, `mu_products` argument must contain a list of singleton tensors")

    for i, param in enumerate(params):
        grad = grads[i]
        exp_avg = exp_avgs[i]
        exp_avg_sq = exp_avg_sqs[i]
        mu_product = mu_products[i]
        step_t = state_steps[i]
        # update step
        step_t += 1
        step = step_t.item()

        bias_correction2 = 1 - beta2 ** step

        if weight_decay != 0:
            grad = grad.add(param, alpha=weight_decay)

        # calculate the momentum cache \mu^{t} and \mu^{t+1}
        mu = beta1 * (1. - 0.5 * (0.96 ** (step * momentum_decay)))
        mu_next = beta1 * (1. - 0.5 * (0.96 ** ((step + 1) * momentum_decay)))

        # update mu_product
        mu_product *= mu
        mu_product_next = mu_product * mu * mu_next

        # decay the first and second moment running average coefficient
        exp_avg.mul_(beta1).add_(grad, alpha=1 - beta1)
        exp_avg_sq.mul_(beta2).addcmul_(grad, grad, value=1 - beta2)

        denom = exp_avg_sq.div(bias_correction2).sqrt().add_(eps)
        param.addcdiv_(grad, denom, value=-lr * (1. - mu) / (1. - mu_product.item()))
        param.addcdiv_(exp_avg, denom, value=-lr * mu_next / (1. - mu_product_next.item()))


>>>>>>> 33a1c81f
def radam(params: List[Tensor],
          grads: List[Tensor],
          exp_avgs: List[Tensor],
          exp_avg_sqs: List[Tensor],
          state_steps: List[Tensor],
          *,
          beta1: float,
          beta2: float,
          lr: float,
          weight_decay: float,
          eps: float):
    r"""Functional API that performs RAdam algorithm computation.

    See :class:`~torch.optim.RAdam` for details.
    """

    if not all([isinstance(t, torch.Tensor) for t in state_steps]):
        raise RuntimeError("API has changed, `state_steps` argument must contain a list of singleton tensors")

    for i, param in enumerate(params):
        grad = grads[i]
        exp_avg = exp_avgs[i]
        exp_avg_sq = exp_avg_sqs[i]
        step_t = state_steps[i]
        # update step
        step_t += 1
        step = step_t.item()

        bias_correction1 = 1 - beta1 ** step
        bias_correction2 = 1 - beta2 ** step

        if weight_decay != 0:
            grad = grad.add(param, alpha=weight_decay)

        # Decay the first and second moment running average coefficient
        exp_avg.mul_(beta1).add_(grad, alpha=1 - beta1)
        exp_avg_sq.mul_(beta2).addcmul_(grad, grad, value=1 - beta2)

        # correcting bias for the first moving moment
        bias_corrected_exp_avg = exp_avg / bias_correction1

        # maximum length of the approximated SMA
        rho_inf = 2 / (1 - beta2) - 1
        # compute the length of the approximated SMA
        rho_t = rho_inf - 2 * step * (beta2 ** step) / bias_correction2

        if rho_t > 5.:
            # Compute the variance rectification term and update parameters accordingly
            rect = math.sqrt((rho_t - 4) * (rho_t - 2) * rho_inf / ((rho_inf - 4) * (rho_inf - 2) * rho_t))
            adaptive_lr = math.sqrt(bias_correction2) / exp_avg_sq.sqrt().add_(eps)

            param.add_(bias_corrected_exp_avg * lr * adaptive_lr * rect, alpha=-1.0)
        else:
            param.add_(bias_corrected_exp_avg * lr, alpha=-1.0)


def sparse_adam(params: List[Tensor],
                grads: List[Tensor],
                exp_avgs: List[Tensor],
                exp_avg_sqs: List[Tensor],
                state_steps: List[int],
                *,
                eps: float,
                beta1: float,
                beta2: float,
                lr: float):
    r"""Functional API that performs Sparse Adam algorithm computation.

    See :class:`~torch.optim.SparseAdam` for details.
    """
    for i, param in enumerate(params):
        grad = grads[i]
        grad = grad.coalesce()  # the update is non-linear so indices must be unique
        grad_indices = grad._indices()
        grad_values = grad._values()
        size = grad.size()

        exp_avg = exp_avgs[i]
        exp_avg_sq = exp_avg_sqs[i]
        step = state_steps[i]


        def make_sparse(values):
            constructor = grad.new
            if grad_indices.dim() == 0 or values.dim() == 0:
                return constructor().resize_as_(grad)
            return constructor(grad_indices, values, size)

        # Decay the first and second moment running average coefficient
        #      old <- b * old + (1 - b) * new
        # <==> old += (1 - b) * (new - old)
        old_exp_avg_values = exp_avg.sparse_mask(grad)._values()
        exp_avg_update_values = grad_values.sub(old_exp_avg_values).mul_(1 - beta1)
        exp_avg.add_(make_sparse(exp_avg_update_values))
        old_exp_avg_sq_values = exp_avg_sq.sparse_mask(grad)._values()
        exp_avg_sq_update_values = grad_values.pow(2).sub_(old_exp_avg_sq_values).mul_(1 - beta2)
        exp_avg_sq.add_(make_sparse(exp_avg_sq_update_values))

        # Dense addition again is intended, avoiding another sparse_mask
        numer = exp_avg_update_values.add_(old_exp_avg_values)
        exp_avg_sq_update_values.add_(old_exp_avg_sq_values)
        denom = exp_avg_sq_update_values.sqrt_().add_(eps)
        del exp_avg_update_values, exp_avg_sq_update_values

        bias_correction1 = 1 - beta1 ** step
        bias_correction2 = 1 - beta2 ** step
        step_size = lr * math.sqrt(bias_correction2) / bias_correction1

        param.add_(make_sparse(-step_size * numer.div_(denom)))<|MERGE_RESOLUTION|>--- conflicted
+++ resolved
@@ -283,64 +283,6 @@
         mu.copy_(new_mu)
 
 
-<<<<<<< HEAD
-=======
-def nadam(params: List[Tensor],
-          grads: List[Tensor],
-          exp_avgs: List[Tensor],
-          exp_avg_sqs: List[Tensor],
-          mu_products: List[Tensor],
-          state_steps: List[Tensor],
-          *,
-          beta1: float,
-          beta2: float,
-          lr: float,
-          weight_decay: float,
-          momentum_decay: float,
-          eps: float):
-    r"""Functional API that performs NAdam algorithm computation.
-    See :class:`~torch.optim.NAdam` for details.
-    """
-
-    if not all([isinstance(t, torch.Tensor) for t in state_steps]):
-        raise RuntimeError("API has changed, `state_steps` argument must contain a list of singleton tensors")
-
-    if not all([isinstance(t, torch.Tensor) for t in mu_products]):
-        raise RuntimeError("API has changed, `mu_products` argument must contain a list of singleton tensors")
-
-    for i, param in enumerate(params):
-        grad = grads[i]
-        exp_avg = exp_avgs[i]
-        exp_avg_sq = exp_avg_sqs[i]
-        mu_product = mu_products[i]
-        step_t = state_steps[i]
-        # update step
-        step_t += 1
-        step = step_t.item()
-
-        bias_correction2 = 1 - beta2 ** step
-
-        if weight_decay != 0:
-            grad = grad.add(param, alpha=weight_decay)
-
-        # calculate the momentum cache \mu^{t} and \mu^{t+1}
-        mu = beta1 * (1. - 0.5 * (0.96 ** (step * momentum_decay)))
-        mu_next = beta1 * (1. - 0.5 * (0.96 ** ((step + 1) * momentum_decay)))
-
-        # update mu_product
-        mu_product *= mu
-        mu_product_next = mu_product * mu * mu_next
-
-        # decay the first and second moment running average coefficient
-        exp_avg.mul_(beta1).add_(grad, alpha=1 - beta1)
-        exp_avg_sq.mul_(beta2).addcmul_(grad, grad, value=1 - beta2)
-
-        denom = exp_avg_sq.div(bias_correction2).sqrt().add_(eps)
-        param.addcdiv_(grad, denom, value=-lr * (1. - mu) / (1. - mu_product.item()))
-        param.addcdiv_(exp_avg, denom, value=-lr * mu_next / (1. - mu_product_next.item()))
-
-
->>>>>>> 33a1c81f
 def radam(params: List[Tensor],
           grads: List[Tensor],
           exp_avgs: List[Tensor],
