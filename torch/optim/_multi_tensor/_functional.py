--- conflicted
+++ resolved
@@ -5,53 +5,6 @@
 from typing import List
 
 
-<<<<<<< HEAD
-=======
-def adamax(params: List[Tensor],
-           grads: List[Tensor],
-           exp_avgs: List[Tensor],
-           exp_infs: List[Tensor],
-           state_steps: List[Tensor],
-           *,
-           beta1: float,
-           beta2: float,
-           lr: float,
-           weight_decay: float,
-           eps: float):
-    r"""Functional API that performs Adamax algorithm computation.
-
-    See :class:`~torch.optim.Adamax` for details.
-    """
-
-    if not all([isinstance(t, torch.Tensor) for t in state_steps]):
-        raise RuntimeError("API has changed, `state_steps` argument must contain a list of singleton tensors")
-
-    # Update steps
-    torch._foreach_add_(state_steps, 1)
-
-    if weight_decay != 0:
-        torch._foreach_add_(grads, params, alpha=weight_decay)
-
-    # Update biased first moment estimate.
-    torch._foreach_mul_(exp_avgs, beta1)
-    torch._foreach_add_(exp_avgs, grads, alpha=1 - beta1)
-
-    # Update the exponentially weighted infinity norm.
-    torch._foreach_mul_(exp_infs, beta2)
-
-    for exp_inf, grad in zip(exp_infs, grads):
-        norm_buf = torch.cat([
-            exp_inf.unsqueeze(0),
-            grad.abs().add_(eps).unsqueeze_(0)
-        ], 0)
-        torch.max(norm_buf, 0, keepdim=False, out=(exp_inf, exp_inf.new().long()))
-
-    bias_corrections = [1 - beta1 ** step.item() for step in state_steps]
-    clr = [-1 * (lr / bias_correction) for bias_correction in bias_corrections]
-    torch._foreach_addcdiv_(params, exp_avgs, exp_infs, clr)
-
-
->>>>>>> fe8bdf62
 def asgd(params: List[Tensor],
          grads: List[Tensor],
          axs: List[Tensor],
