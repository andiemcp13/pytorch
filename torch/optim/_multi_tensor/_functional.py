--- conflicted
+++ resolved
@@ -42,69 +42,8 @@
             axs[i].copy_(params[i])
 
     # update eta and mu
-<<<<<<< HEAD
-    for state in states:
-        state['eta'] = (lr /
-                        math.pow((1 + lambd * lr * state['step']), alpha))
-        state['mu'] = 1 / max(1, state['step'] - t0)
-=======
     for i in range(len(mus)):
         new_eta = torch.tensor(lr / math.pow((1 + lambd * lr * state_steps[i].item()), alpha))
         etas[i].copy_(new_eta)
         new_mu = torch.tensor(1 / max(1, state_steps[i].item() - t0))
-        mus[i].copy_(new_mu)
-
-
-def radam(params: List[Tensor],
-          grads: List[Tensor],
-          exp_avg: List[Tensor],
-          exp_avg_sq: List[Tensor],
-          state_steps: List[Tensor],
-          *,
-          beta1: float,
-          beta2: float,
-          lr: float,
-          weight_decay: float,
-          eps: float):
-    r"""Functional API that performs RAdam algorithm computation.
-
-    See :class:`~torch.optim.RAdam` for details.
-    """
-
-    if not all([isinstance(t, torch.Tensor) for t in state_steps]):
-        raise RuntimeError("API has changed, `state_steps` argument must contain a list of singleton tensors")
-
-    # Update steps
-    torch._foreach_add_(state_steps, 1)
-
-    # maximum length of the approximated SMA
-    rho_inf = 2 / (1 - beta2) - 1
-    # compute the length of the approximated SMA
-    rho_t_list = [rho_inf - 2 * step.item() * (beta2 ** step.item()) / (1 - beta2 ** step.item()) for step in state_steps]
-
-    bias_correction1 = [1 - beta1 ** step.item() for step in state_steps]
-    bias_correction2 = [1 - beta2 ** step.item() for step in state_steps]
-    if weight_decay != 0:
-        torch._foreach_add_(grads, params, alpha=weight_decay)
-
-    # Decay the first and second moment running average coefficient
-    torch._foreach_mul_(exp_avg, beta1)
-    torch._foreach_add_(exp_avg, grads, alpha=1 - beta1)
-
-    torch._foreach_mul_(exp_avg_sq, beta2)
-    torch._foreach_addcmul_(exp_avg_sq, grads, grads, 1 - beta2)
-
-    rect = [math.sqrt((rho_t - 4) * (rho_t - 2) * rho_inf / ((rho_inf - 4) * (rho_inf - 2) * rho_t))
-            if rho_t > 5 else 0 for rho_t in rho_t_list]
-    unrectified = [0 if rect > 0 else 1. for rect in rect]
-
-    exp_avg_sq_sqrt = torch._foreach_sqrt(exp_avg_sq)
-    bias_correction_sqrt = [math.sqrt(bc) for bc in bias_correction2]
-    denom = torch._foreach_div(exp_avg_sq_sqrt, bias_correction_sqrt)
-    step_size = [(lr * rect / bc) * -1 for rect, bc in zip(rect, bias_correction1)]
-    torch._foreach_addcdiv_(params, exp_avg, denom, step_size)
-
-    denom = [torch.ones_like(exp_av, memory_format=torch.preserve_format) for exp_av in exp_avg]
-    step_size = [(lr * rect / bc) * -1 for rect, bc in zip(unrectified, bias_correction1)]
-    torch._foreach_addcdiv_(params, exp_avg, denom, step_size)
->>>>>>> d75b56d9
+        mus[i].copy_(new_mu)