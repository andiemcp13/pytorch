--- conflicted
+++ resolved
@@ -1,3 +1,4 @@
+import math
 import torch
 from torch import Tensor
 
@@ -37,7 +38,7 @@
         super(ASGD, self).__init__(params, defaults)
 
     def __setstate__(self, state):
-        super(ASGD, self).__setstate__(state)
+        super().__setstate__(state)
         for group in self.param_groups:
             group.setdefault('foreach', None)
 
@@ -82,35 +83,18 @@
                     etas.append(state['eta'])
                     state_steps.append(state['step'])
 
-<<<<<<< HEAD
             asgd(params_with_grad,
                  grads,
                  axs,
                  mus,
                  etas,
+                 state_steps,
+                 lambd=group['lambd'],
+                 lr=group['lr'],
+                 t0=group['t0'],
+                 alpha=group['alpha'],
                  weight_decay=group['weight_decay'],
-                 lambd=group['lambd'],
                  foreach=group['foreach'])
-
-            # update eta and mu
-            for p in params_with_grad:
-                state = self.state[p]
-                state['eta'] = (group['lr'] /
-                                math.pow((1 + group['lambd'] * group['lr'] * state['step']), group['alpha']))
-                state['mu'] = 1 / max(1, state['step'] - group['t0'])
-=======
-            F.asgd(params_with_grad,
-                   grads,
-                   axs,
-                   mus,
-                   etas,
-                   state_steps,
-                   lambd=group['lambd'],
-                   lr=group['lr'],
-                   t0=group['t0'],
-                   alpha=group['alpha'],
-                   weight_decay=group['weight_decay'])
->>>>>>> 5ecd65f8
 
         return loss
 
@@ -118,12 +102,18 @@
 def asgd(params: List[Tensor],
          grads: List[Tensor],
          axs: List[Tensor],
-         mus: List[float],
-         etas: List[float],
+         mus: List[Tensor],
+         etas: List[Tensor],
+         state_steps: List[Tensor],
+         # kwonly args with defaults are not supported by functions compiled with torchscript issue #70627
+         # setting this as kwarg for now as functional API is compiled by torch/distributed/optim
          foreach: bool = None,
          *,
-         weight_decay: float,
-         lambd: float):
+         lambd: float,
+         lr: float,
+         t0: float,
+         alpha: float,
+         weight_decay: float):
     r"""Functional API that performs asgd algorithm computation.
 
     See :class:`~torch.optim.ASGD` for details.
@@ -146,67 +136,98 @@
          axs,
          mus,
          etas,
-         weight_decay=weight_decay,
-         lambd=lambd)
+         state_steps,
+         lambd=lambd,
+         lr=lr,
+         t0=t0,
+         alpha=alpha,
+         weight_decay=weight_decay)
 
 
 def _single_tensor_asgd(params: List[Tensor],
                         grads: List[Tensor],
                         axs: List[Tensor],
-                        mus: List[float],
-                        etas: List[float],
+                        mus: List[Tensor],
+                        etas: List[Tensor],
+                        state_steps: List[Tensor],
                         *,
-                        weight_decay: float,
-                        lambd: float):
+                        lambd: float,
+                        lr: float,
+                        t0: float,
+                        alpha: float,
+                        weight_decay: float):
 
     for i, param in enumerate(params):
         grad = grads[i]
         mu = mus[i]
         ax = axs[i]
         eta = etas[i]
+        step_t = state_steps[i]
+
+        # update step
+        step_t += 1
+        step = step_t.item()
 
         if weight_decay != 0:
             grad = grad.add(param, alpha=weight_decay)
 
         # decay term
-        param.mul_(1 - lambd * eta)
+        param.mul_(1 - lambd * eta.item())
 
         # update parameter
-        param.add_(grad, alpha=-eta)
+        param.add_(grad, alpha=-eta.item())
 
         # averaging
-        if mu != 1:
+        if mu.item() != 1:
             ax.add_(param.sub(ax).mul(mu))
         else:
             ax.copy_(param)
 
+        new_eta = torch.tensor(lr / math.pow((1 + lambd * lr * step), alpha))
+        eta.copy_(new_eta)
+        new_mu = torch.tensor(1 / max(1, step - t0))
+        mu.copy_(new_mu)
+
 
 def _multi_tensor_asgd(params: List[Tensor],
                        grads: List[Tensor],
                        axs: List[Tensor],
-                       mus: List[float],
-                       etas: List[float],
+                       mus: List[Tensor],
+                       etas: List[Tensor],
+                       state_steps: List[Tensor],
                        *,
-                       weight_decay: float,
-                       lambd: float):
+                       lambd: float,
+                       lr: float,
+                       t0: float,
+                       alpha: float,
+                       weight_decay: float):
 
     if len(params) == 0:
         return
 
+    # update step
+    torch._foreach_add_(state_steps, 1)
+
     if weight_decay != 0:
         torch._foreach_add_(grads, params, alpha=weight_decay)
 
     # decay term
-    decay = [1 - lambd * eta for eta in etas]
-    torch._foreach_mul_(params, decay)
+    eta = etas[0].item()
+    torch._foreach_mul_(params, 1 - lambd * eta)
 
     # update parameter
-    updates = torch._foreach_mul(grads, etas)
-    torch._foreach_add_(params, updates, alpha=-1)
+    torch._foreach_add_(params, grads, alpha=-eta)
 
     # averaging
-    for i, mu in enumerate(mus):
-        if mu != 1:
-            axs[i].add_(params[i].sub(axs[i]).mul(mu))
+    for i in range(len(axs)):
+        if mus[i].item() != 1:
+            axs[i].add_(params[i].sub(axs[i]).mul(mus[i]))
         else:
-            axs[i].copy_(params[i])+            axs[i].copy_(params[i])
+
+    # update eta and mu
+    for i in range(len(mus)):
+        new_eta = torch.tensor(lr / math.pow((1 + lambd * lr * state_steps[i].item()), alpha))
+        etas[i].copy_(new_eta)
+        new_mu = torch.tensor(1 / max(1, state_steps[i].item() - t0))
+        mus[i].copy_(new_mu)